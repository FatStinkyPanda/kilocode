--- conflicted
+++ resolved
@@ -2,15 +2,9 @@
 	"name": "kilo-code",
 	"displayName": "%extension.displayName%",
 	"description": "%extension.description%",
-<<<<<<< HEAD
 	"publisher": "kilocode",
 	"version": "4.23.0",
 	"icon": "assets/icons/logo-outline-black.png",
-=======
-	"publisher": "RooVeterinaryInc",
-	"version": "3.16.6",
-	"icon": "assets/icons/icon.png",
->>>>>>> 75516b19
 	"galleryBanner": {
 		"color": "#FFFFFF",
 		"theme": "light"
