--- conflicted
+++ resolved
@@ -11,11 +11,6 @@
 import { addCacheBreakpoints } from "../transform/caching/vertex"
 import { getModelParams } from "../transform/model-params"
 
-<<<<<<< HEAD
-import { SingleCompletionHandler } from "../index"
-import { getModelParams } from "../getModelParams"
-=======
->>>>>>> 582a117a
 import { ANTHROPIC_DEFAULT_MAX_TOKENS } from "./constants"
 import { BaseProvider } from "./base-provider"
 import type { SingleCompletionHandler, ApiHandlerCreateMessageMetadata } from "../index"
