--- conflicted
+++ resolved
@@ -1421,42 +1421,6 @@
 		description: "xAI's Grok-3 mini fast model with 131K context window",
 		supportsReasoningEffort: true,
 	},
-	"grok-3": {
-		maxTokens: 8192,
-		contextWindow: 131072,
-		supportsImages: false,
-		supportsPromptCache: false,
-		inputPrice: 3.0,
-		outputPrice: 15.0,
-		description: "xAI's Grok-3 model with 131K context window",
-	},
-	"grok-3-fast": {
-		maxTokens: 8192,
-		contextWindow: 131072,
-		supportsImages: false,
-		supportsPromptCache: false,
-		inputPrice: 5.0,
-		outputPrice: 25.0,
-		description: "xAI's Grok-3 fast model with 131K context window",
-	},
-	"grok-3-mini": {
-		maxTokens: 8192,
-		contextWindow: 131072,
-		supportsImages: false,
-		supportsPromptCache: false,
-		inputPrice: 0.3,
-		outputPrice: 0.5,
-		description: "xAI's Grok-3 mini model with 131K context window",
-	},
-	"grok-3-mini-fast": {
-		maxTokens: 8192,
-		contextWindow: 131072,
-		supportsImages: false,
-		supportsPromptCache: false,
-		inputPrice: 0.6,
-		outputPrice: 4.0,
-		description: "xAI's Grok-3 mini fast model with 131K context window",
-	},
 	"grok-2-latest": {
 		maxTokens: 8192,
 		contextWindow: 131072,
@@ -1988,18 +1952,6 @@
  * Constants
  */
 
-<<<<<<< HEAD
-// These models support reasoning efforts.
-export const REASONING_MODELS = new Set([
-	"x-ai/grok-3-mini",
-	"grok-3-mini",
-	"grok-3-mini-fast",
-	"x-ai/grok-3-mini-beta",
-	"grok-3-mini-beta",
-	"grok-3-mini-fast-beta",
-])
-=======
->>>>>>> 582a117a
 // These models support prompt caching.
 export const OPEN_ROUTER_PROMPT_CACHING_MODELS = new Set([
 	"anthropic/claude-3-haiku",
@@ -2128,4 +2080,5 @@
 	| { provider: "glama" }
 	| { provider: "requesty"; apiKey?: string }
 	| { provider: "unbound"; apiKey?: string }
-	| { provider: "litellm"; apiKey: string; baseUrl: string }+	| { provider: "litellm"; apiKey: string; baseUrl: string }
+	| { provider: "kilocode-openrouter" } // kilocode_change