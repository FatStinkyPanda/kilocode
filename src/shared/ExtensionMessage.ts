--- conflicted
+++ resolved
@@ -188,14 +188,11 @@
 	| "customModePrompts"
 	| "customSupportPrompts"
 	| "enhancementApiConfigId"
-<<<<<<< HEAD
 	| "workflowToggles" // kilocode_change
-=======
 	| "condensingApiConfigId"
 	| "customCondensingPrompt"
 	| "codebaseIndexConfig"
 	| "codebaseIndexModels"
->>>>>>> 582a117a
 > & {
 	version: string
 	clineMessages: ClineMessage[]
