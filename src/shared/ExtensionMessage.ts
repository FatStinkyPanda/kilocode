--- conflicted
+++ resolved
@@ -17,13 +17,9 @@
 import { McpServer } from "./mcp"
 import { McpMarketplaceCatalog, McpDownloadResponse } from "./kilocode/mcp"
 import { Mode } from "./modes"
-<<<<<<< HEAD
-import { RouterModels } from "./api"
+import { ModelRecord, RouterModels } from "./api"
 import { ProfileDataResponsePayload, BalanceDataResponsePayload } from "./WebviewMessage" // kilocode_change
 import { ClineRulesToggles } from "./cline-rules" // kilocode_change
-=======
-import { ModelRecord, RouterModels } from "./api"
->>>>>>> c45896ab
 import type { MarketplaceItem } from "@roo-code/types"
 
 // Command interface for frontend/backend communication
