import { Anthropic } from "@anthropic-ai/sdk"

import type { ClineAsk, ToolProgressStatus, ToolGroup, ToolName } from "@roo-code/types"

export type ToolResponse = string | Array<Anthropic.TextBlockParam | Anthropic.ImageBlockParam>

export type AskApproval = (
	type: ClineAsk,
	partialMessage?: string,
	progressStatus?: ToolProgressStatus,
) => Promise<boolean>

export type HandleError = (action: string, error: Error) => Promise<void>

export type PushToolResult = (content: ToolResponse) => void

export type RemoveClosingTag = (tag: ToolParamName, content?: string) => string

export type AskFinishSubTaskApproval = () => Promise<boolean>

export type ToolDescription = () => string

export interface TextContent {
	type: "text"
	content: string
	partial: boolean
}

export const toolParamNames = [
	"command",
	"path",
	"content",
	"line_count",
	"regex",
	"file_pattern",
	"recursive",
	"action",
	"url",
	"coordinate",
	"text",
	"server_name",
	"tool_name",
	"arguments",
	"uri",
	"question",
	"result",
	"diff",
	"mode_slug",
	"reason",
	"line",
	"mode",
	"message",
	"cwd",
	"follow_up",
	"task",
	"size",
	"search",
	"replace",
	"use_regex",
	"ignore_case",
<<<<<<< HEAD
	"title", // kilocode_change
	"description", // kilocode_change
=======
	"args",
>>>>>>> 69f72002
	"start_line",
	"end_line",
	"query",
] as const

export type ToolParamName = (typeof toolParamNames)[number]

export interface ToolUse {
	type: "tool_use"
	name: ToolName
	// params is a partial record, allowing only some or none of the possible parameters to be used
	params: Partial<Record<ToolParamName, string>>
	partial: boolean
}

export interface ExecuteCommandToolUse extends ToolUse {
	name: "execute_command"
	// Pick<Record<ToolParamName, string>, "command"> makes "command" required, but Partial<> makes it optional
	params: Partial<Pick<Record<ToolParamName, string>, "command" | "cwd">>
}

export interface ReadFileToolUse extends ToolUse {
	name: "read_file"
	params: Partial<Pick<Record<ToolParamName, string>, "args" | "path" | "start_line" | "end_line">>
}

export interface FetchInstructionsToolUse extends ToolUse {
	name: "fetch_instructions"
	params: Partial<Pick<Record<ToolParamName, string>, "task">>
}

export interface WriteToFileToolUse extends ToolUse {
	name: "write_to_file"
	params: Partial<Pick<Record<ToolParamName, string>, "path" | "content" | "line_count">>
}

export interface InsertCodeBlockToolUse extends ToolUse {
	name: "insert_content"
	params: Partial<Pick<Record<ToolParamName, string>, "path" | "line" | "content">>
}

export interface CodebaseSearchToolUse extends ToolUse {
	name: "codebase_search"
	params: Partial<Pick<Record<ToolParamName, string>, "query" | "path">>
}

export interface SearchFilesToolUse extends ToolUse {
	name: "search_files"
	params: Partial<Pick<Record<ToolParamName, string>, "path" | "regex" | "file_pattern">>
}

export interface ListFilesToolUse extends ToolUse {
	name: "list_files"
	params: Partial<Pick<Record<ToolParamName, string>, "path" | "recursive">>
}

export interface ListCodeDefinitionNamesToolUse extends ToolUse {
	name: "list_code_definition_names"
	params: Partial<Pick<Record<ToolParamName, string>, "path">>
}

export interface BrowserActionToolUse extends ToolUse {
	name: "browser_action"
	params: Partial<Pick<Record<ToolParamName, string>, "action" | "url" | "coordinate" | "text" | "size">>
}

export interface UseMcpToolToolUse extends ToolUse {
	name: "use_mcp_tool"
	params: Partial<Pick<Record<ToolParamName, string>, "server_name" | "tool_name" | "arguments">>
}

export interface AccessMcpResourceToolUse extends ToolUse {
	name: "access_mcp_resource"
	params: Partial<Pick<Record<ToolParamName, string>, "server_name" | "uri">>
}

export interface AskFollowupQuestionToolUse extends ToolUse {
	name: "ask_followup_question"
	params: Partial<Pick<Record<ToolParamName, string>, "question" | "follow_up">>
}

export interface AttemptCompletionToolUse extends ToolUse {
	name: "attempt_completion"
	params: Partial<Pick<Record<ToolParamName, string>, "result" | "command">>
}

export interface SwitchModeToolUse extends ToolUse {
	name: "switch_mode"
	params: Partial<Pick<Record<ToolParamName, string>, "mode_slug" | "reason">>
}

export interface NewTaskToolUse extends ToolUse {
	name: "new_task"
	params: Partial<Pick<Record<ToolParamName, string>, "mode" | "message">>
}

export interface ReportBugToolUse extends ToolUse {
	name: "report_bug"
	params: Partial<Pick<Record<ToolParamName, string>, "title" | "description">>
}

export interface SearchAndReplaceToolUse extends ToolUse {
	name: "search_and_replace"
	params: Required<Pick<Record<ToolParamName, string>, "path" | "search" | "replace">> &
		Partial<Pick<Record<ToolParamName, string>, "use_regex" | "ignore_case" | "start_line" | "end_line">>
}

// Define tool group configuration
export type ToolGroupConfig = {
	tools: readonly string[]
	alwaysAvailable?: boolean // Whether this group is always available and shouldn't show in prompts view
}

export const TOOL_DISPLAY_NAMES: Record<ToolName, string> = {
	execute_command: "run commands",
	read_file: "read files",
	fetch_instructions: "fetch instructions",
	write_to_file: "write files",
	apply_diff: "apply changes",
	search_files: "search files",
	list_files: "list files",
	list_code_definition_names: "list definitions",
	browser_action: "use a browser",
	use_mcp_tool: "use mcp tools",
	access_mcp_resource: "access mcp resources",
	ask_followup_question: "ask questions",
	attempt_completion: "complete tasks",
	switch_mode: "switch modes",
	new_task: "create new task",
	insert_content: "insert content",
	search_and_replace: "search and replace",
	new_rule: "create new rule",
	report_bug: "report bug", // kilocode_change
	condense: "condense the current context window", // kilocode_change
	codebase_search: "codebase search",
} as const

// Define available tool groups.
export const TOOL_GROUPS: Record<ToolGroup, ToolGroupConfig> = {
	read: {
		tools: [
			"read_file",
			"fetch_instructions",
			"search_files",
			"list_files",
			"list_code_definition_names",
			"codebase_search",
		],
	},
	edit: {
		tools: ["apply_diff", "write_to_file", "insert_content", "search_and_replace", "new_rule"],
	},
	browser: {
		tools: ["browser_action"],
	},
	command: {
		tools: ["execute_command"],
	},
	mcp: {
		tools: ["use_mcp_tool", "access_mcp_resource"],
	},
	modes: {
		tools: ["switch_mode", "new_task"],
		alwaysAvailable: true,
	},
}

// Tools that are always available to all modes.
export const ALWAYS_AVAILABLE_TOOLS: ToolName[] = [
	"ask_followup_question",
	"attempt_completion",
	"switch_mode",
	"new_task",
	"report_bug",
	"condense", // kilocode_Change
] as const

export type DiffResult =
	| { success: true; content: string; failParts?: DiffResult[] }
	| ({
			success: false
			error?: string
			details?: {
				similarity?: number
				threshold?: number
				matchedRange?: { start: number; end: number }
				searchContent?: string
				bestMatch?: string
			}
			failParts?: DiffResult[]
	  } & ({ error: string } | { failParts: DiffResult[] }))

export interface DiffStrategy {
	/**
	 * Get the name of this diff strategy for analytics and debugging
	 * @returns The name of the diff strategy
	 */
	getName(): string

	/**
	 * Get the tool description for this diff strategy
	 * @param args The tool arguments including cwd and toolOptions
	 * @returns The complete tool description including format requirements and examples
	 */
	getToolDescription(args: { cwd: string; toolOptions?: { [key: string]: string } }): string

	/**
	 * Apply a diff to the original content
	 * @param originalContent The original file content
	 * @param diffContent The diff content in the strategy's format
	 * @param startLine Optional line number where the search block starts. If not provided, searches the entire file.
	 * @param endLine Optional line number where the search block ends. If not provided, searches the entire file.
	 * @returns A DiffResult object containing either the successful result or error details
	 */
	applyDiff(originalContent: string, diffContent: string, startLine?: number, endLine?: number): Promise<DiffResult>

	getProgressStatus?(toolUse: ToolUse, result?: any): ToolProgressStatus
}<|MERGE_RESOLUTION|>--- conflicted
+++ resolved
@@ -58,12 +58,9 @@
 	"replace",
 	"use_regex",
 	"ignore_case",
-<<<<<<< HEAD
 	"title", // kilocode_change
 	"description", // kilocode_change
-=======
 	"args",
->>>>>>> 69f72002
 	"start_line",
 	"end_line",
 	"query",
