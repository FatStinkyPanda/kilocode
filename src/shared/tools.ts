import { Anthropic } from "@anthropic-ai/sdk"

import type { ClineAsk, ToolProgressStatus, ToolGroup, ToolName } from "@roo-code/types"

export type ToolResponse = string | Array<Anthropic.TextBlockParam | Anthropic.ImageBlockParam>

export type AskApproval = (
	type: ClineAsk,
	partialMessage?: string,
	progressStatus?: ToolProgressStatus,
	forceApproval?: boolean,
) => Promise<boolean>

export type HandleError = (action: string, error: Error) => Promise<void>

export type PushToolResult = (content: ToolResponse) => void

export type RemoveClosingTag = (tag: ToolParamName, content?: string) => string

export type AskFinishSubTaskApproval = () => Promise<boolean>

export type ToolDescription = () => string

export interface TextContent {
	type: "text"
	content: string
	partial: boolean
}

export const toolParamNames = [
	"command",
	"path",
	"content",
	"line_count",
	"regex",
	"file_pattern",
	"recursive",
	"action",
	"url",
	"coordinate",
	"text",
	"server_name",
	"tool_name",
	"arguments",
	"uri",
	"question",
	"result",
	"diff",
	"mode_slug",
	"reason",
	"line",
	"mode",
	"message",
	"cwd",
	"follow_up",
	"task",
	"size",
	"search",
	"replace",
	"use_regex",
	"ignore_case",
	"title", // kilocode_change
	"description", // kilocode_change
	"args",
	"start_line",
	"end_line",
	"query",
	"args",
	"todos",
] as const

export type ToolParamName = (typeof toolParamNames)[number]

export interface ToolUse {
	type: "tool_use"
	name: ToolName
	// params is a partial record, allowing only some or none of the possible parameters to be used
	params: Partial<Record<ToolParamName, string>>
	partial: boolean
}

export interface ExecuteCommandToolUse extends ToolUse {
	name: "execute_command"
	// Pick<Record<ToolParamName, string>, "command"> makes "command" required, but Partial<> makes it optional
	params: Partial<Pick<Record<ToolParamName, string>, "command" | "cwd">>
}

export interface ReadFileToolUse extends ToolUse {
	name: "read_file"
	params: Partial<Pick<Record<ToolParamName, string>, "args" | "path" | "start_line" | "end_line">>
}

export interface FetchInstructionsToolUse extends ToolUse {
	name: "fetch_instructions"
	params: Partial<Pick<Record<ToolParamName, string>, "task">>
}

export interface WriteToFileToolUse extends ToolUse {
	name: "write_to_file"
	params: Partial<Pick<Record<ToolParamName, string>, "path" | "content" | "line_count">>
}

export interface InsertCodeBlockToolUse extends ToolUse {
	name: "insert_content"
	params: Partial<Pick<Record<ToolParamName, string>, "path" | "line" | "content">>
}

export interface CodebaseSearchToolUse extends ToolUse {
	name: "codebase_search"
	params: Partial<Pick<Record<ToolParamName, string>, "query" | "path">>
}

export interface SearchFilesToolUse extends ToolUse {
	name: "search_files"
	params: Partial<Pick<Record<ToolParamName, string>, "path" | "regex" | "file_pattern">>
}

export interface ListFilesToolUse extends ToolUse {
	name: "list_files"
	params: Partial<Pick<Record<ToolParamName, string>, "path" | "recursive">>
}

export interface ListCodeDefinitionNamesToolUse extends ToolUse {
	name: "list_code_definition_names"
	params: Partial<Pick<Record<ToolParamName, string>, "path">>
}

export interface BrowserActionToolUse extends ToolUse {
	name: "browser_action"
	params: Partial<Pick<Record<ToolParamName, string>, "action" | "url" | "coordinate" | "text" | "size">>
}

export interface UseMcpToolToolUse extends ToolUse {
	name: "use_mcp_tool"
	params: Partial<Pick<Record<ToolParamName, string>, "server_name" | "tool_name" | "arguments">>
}

export interface AccessMcpResourceToolUse extends ToolUse {
	name: "access_mcp_resource"
	params: Partial<Pick<Record<ToolParamName, string>, "server_name" | "uri">>
}

export interface AskFollowupQuestionToolUse extends ToolUse {
	name: "ask_followup_question"
	params: Partial<Pick<Record<ToolParamName, string>, "question" | "follow_up">>
}

export interface AttemptCompletionToolUse extends ToolUse {
	name: "attempt_completion"
	params: Partial<Pick<Record<ToolParamName, string>, "result">>
}

export interface SwitchModeToolUse extends ToolUse {
	name: "switch_mode"
	params: Partial<Pick<Record<ToolParamName, string>, "mode_slug" | "reason">>
}

export interface NewTaskToolUse extends ToolUse {
	name: "new_task"
	params: Partial<Pick<Record<ToolParamName, string>, "mode" | "message">>
}

export interface ReportBugToolUse extends ToolUse {
	name: "report_bug"
	params: Partial<Pick<Record<ToolParamName, string>, "title" | "description">>
}

export interface SearchAndReplaceToolUse extends ToolUse {
	name: "search_and_replace"
	params: Required<Pick<Record<ToolParamName, string>, "path" | "search" | "replace">> &
		Partial<Pick<Record<ToolParamName, string>, "use_regex" | "ignore_case" | "start_line" | "end_line">>
}

// Define tool group configuration
export type ToolGroupConfig = {
	tools: readonly string[]
	alwaysAvailable?: boolean // Whether this group is always available and shouldn't show in prompts view
}

export const TOOL_DISPLAY_NAMES: Record<ToolName, string> = {
	execute_command: "run commands",
	read_file: "read files",
	fetch_instructions: "fetch instructions",
	write_to_file: "write files",
	apply_diff: "apply changes",
	search_files: "search files",
	list_files: "list files",
	list_code_definition_names: "list definitions",
	browser_action: "use a browser",
	use_mcp_tool: "use mcp tools",
	access_mcp_resource: "access mcp resources",
	ask_followup_question: "ask questions",
	attempt_completion: "complete tasks",
	switch_mode: "switch modes",
	new_task: "create new task",
	insert_content: "insert content",
	search_and_replace: "search and replace",
	new_rule: "create new rule",
	report_bug: "report bug", // kilocode_change
	condense: "condense the current context window", // kilocode_change
	codebase_search: "codebase search",
	update_todo_list: "update todo list",
} as const

// Define available tool groups.
export const TOOL_GROUPS: Record<ToolGroup, ToolGroupConfig> = {
	read: {
		tools: [
			"read_file",
			"fetch_instructions",
			"search_files",
			"list_files",
			"list_code_definition_names",
			"codebase_search",
		],
	},
	edit: {
		tools: ["apply_diff", "write_to_file", "insert_content", "search_and_replace", "new_rule"],
	},
	browser: {
		tools: ["browser_action"],
	},
	command: {
		tools: ["execute_command"],
	},
	mcp: {
		tools: ["use_mcp_tool", "access_mcp_resource"],
	},
	modes: {
		tools: ["switch_mode", "new_task"],
		alwaysAvailable: true,
	},
}

// Tools that are always available to all modes.
export const ALWAYS_AVAILABLE_TOOLS: ToolName[] = [
	"ask_followup_question",
	"attempt_completion",
	"switch_mode",
	"new_task",
<<<<<<< HEAD
	"report_bug",
	"condense", // kilocode_Change
=======
	"update_todo_list",
>>>>>>> 39ab0067
] as const

export type DiffResult =
	| { success: true; content: string; failParts?: DiffResult[] }
	| ({
			success: false
			error?: string
			details?: {
				similarity?: number
				threshold?: number
				matchedRange?: { start: number; end: number }
				searchContent?: string
				bestMatch?: string
			}
			failParts?: DiffResult[]
	  } & ({ error: string } | { failParts: DiffResult[] }))

export interface DiffItem {
	content: string
	startLine?: number
}

export interface DiffStrategy {
	/**
	 * Get the name of this diff strategy for analytics and debugging
	 * @returns The name of the diff strategy
	 */
	getName(): string

	/**
	 * Get the tool description for this diff strategy
	 * @param args The tool arguments including cwd and toolOptions
	 * @returns The complete tool description including format requirements and examples
	 */
	getToolDescription(args: { cwd: string; toolOptions?: { [key: string]: string } }): string

	/**
	 * Apply a diff to the original content
	 * @param originalContent The original file content
	 * @param diffContent The diff content in the strategy's format (string for legacy, DiffItem[] for new)
	 * @param startLine Optional line number where the search block starts. If not provided, searches the entire file.
	 * @param endLine Optional line number where the search block ends. If not provided, searches the entire file.
	 * @returns A DiffResult object containing either the successful result or error details
	 */
	applyDiff(
		originalContent: string,
		diffContent: string | DiffItem[],
		startLine?: number,
		endLine?: number,
	): Promise<DiffResult>

	getProgressStatus?(toolUse: ToolUse, result?: any): ToolProgressStatus
}<|MERGE_RESOLUTION|>--- conflicted
+++ resolved
@@ -238,12 +238,9 @@
 	"attempt_completion",
 	"switch_mode",
 	"new_task",
-<<<<<<< HEAD
 	"report_bug",
 	"condense", // kilocode_Change
-=======
 	"update_todo_list",
->>>>>>> 39ab0067
 ] as const
 
 export type DiffResult =
