import { listFiles } from "../../glob/list-files"
import { Ignore } from "ignore"
import { RooIgnoreController } from "../../../core/ignore/RooIgnoreController"
import { stat } from "fs/promises"
import * as path from "path"
import { generateNormalizedAbsolutePath, generateRelativeFilePath } from "../shared/get-relative-path"
import { getWorkspacePathForContext } from "../../../utils/path"
import { scannerExtensions } from "../shared/supported-extensions"
import * as vscode from "vscode"
import { CodeBlock, ICodeParser, IEmbedder, IVectorStore, IDirectoryScanner } from "../interfaces"
import { createHash } from "crypto"
import { v5 as uuidv5 } from "uuid"
import pLimit from "p-limit"
import { Mutex } from "async-mutex"
import { CacheManager } from "../cache-manager"
import { t } from "../../../i18n"
import {
	QDRANT_CODE_BLOCK_NAMESPACE,
	MAX_FILE_SIZE_BYTES,
	MAX_LIST_FILES_LIMIT_CODE_INDEX,
	BATCH_SEGMENT_THRESHOLD,
	MAX_BATCH_RETRIES,
	INITIAL_RETRY_DELAY_MS,
	PARSING_CONCURRENCY,
	BATCH_PROCESSING_CONCURRENCY,
	MAX_PENDING_BATCHES,
} from "../constants"
import { isPathInIgnoredDirectory } from "../../glob/ignore-utils"
import { TelemetryService } from "@roo-code/telemetry"
import { TelemetryEventName } from "@roo-code/types"
import { sanitizeErrorMessage } from "../shared/validation-helpers"
import { Package } from "../../../shared/package"

export class DirectoryScanner implements IDirectoryScanner {
	private _cancelled = false
	private readonly batchSegmentThreshold: number

	constructor(
		private readonly embedder: IEmbedder,
		private readonly qdrantClient: IVectorStore,
		private readonly codeParser: ICodeParser,
		private readonly cacheManager: CacheManager,
		private readonly ignoreInstance: Ignore,
		batchSegmentThreshold?: number,
	) {
		// Get the configurable batch size from VSCode settings, fallback to default
		// If not provided in constructor, try to get from VSCode settings
		if (batchSegmentThreshold !== undefined) {
			this.batchSegmentThreshold = batchSegmentThreshold
		} else {
			try {
				this.batchSegmentThreshold = vscode.workspace
					.getConfiguration(Package.name)
					.get<number>("codeIndex.embeddingBatchSize", BATCH_SEGMENT_THRESHOLD)
			} catch {
				// In test environment, vscode.workspace might not be available
				this.batchSegmentThreshold = BATCH_SEGMENT_THRESHOLD
			}
		}
	}

	/**
	 * Request cooperative cancellation of any in-flight scanning work.
	 * The scanDirectory and batch operations periodically check this flag
	 * and will exit as soon as practical.
	 */
	public cancel(): void {
		this._cancelled = true
	}
	public get isCancelled(): boolean {
		return this._cancelled
	}

	/**
	 * Recursively scans a directory for code blocks in supported files.
	 * @param directoryPath The directory to scan
	 * @param rooIgnoreController Optional RooIgnoreController instance for filtering
	 * @param context VS Code ExtensionContext for cache storage
	 * @param onError Optional error handler callback
	 * @returns Promise<{codeBlocks: CodeBlock[], stats: {processed: number, skipped: number}}> Array of parsed code blocks and processing stats
	 */
	public async scanDirectory(
		directory: string,
		onError?: (error: Error) => void,
		onBlocksIndexed?: (indexedCount: number) => void,
		onFileParsed?: (fileBlockCount: number) => void,
	): Promise<{ stats: { processed: number; skipped: number }; totalBlockCount: number }> {
		// reset cooperative cancel flag on new full scan
		this._cancelled = false

		const directoryPath = directory
		// Capture workspace context at scan start
		const scanWorkspace = getWorkspacePathForContext(directoryPath)

		// Get all files recursively (handles .gitignore automatically)
		const [allPaths, _] = await listFiles(directoryPath, true, MAX_LIST_FILES_LIMIT_CODE_INDEX)

		// Filter out directories (marked with trailing '/')
		const filePaths = allPaths.filter((p) => !p.endsWith("/"))

		// Initialize RooIgnoreController if not provided
		const ignoreController = new RooIgnoreController(directoryPath)

		await ignoreController.initialize()

		// Filter paths using .rooignore
		const allowedPaths = ignoreController.filterPaths(filePaths)

		// Filter by supported extensions, ignore patterns, and excluded directories
		const supportedPaths = allowedPaths.filter((filePath) => {
			const ext = path.extname(filePath).toLowerCase()
			const relativeFilePath = generateRelativeFilePath(filePath, scanWorkspace)

			// Check if file is in an ignored directory using the shared helper
			if (isPathInIgnoredDirectory(filePath)) {
				return false
			}

			return scannerExtensions.includes(ext) && !this.ignoreInstance.ignores(relativeFilePath)
		})

		// Initialize tracking variables
		const processedFiles = new Set<string>()
		let processedCount = 0
		let skippedCount = 0

		// Initialize parallel processing tools
		const parseLimiter = pLimit(PARSING_CONCURRENCY) // Concurrency for file parsing
		const batchLimiter = pLimit(BATCH_PROCESSING_CONCURRENCY) // Concurrency for batch processing
		const mutex = new Mutex()

		// Shared batch accumulators (protected by mutex)
		let currentBatchBlocks: CodeBlock[] = []
		let currentBatchTexts: string[] = []
		let currentBatchFileInfos: { filePath: string; fileHash: string; isNew: boolean }[] = []
		const activeBatchPromises = new Set<Promise<void>>()
		let pendingBatchCount = 0

		// Initialize block counter
		let totalBlockCount = 0

		// Process all files in parallel with concurrency control
		const parsePromises = supportedPaths.map((filePath) =>
			parseLimiter(async () => {
				// Early exit if cancellation requested
				if (this._cancelled) {
					return
				}
				try {
					// Check file size
					const stats = await stat(filePath)
					if (this._cancelled) {
						return
					}
					if (stats.size > MAX_FILE_SIZE_BYTES) {
						skippedCount++ // Skip large files
						return
					}

					// Read file content
					const content = await vscode.workspace.fs
						.readFile(vscode.Uri.file(filePath))
						.then((buffer) => Buffer.from(buffer).toString("utf-8"))
					if (this._cancelled) {
						return
					}

					// Calculate current hash
					const currentFileHash = createHash("sha256").update(content).digest("hex")
					processedFiles.add(filePath)

					// Check against cache
					const cachedFileHash = this.cacheManager.getHash(filePath)
					const isNewFile = !cachedFileHash
					if (cachedFileHash === currentFileHash) {
						// File is unchanged
						skippedCount++
						return
					}

					// File is new or changed - parse it using the injected parser function
					const blocks = await this.codeParser.parseFile(filePath, { content, fileHash: currentFileHash })
					if (this._cancelled) {
						return
					}
					const fileBlockCount = blocks.length
					onFileParsed?.(fileBlockCount)
					processedCount++

					// Process embeddings if configured
					if (this.embedder && this.qdrantClient && blocks.length > 0) {
						// Add to batch accumulators
						let addedBlocksFromFile = false
						for (const block of blocks) {
							if (this._cancelled) break
							const trimmedContent = block.content.trim()
							if (trimmedContent) {
								const release = await mutex.acquire()
								try {
									if (this._cancelled) {
										// Abort adding more items if cancelled
										break
									}
									currentBatchBlocks.push(block)
									currentBatchTexts.push(trimmedContent)
									addedBlocksFromFile = true

									// Check if batch threshold is met
									if (currentBatchBlocks.length >= this.batchSegmentThreshold) {
										// Wait if we've reached the maximum pending batches
										while (pendingBatchCount >= MAX_PENDING_BATCHES) {
											if (this._cancelled) break
											// Wait for at least one batch to complete
											await Promise.race(activeBatchPromises)
										}
										if (this._cancelled) {
											break
										}

										// Copy current batch data and clear accumulators
										const batchBlocks = [...currentBatchBlocks]
										const batchTexts = [...currentBatchTexts]
										const batchFileInfos = [...currentBatchFileInfos]
										currentBatchBlocks = []
										currentBatchTexts = []
										currentBatchFileInfos = []

										// Increment pending batch count
										pendingBatchCount++

										// Queue batch processing
										const batchPromise = batchLimiter(() =>
											this.processBatch(
												batchBlocks,
												batchTexts,
												batchFileInfos,
												scanWorkspace,
												onError,
												onBlocksIndexed,
											),
										)
										activeBatchPromises.add(batchPromise)

										// Clean up completed promises to prevent memory accumulation
										batchPromise.finally(() => {
											activeBatchPromises.delete(batchPromise)
											pendingBatchCount--
										})
									}
								} finally {
									release()
								}
							}
						}

						// Add file info once per file (outside the block loop)
						if (addedBlocksFromFile) {
							const release = await mutex.acquire()
							try {
								totalBlockCount += fileBlockCount
								currentBatchFileInfos.push({
									filePath,
									fileHash: currentFileHash,
									isNew: isNewFile,
								})
							} finally {
								release()
							}
						}
					} else {
						// Only update hash if not being processed in a batch
						await this.cacheManager.updateHash(filePath, currentFileHash)
					}
				} catch (error) {
					console.error(`Error processing file ${filePath} in workspace ${scanWorkspace}:`, error)
					TelemetryService.instance.captureEvent(TelemetryEventName.CODE_INDEX_ERROR, {
						error: sanitizeErrorMessage(error instanceof Error ? error.message : String(error)),
						stack: error instanceof Error ? sanitizeErrorMessage(error.stack || "") : undefined,
						location: "scanDirectory:processFile",
					})
					if (onError) {
						onError(
							error instanceof Error
								? new Error(`${error.message} (Workspace: ${scanWorkspace}, File: ${filePath})`)
								: new Error(
										t("embeddings:scanner.unknownErrorProcessingFile", { filePath }) +
											` (Workspace: ${scanWorkspace})`,
									),
						)
					}
				}
			}),
		)

		// Wait for all parsing to complete
		await Promise.all(parsePromises)

		// Process any remaining items in batch
		if (!this._cancelled && currentBatchBlocks.length > 0) {
			const release = await mutex.acquire()
			try {
				// Copy current batch data and clear accumulators
				const batchBlocks = [...currentBatchBlocks]
				const batchTexts = [...currentBatchTexts]
				const batchFileInfos = [...currentBatchFileInfos]
				currentBatchBlocks = []
				currentBatchTexts = []
				currentBatchFileInfos = []

				// Increment pending batch count for final batch
				pendingBatchCount++

				// Queue final batch processing
				const batchPromise = batchLimiter(() =>
					this.processBatch(batchBlocks, batchTexts, batchFileInfos, scanWorkspace, onError, onBlocksIndexed),
				)
				activeBatchPromises.add(batchPromise)

				// Clean up completed promises to prevent memory accumulation
				batchPromise.finally(() => {
					activeBatchPromises.delete(batchPromise)
					pendingBatchCount--
				})
			} finally {
				release()
			}
		}

		// Wait for all batch processing to complete (skip if cancelled to return early)
		if (!this._cancelled) {
			await Promise.all(activeBatchPromises)
		}

		// Short-circuit if cancelled before handling deletions
		if (this._cancelled) {
			return {
				stats: {
					processed: processedCount,
					skipped: skippedCount,
				},
				totalBlockCount,
			}
		}

		// Handle deleted files
		const oldHashes = this.cacheManager.getAllHashes()
		for (const cachedFilePath of Object.keys(oldHashes)) {
			if (!processedFiles.has(cachedFilePath)) {
				// File was deleted or is no longer supported/indexed
				if (this.qdrantClient) {
					try {
						await this.qdrantClient.deletePointsByFilePath(cachedFilePath)
						await this.cacheManager.deleteHash(cachedFilePath)
					} catch (error: any) {
						const errorStatus = error?.status || error?.response?.status || error?.statusCode
						const errorMessage = error instanceof Error ? error.message : String(error)

						console.error(
							`[DirectoryScanner] Failed to delete points for ${cachedFilePath} in workspace ${scanWorkspace}:`,
							error,
						)

						TelemetryService.instance.captureEvent(TelemetryEventName.CODE_INDEX_ERROR, {
							error: sanitizeErrorMessage(errorMessage),
							stack: error instanceof Error ? sanitizeErrorMessage(error.stack || "") : undefined,
							location: "scanDirectory:deleteRemovedFiles",
							errorStatus: errorStatus,
						})

						if (onError) {
							// Report error to error handler
							onError(
								error instanceof Error
									? new Error(
											`${error.message} (Workspace: ${scanWorkspace}, File: ${cachedFilePath})`,
										)
									: new Error(
											t("embeddings:scanner.unknownErrorDeletingPoints", {
												filePath: cachedFilePath,
											}) + ` (Workspace: ${scanWorkspace})`,
										),
							)
						}
						// Log error and continue processing instead of re-throwing
						console.error(`Failed to delete points for removed file: ${cachedFilePath}`, error)
					}
				}
			}
		}

		return {
			stats: {
				processed: processedCount,
				skipped: skippedCount,
			},
			totalBlockCount,
		}
	}

	private async processBatch(
		batchBlocks: CodeBlock[],
		batchTexts: string[],
		batchFileInfos: { filePath: string; fileHash: string; isNew: boolean }[],
		scanWorkspace: string,
		onError?: (error: Error) => void,
		onBlocksIndexed?: (indexedCount: number) => void,
	): Promise<void> {
<<<<<<< HEAD
		// Respect cooperative cancellation
		if (this._cancelled || batchBlocks.length === 0) return
=======
		// kilocode_change start
		if (batchBlocks.length === 0) {
			console.debug("[DirectoryScanner] Skipping empty batch processing")
			return
		}

		console.debug(
			`[DirectoryScanner] Starting to process batch of ${batchBlocks.length} blocks in workspace ${scanWorkspace}`,
		)
		// kilocode_change end
>>>>>>> 82758010

		let attempts = 0
		let success = false
		let lastError: Error | null = null

		while (attempts < MAX_BATCH_RETRIES && !success) {
			attempts++
<<<<<<< HEAD
			if (this._cancelled) return
=======
			// kilocode_change start
			console.debug(
				`[DirectoryScanner] Processing batch attempt ${attempts}/${MAX_BATCH_RETRIES} for ${batchBlocks.length} blocks`,
			)
			// kilocode_change end

>>>>>>> 82758010
			try {
				// --- Deletion Step ---
				console.debug("[DirectoryScanner] Starting deletion step for modified files") // kilocode_change
				const uniqueFilePaths = [
					...new Set(
						batchFileInfos
							.filter((info) => !info.isNew) // Only modified files (not new)
							.map((info) => info.filePath),
					),
				]
				// kilocode_change start
				console.debug(
					`[DirectoryScanner] Identified ${uniqueFilePaths.length} modified files to delete points for`,
				)
				// kilocode_change end

				if (uniqueFilePaths.length > 0) {
					try {
						await this.qdrantClient.deletePointsByMultipleFilePaths(uniqueFilePaths)
						// kilocode_change start
						console.debug(
							`[DirectoryScanner] Successfully deleted points for ${uniqueFilePaths.length} files`,
						)
						// kilocode_change end
					} catch (deleteError: any) {
						const errorStatus =
							deleteError?.status || deleteError?.response?.status || deleteError?.statusCode
						const errorMessage = deleteError instanceof Error ? deleteError.message : String(deleteError)

						console.error(
							`[DirectoryScanner] Failed to delete points for ${uniqueFilePaths.length} files before upsert in workspace ${scanWorkspace}:`,
							deleteError,
						)

						TelemetryService.instance.captureEvent(TelemetryEventName.CODE_INDEX_ERROR, {
							error: sanitizeErrorMessage(errorMessage),
							stack:
								deleteError instanceof Error
									? sanitizeErrorMessage(deleteError.stack || "")
									: undefined,
							location: "processBatch:deletePointsByMultipleFilePaths",
							fileCount: uniqueFilePaths.length,
							errorStatus: errorStatus,
						})

						// Re-throw with workspace context
						throw new Error(
							`Failed to delete points for ${uniqueFilePaths.length} files. Workspace: ${scanWorkspace}. ${errorMessage}`,
							{ cause: deleteError },
						)
					}
				}
				// --- End Deletion Step ---

				// Create embeddings for batch
<<<<<<< HEAD
				if (this._cancelled) return
=======
				console.debug(`[DirectoryScanner] Creating embeddings for ${batchTexts.length} texts`) // kilocode_change
>>>>>>> 82758010
				const { embeddings } = await this.embedder.createEmbeddings(batchTexts)
				console.debug(`[DirectoryScanner] Successfully created ${embeddings.length} embeddings`) // kilocode_change

				// Prepare points for Qdrant
				console.debug("[DirectoryScanner] Preparing points for Qdrant upsert") // kilocode_change
				const points = batchBlocks.map((block, index) => {
					const normalizedAbsolutePath = generateNormalizedAbsolutePath(block.file_path, scanWorkspace)

					// Use segmentHash for unique ID generation to handle multiple segments from same line
					const pointId = uuidv5(block.segmentHash, QDRANT_CODE_BLOCK_NAMESPACE)

					return {
						id: pointId,
						vector: embeddings[index],
						payload: {
							filePath: generateRelativeFilePath(normalizedAbsolutePath, scanWorkspace),
							codeChunk: block.content,
							startLine: block.start_line,
							endLine: block.end_line,
							segmentHash: block.segmentHash,
						},
					}
				})
				console.debug(`[DirectoryScanner] Prepared ${points.length} points for Qdrant`) // kilocode_change

				// Upsert points to Qdrant
<<<<<<< HEAD
				if (this._cancelled) return
=======
				console.debug("[DirectoryScanner] Starting Qdrant upsert") // kilocode_change
>>>>>>> 82758010
				await this.qdrantClient.upsertPoints(points)
				console.debug("[DirectoryScanner] Completed Qdrant upsert") // kilocode_change
				onBlocksIndexed?.(batchBlocks.length)

				// Update hashes for successfully processed files in this batch
				console.debug("[DirectoryScanner] Updating file hashes in cache") // kilocode_change
				for (const fileInfo of batchFileInfos) {
					await this.cacheManager.updateHash(fileInfo.filePath, fileInfo.fileHash)
				}
				console.debug("[DirectoryScanner] Completed updating file hashes in cache") // kilocode_change

				success = true
				// kilocode_change start
				console.debug(
					`[DirectoryScanner] Successfully processed batch of ${batchBlocks.length} blocks after ${attempts} attempt(s)`,
				)
				// kilocode_change end
			} catch (error) {
				lastError = error as Error
				console.error(
					`[DirectoryScanner] Error processing batch (attempt ${attempts}) in workspace ${scanWorkspace}:`,
					error,
				)
				TelemetryService.instance.captureEvent(TelemetryEventName.CODE_INDEX_ERROR, {
					error: sanitizeErrorMessage(error instanceof Error ? error.message : String(error)),
					stack: error instanceof Error ? sanitizeErrorMessage(error.stack || "") : undefined,
					location: "processBatch:retry",
					attemptNumber: attempts,
					batchSize: batchBlocks.length,
				})

				if (attempts < MAX_BATCH_RETRIES) {
					const delay = INITIAL_RETRY_DELAY_MS * Math.pow(2, attempts - 1)
					console.debug(`[DirectoryScanner] Retrying batch in ${delay}ms`) // kilocode_change
					await new Promise((resolve) => setTimeout(resolve, delay))
				}
			}
		}

		if (!success && lastError) {
			console.error(`[DirectoryScanner] Failed to process batch after ${MAX_BATCH_RETRIES} attempts`)
			if (onError) {
				// Preserve the original error message from embedders which now have detailed i18n messages
				const errorMessage = lastError.message || "Unknown error"

				// For other errors, provide context
				onError(
					new Error(
						t("embeddings:scanner.failedToProcessBatchWithError", {
							maxRetries: MAX_BATCH_RETRIES,
							errorMessage,
						}),
					),
				)
			}
		}
	}
}<|MERGE_RESOLUTION|>--- conflicted
+++ resolved
@@ -405,10 +405,9 @@
 		onError?: (error: Error) => void,
 		onBlocksIndexed?: (indexedCount: number) => void,
 	): Promise<void> {
-<<<<<<< HEAD
 		// Respect cooperative cancellation
 		if (this._cancelled || batchBlocks.length === 0) return
-=======
+
 		// kilocode_change start
 		if (batchBlocks.length === 0) {
 			console.debug("[DirectoryScanner] Skipping empty batch processing")
@@ -419,7 +418,6 @@
 			`[DirectoryScanner] Starting to process batch of ${batchBlocks.length} blocks in workspace ${scanWorkspace}`,
 		)
 		// kilocode_change end
->>>>>>> 82758010
 
 		let attempts = 0
 		let success = false
@@ -427,16 +425,15 @@
 
 		while (attempts < MAX_BATCH_RETRIES && !success) {
 			attempts++
-<<<<<<< HEAD
+      
 			if (this._cancelled) return
-=======
+
 			// kilocode_change start
 			console.debug(
 				`[DirectoryScanner] Processing batch attempt ${attempts}/${MAX_BATCH_RETRIES} for ${batchBlocks.length} blocks`,
 			)
 			// kilocode_change end
-
->>>>>>> 82758010
+      
 			try {
 				// --- Deletion Step ---
 				console.debug("[DirectoryScanner] Starting deletion step for modified files") // kilocode_change
@@ -492,11 +489,10 @@
 				// --- End Deletion Step ---
 
 				// Create embeddings for batch
-<<<<<<< HEAD
 				if (this._cancelled) return
-=======
+
 				console.debug(`[DirectoryScanner] Creating embeddings for ${batchTexts.length} texts`) // kilocode_change
->>>>>>> 82758010
+
 				const { embeddings } = await this.embedder.createEmbeddings(batchTexts)
 				console.debug(`[DirectoryScanner] Successfully created ${embeddings.length} embeddings`) // kilocode_change
 
@@ -523,11 +519,10 @@
 				console.debug(`[DirectoryScanner] Prepared ${points.length} points for Qdrant`) // kilocode_change
 
 				// Upsert points to Qdrant
-<<<<<<< HEAD
 				if (this._cancelled) return
-=======
+
 				console.debug("[DirectoryScanner] Starting Qdrant upsert") // kilocode_change
->>>>>>> 82758010
+
 				await this.qdrantClient.upsertPoints(points)
 				console.debug("[DirectoryScanner] Completed Qdrant upsert") // kilocode_change
 				onBlocksIndexed?.(batchBlocks.length)
