--- conflicted
+++ resolved
@@ -1,21 +1,14 @@
 import axios from "axios"
 import * as yaml from "yaml"
 import { z } from "zod"
-<<<<<<< HEAD
-// import { getRooCodeApiUrl } from "@roo-code/cloud" kilocode_change: use our own api
-import type { MarketplaceItem, MarketplaceItemType } from "@roo-code/types"
-import { modeMarketplaceItemSchema, mcpMarketplaceItemSchema } from "@roo-code/types"
-import { getKiloBaseUriFromToken } from "../../shared/kilocode/token"
-=======
-
+import { getKiloBaseUriFromToken } from "../../shared/kilocode/token" // kilocode_change
 import {
 	type MarketplaceItem,
 	type MarketplaceItemType,
 	modeMarketplaceItemSchema,
 	mcpMarketplaceItemSchema,
 } from "@roo-code/types"
-import { getRooCodeApiUrl } from "@roo-code/cloud"
->>>>>>> 8cff25ab
+//import { getRooCodeApiUrl } from "@roo-code/cloud" kilocode_change: use our own api
 
 const modeMarketplaceResponse = z.object({
 	items: z.array(modeMarketplaceItemSchema),
