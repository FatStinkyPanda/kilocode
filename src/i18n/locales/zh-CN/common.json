{
	"extension": {
		"name": "Kilo Code",
		"description": "用于规划、构建和修复代码的开源 AI 编码助手。"
	},
	"number_format": {
		"thousand_suffix": "k",
		"million_suffix": "m",
		"billion_suffix": "b"
	},
	"feedback": {
		"title": "反馈",
		"description": "我们很乐意听取您的反馈或帮助您解决遇到的任何问题。",
		"githubIssues": "在GitHub上报告问题",
		"githubDiscussions": "加入GitHub讨论",
		"discord": "加入我们的Discord社区",
		"customerSupport": "客户支持"
	},
	"welcome": "欢迎，{{name}}！您有 {{count}} 条通知。",
	"items": {
		"zero": "没有项目",
		"one": "1个项目",
		"other": "{{count}}个项目"
	},
	"confirmation": {
		"reset_state": "您确定要重置扩展中的所有状态和密钥存储吗？此操作无法撤消。",
		"delete_config_profile": "您确定要删除此配置文件吗？",
		"delete_custom_mode_with_rules": "您确定要删除此 {scope} 模式吗？\n\n这也将删除位于以下位置的关联规则文件夹：\n{rulesFolderPath}"
	},
	"errors": {
		"invalid_mcp_config": "项目MCP配置格式无效",
		"invalid_mcp_settings_format": "MCP设置JSON格式无效。请确保您的设置遵循正确的JSON格式。",
		"invalid_mcp_settings_syntax": "MCP设置JSON格式无效。请检查您的设置文件是否有语法错误。",
		"invalid_mcp_settings_validation": "MCP设置格式无效：{{errorMessages}}",
		"failed_initialize_project_mcp": "初始化项目MCP服务器失败：{{error}}",
		"invalid_data_uri": "数据 URI 格式无效",
		"error_copying_image": "复制图片时出错：{{errorMessage}}",
		"error_saving_image": "保存图片时出错：{{errorMessage}}",
		"error_opening_image": "打开图片时出错：{{error}}",
		"could_not_open_file": "无法打开文件：{{errorMessage}}",
		"could_not_open_file_generic": "无法打开文件！",
		"checkpoint_timeout": "尝试恢复检查点时超时。",
		"checkpoint_failed": "恢复检查点失败。",
		"git_not_installed": "存档点功能需要 Git。请安装 Git 以启用存档点。",
		"nested_git_repos_warning": "存档点已禁用，因为在 {{path}} 检测到嵌套的 git 仓库。要使用存档点，请移除或重新定位此嵌套的 git 仓库。",
		"no_workspace": "请先打开项目文件夹",
		"update_support_prompt": "更新支持消息失败",
		"reset_support_prompt": "重置支持消息失败",
		"enhance_prompt": "增强消息失败",
		"get_system_prompt": "获取系统消息失败",
		"search_commits": "搜索提交失败",
		"save_api_config": "保存API配置失败",
		"create_api_config": "创建API配置失败",
		"rename_api_config": "重命名API配置失败",
		"load_api_config": "加载API配置失败",
		"delete_api_config": "删除API配置失败",
		"list_api_config": "获取API配置列表失败",
		"update_server_timeout": "更新服务器超时设置失败",
		"hmr_not_running": "本地开发服务器未运行，HMR将不起作用。请在启动扩展前运行'npm run dev'以启用HMR。",
		"retrieve_current_mode": "从状态中检索当前模式失败。",
		"failed_delete_repo": "删除关联的影子仓库或分支失败：{{error}}",
		"failed_remove_directory": "删除任务目录失败：{{error}}",
		"custom_storage_path_unusable": "自定义存储路径 \"{{path}}\" 不可用，将使用默认路径",
		"cannot_access_path": "无法访问路径 {{path}}：{{error}}",
		"settings_import_failed": "设置导入失败：{{error}}。",
		"mistake_limit_guidance": "这可能表明模型思维过程失败或无法正确使用工具，可通过用户指导来缓解（例如\"尝试将任务分解为更小的步骤\"）。",
		"violated_organization_allowlist": "执行任务失败：当前配置文件与您的组织设置不兼容",
		"condense_failed": "压缩上下文失败",
		"condense_not_enough_messages": "消息数量不足，无法压缩 {{prevContextTokens}} Token 的上下文。至少需要 {{minimumMessageCount}} 条消息，但只有 {{messageCount}} 条可用。",
		"condensed_recently": "上下文最近已压缩；跳过此次尝试",
		"condense_handler_invalid": "压缩上下文的API处理程序无效",
		"condense_context_grew": "压缩过程中上下文大小从 {{prevContextTokens}} 增加到 {{newContextTokens}} Token；跳过此次尝试",
		"url_timeout": "网站加载超时。这可能是由于网络连接缓慢、网站负载过重或暂时不可用。你可以稍后重试或检查 URL 是否正确。",
		"url_not_found": "找不到网站地址。请检查 URL 是否正确并重试。",
		"no_internet": "无网络连接。请检查网络连接并重试。",
		"url_forbidden": "访问此网站被禁止。该网站可能阻止自动访问或需要身份验证。",
		"url_page_not_found": "页面未找到。请检查 URL 是否正确。",
		"url_request_aborted": "获取 URL 的请求被中止。如果网站阻止自动访问、需要身份验证或存在网络问题，就可能发生这种情况。请重试或检查 URL 是否可以在普通浏览器中访问。",
		"url_fetch_failed": "获取 URL 内容失败：{{error}}",
		"url_fetch_error_with_url": "获取 {{url}} 内容时出错：{{error}}",
		"command_timeout": "命令执行超时，{{seconds}} 秒后",
		"share_task_failed": "分享任务失败。请重试。",
		"share_no_active_task": "没有活跃任务可分享",
		"share_auth_required": "需要身份验证。请登录以分享任务。",
		"share_not_enabled": "此组织未启用任务分享功能。",
		"share_task_not_found": "未找到任务或访问被拒绝。",
		"mode_import_failed": "导入模式失败：{{error}}",
		"delete_rules_folder_failed": "删除规则文件夹失败：{{rulesFolderPath}}。错误：{{error}}",
		"command_not_found": "未找到命令 '{{name}}'",
		"open_command_file": "打开命令文件失败",
		"delete_command": "删除命令失败",
		"no_workspace_for_project_command": "未找到项目命令的工作区文件夹",
		"command_already_exists": "命令 \"{{commandName}}\" 已存在",
		"create_command_failed": "创建命令失败",
		"command_template_content": "---\ndescription: \"此命令功能的简要描述\"\n---\n\n这是一个新的斜杠命令。编辑此文件以自定义命令行为。",
		"claudeCode": {
			"processExited": "Claude Code 进程退出，退出码：{{exitCode}}。",
			"errorOutput": "错误输出：{{output}}",
			"processExitedWithError": "Claude Code 进程退出，退出码：{{exitCode}}。错误输出：{{output}}",
			"stoppedWithReason": "Claude Code 停止，原因：{{reason}}",
			"apiKeyModelPlanMismatch": "API keys and subscription plans allow different models. Make sure the selected model is included in your plan.",
			"notFound": "Claude Code executable '{{claudePath}}' not found.\n\nPlease install Claude Code CLI:\n1. Visit {{installationUrl}} to download Claude Code\n2. Follow the installation instructions for your operating system\n3. Ensure the 'claude' command is available in your PATH\n4. Alternatively, configure a custom path in Kilo Code settings under 'Claude Code Path'\n\nOriginal error: {{originalError}}"
		},
		"geminiCli": {
			"oauthLoadFailed": "加载 OAuth 凭据失败。请先进行身份验证：{{error}}",
			"tokenRefreshFailed": "刷新 OAuth Token 失败：{{error}}",
			"onboardingTimeout": "入门操作在 60 秒后超时。请稍后重试。",
			"projectDiscoveryFailed": "无法发现项目 ID。请确保已使用 'gemini auth' 进行身份验证。",
			"rateLimitExceeded": "API 请求频率限制已超出。免费层级限制已达到。",
			"badRequest": "请求错误：{{details}}",
			"apiError": "Gemini CLI API 错误：{{error}}",
			"completionError": "Gemini CLI 补全错误：{{error}}"
		},
		"message": {
			"no_active_task_to_delete": "没有可删除消息的活跃任务",
			"invalid_timestamp_for_deletion": "删除操作的消息时间戳无效",
			"cannot_delete_missing_timestamp": "无法删除消息：缺少时间戳",
			"cannot_delete_invalid_timestamp": "无法删除消息：时间戳无效",
			"message_not_found": "未找到时间戳为 {{messageTs}} 的消息",
			"error_deleting_message": "删除消息时出错：{{error}}",
			"error_editing_message": "编辑消息时出错：{{error}}"
		},
		"gemini": {
			"generate_stream": "Gemini 生成上下文流错误：{{error}}",
			"generate_complete_prompt": "Gemini 完成错误：{{error}}",
			"sources": "来源："
		},
		"cerebras": {
			"authenticationFailed": "Cerebras API 身份验证失败。请检查你的 API 密钥是否有效且未过期。",
			"accessForbidden": "Cerebras API 访问被禁止。你的 API 密钥可能无法访问请求的模型或功能。",
			"rateLimitExceeded": "Cerebras API 速率限制已超出。请稍等后再发起另一个请求。",
			"serverError": "Cerebras API 服务器错误 ({{status}})。请稍后重试。",
			"genericError": "Cerebras API 错误 ({{status}})：{{message}}",
			"noResponseBody": "Cerebras API 错误：无响应主体",
			"completionError": "Cerebras 完成错误：{{error}}"
		},
		"qwenCode": {
			"oauthLoadFailed": "加载 OAuth 凭据失败。请先进行身份验证：{{error}}"
		},
		"roo": {
			"authenticationRequired": "Roo 提供商需要云认证。请登录 Roo Code Cloud。"
		},
		"api": {
			"invalidKeyInvalidChars": "API 密钥包含无效字符。"
		},
		"manual_url_empty": "请输入有效的回调 URL",
		"manual_url_no_query": "无效的回调 URL：缺少查询参数",
		"manual_url_missing_params": "无效的回调 URL：缺少必需参数（code 和 state）",
		"manual_url_auth_failed": "手动 URL 身份验证失败",
		"manual_url_auth_error": "身份验证失败"
	},
	"warnings": {
		"no_terminal_content": "没有选择终端内容",
		"missing_task_files": "此任务的文件丢失。您想从任务列表中删除它吗？",
		"auto_import_failed": "自动导入 Kilo Code 设置失败：{{error}}"
	},
	"info": {
		"no_changes": "未找到更改。",
		"clipboard_copy": "系统消息已成功复制到剪贴板",
		"history_cleanup": "已从历史记录中清理{{count}}个缺少文件的任务。",
		"custom_storage_path_set": "自定义存储路径已设置：{{path}}",
		"default_storage_path": "已恢复使用默认存储路径",
		"settings_imported": "设置已成功导入。",
		"auto_import_success": "已自动导入 Kilo Code 设置：{{filename}}",
		"share_link_copied": "分享链接已复制到剪贴板",
		"image_copied_to_clipboard": "图片数据 URI 已复制到剪贴板",
		"image_saved": "图片已保存到 {{path}}",
		"organization_share_link_copied": "组织分享链接已复制到剪贴板！",
		"public_share_link_copied": "公开分享链接已复制到剪贴板！",
		"mode_exported": "模式 '{{mode}}' 已成功导出",
		"mode_imported": "模式已成功导入"
	},
	"answers": {
		"yes": "是",
		"no": "否",
		"remove": "删除",
		"keep": "保留"
	},
	"buttons": {
		"save": "保存",
		"edit": "编辑",
		"learn_more": "了解更多"
	},
	"tasks": {
		"canceled": "任务错误：它已被用户停止并取消。",
		"deleted": "任务失败：它已被用户停止并删除。",
		"incomplete": "任务 #{{taskNumber}} (未完成)",
		"no_messages": "任务 #{{taskNumber}} (无消息)"
	},
	"storage": {
		"prompt_custom_path": "输入自定义会话历史存储路径，留空以使用默认位置",
		"path_placeholder": "D:\\KiloCodeStorage",
		"enter_absolute_path": "请输入绝对路径（例如 D:\\KiloCodeStorage 或 /home/user/storage）",
		"enter_valid_path": "请输入有效的路径"
	},
	"input": {
		"task_prompt": "让Kilo Code做什么？",
		"task_placeholder": "在这里输入任务"
	},
	"settings": {
		"providers": {
			"groqApiKey": "Groq API 密钥",
			"getGroqApiKey": "获取 Groq API 密钥",
			"claudeCode": {
				"pathLabel": "Claude Code 路径",
				"description": "Claude Code CLI 的可选路径。如果未设置，默认为 'claude'。",
				"placeholder": "默认: claude"
			}
		}
	},
	"customModes": {
		"errors": {
			"yamlParseError": ".kilocodemodes 文件第 {{line}} 行 YAML 格式无效。请检查：\n• 正确的缩进（使用空格，不要使用制表符）\n• 匹配的引号和括号\n• 有效的 YAML 语法",
			"schemaValidationError": ".kilocodemodes 中自定义模式格式无效：\n{{issues}}",
			"invalidFormat": "自定义模式格式无效。请确保你的设置遵循正确的 YAML 格式。",
			"updateFailed": "更新自定义模式失败：{{error}}",
			"deleteFailed": "删除自定义模式失败：{{error}}",
			"resetFailed": "重置自定义模式失败：{{error}}",
			"modeNotFound": "写入错误：未找到模式",
			"noWorkspaceForProject": "未找到项目特定模式的工作区文件夹",
			"rulesCleanupFailed": "模式删除成功，但无法删除位于 {{rulesFolderPath}} 的规则文件夹。您可能需要手动删除。"
		},
		"scope": {
			"project": "项目",
			"global": "全局"
		}
	},
	"marketplace": {
		"mode": {
			"rulesCleanupFailed": "模式已成功移除，但无法删除位于 {{rulesFolderPath}} 的规则文件夹。您可能需要手动删除。"
		}
	},
	"mdm": {
		"errors": {
<<<<<<< HEAD
			"cloud_auth_required": "您的组织需要 Kilo Code Cloud 身份验证。请登录以继续。",
			"organization_mismatch": "您必须使用组织的 Kilo Code Cloud 账户进行身份验证。",
=======
			"cloud_auth_required": "您的组织需要 Roo Code Cloud 身份验证。请登录以继续。",
			"organization_mismatch": "您必须使用组织的 Roo Code Cloud 账户进行身份验证。",
			"manual_url_empty": "请输入有效的回调 URL",
			"manual_url_no_query": "无效的回调 URL：缺少查询参数",
			"manual_url_missing_params": "无效的回调 URL：缺少必需参数（code 和 state）",
			"manual_url_auth_failed": "手动 URL 身份验证失败",
			"manual_url_auth_error": "身份验证失败",
>>>>>>> 68352562
			"verification_failed": "无法验证组织身份验证。"
		},
		"info": {
			"organization_requires_auth": "您的组织需要身份验证。"
		}
	},
	"prompts": {
		"deleteMode": {
			"title": "删除自定义模式",
			"description": "您确定要删除此 {{scope}} 模式吗？这也将删除位于 {{rulesFolderPath}} 的关联规则文件夹",
			"descriptionNoRules": "您确定要删除此自定义模式吗？",
			"confirm": "删除"
		}
	},
	"commands": {
		"preventCompletionWithOpenTodos": {
			"description": "当待办事项列表中有未完成的待办事项时阻止任务完成"
		}
	}
}<|MERGE_RESOLUTION|>--- conflicted
+++ resolved
@@ -232,10 +232,6 @@
 	},
 	"mdm": {
 		"errors": {
-<<<<<<< HEAD
-			"cloud_auth_required": "您的组织需要 Kilo Code Cloud 身份验证。请登录以继续。",
-			"organization_mismatch": "您必须使用组织的 Kilo Code Cloud 账户进行身份验证。",
-=======
 			"cloud_auth_required": "您的组织需要 Roo Code Cloud 身份验证。请登录以继续。",
 			"organization_mismatch": "您必须使用组织的 Roo Code Cloud 账户进行身份验证。",
 			"manual_url_empty": "请输入有效的回调 URL",
@@ -243,7 +239,6 @@
 			"manual_url_missing_params": "无效的回调 URL：缺少必需参数（code 和 state）",
 			"manual_url_auth_failed": "手动 URL 身份验证失败",
 			"manual_url_auth_error": "身份验证失败",
->>>>>>> 68352562
 			"verification_failed": "无法验证组织身份验证。"
 		},
 		"info": {
