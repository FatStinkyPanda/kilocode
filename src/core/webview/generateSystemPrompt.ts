--- conflicted
+++ resolved
@@ -83,14 +83,10 @@
 		rooIgnoreInstructions,
 		maxReadFileLine !== -1,
 		{
-<<<<<<< HEAD
 			...apiConfiguration,
-			maxConcurrentFileReads,
-=======
 			maxConcurrentFileReads: maxConcurrentFileReads ?? 5,
 			todoListEnabled: apiConfiguration?.todoListEnabled ?? true,
 			useAgentRules: vscode.workspace.getConfiguration("roo-cline").get<boolean>("useAgentRules") ?? true,
->>>>>>> 21f47616
 		},
 	)
 
