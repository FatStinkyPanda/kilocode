--- conflicted
+++ resolved
@@ -165,83 +165,43 @@
 		"wantsToFetch": "Kilo Code хочет получить подробные инструкции для помощи с текущей задачей"
 	},
 	"fileOperations": {
-<<<<<<< HEAD
-		"wantsToRead": "Kilo Code хочет прочитать этот файл:",
-		"wantsToReadOutsideWorkspace": "Kilo Code хочет прочитать этот файл вне рабочей области:",
-		"didRead": "Kilo Code прочитал этот файл:",
-		"wantsToEdit": "Kilo Code хочет отредактировать этот файл:",
-		"wantsToEditOutsideWorkspace": "Kilo Code хочет отредактировать этот файл вне рабочей области:",
-		"wantsToEditProtected": "Kilo Code хочет отредактировать защищённый файл конфигурации:",
-		"wantsToCreate": "Kilo Code хочет создать новый файл:",
-		"wantsToSearchReplace": "Kilo Code хочет выполнить поиск и замену в этом файле:",
-		"didSearchReplace": "Kilo Code выполнил поиск и замену в этом файле:",
-		"wantsToInsert": "Kilo Code хочет вставить содержимое в этот файл:",
-		"wantsToInsertWithLineNumber": "Kilo Code хочет вставить содержимое в этот файл на строку {{lineNumber}}:",
-		"wantsToInsertAtEnd": "Kilo Code хочет добавить содержимое в конец этого файла:",
-		"wantsToReadAndXMore": "Kilo Code хочет прочитать этот файл и еще {{count}}:",
-		"wantsToReadMultiple": "Kilo Code хочет прочитать несколько файлов:",
-		"wantsToApplyBatchChanges": "Kilo Code хочет применить изменения к нескольким файлам:",
-		"wantsToGenerateImage": "Kilo Code хочет сгенерировать изображение:",
-		"wantsToGenerateImageOutsideWorkspace": "Kilo Code хочет сгенерировать изображение вне рабочего пространства:",
-		"wantsToGenerateImageProtected": "Kilo Code хочет сгенерировать изображение в защищённом месте:",
-		"didGenerateImage": "Kilo Code сгенерировал изображение:"
+		"wantsToRead": "Kilo Code хочет прочитать этот файл",
+		"wantsToReadOutsideWorkspace": "Kilo Code хочет прочитать этот файл вне рабочей области",
+		"didRead": "Kilo Code прочитал этот файл",
+		"wantsToEdit": "Kilo Code хочет отредактировать этот файл",
+		"wantsToEditOutsideWorkspace": "Kilo Code хочет отредактировать этот файл вне рабочей области",
+		"wantsToEditProtected": "Kilo Code хочет отредактировать защищённый файл конфигурации",
+		"wantsToCreate": "Kilo Code хочет создать новый файл",
+		"wantsToSearchReplace": "Kilo Code хочет выполнить поиск и замену в этом файле",
+		"didSearchReplace": "Kilo Code выполнил поиск и замену в этом файле",
+		"wantsToInsert": "Kilo Code хочет вставить содержимое в этот файл",
+		"wantsToInsertWithLineNumber": "Kilo Code хочет вставить содержимое в этот файл на строку {{lineNumber}}",
+		"wantsToInsertAtEnd": "Kilo Code хочет добавить содержимое в конец этого файла",
+		"wantsToReadAndXMore": "Kilo Code хочет прочитать этот файл и еще {{count}}",
+		"wantsToReadMultiple": "Kilo Code хочет прочитать несколько файлов",
+		"wantsToApplyBatchChanges": "Kilo Code хочет применить изменения к нескольким файлам",
+		"wantsToGenerateImage": "Kilo Code хочет сгенерировать изображение",
+		"wantsToGenerateImageOutsideWorkspace": "Kilo Code хочет сгенерировать изображение вне рабочего пространства",
+		"wantsToGenerateImageProtected": "Kilo Code хочет сгенерировать изображение в защищённом месте",
+		"didGenerateImage": "Kilo Code сгенерировал изображение"
 	},
 	"directoryOperations": {
-		"wantsToViewTopLevel": "Kilo Code хочет просмотреть файлы верхнего уровня в этой директории:",
-		"didViewTopLevel": "Kilo Code просмотрел файлы верхнего уровня в этой директории:",
-		"wantsToViewRecursive": "Kilo Code хочет рекурсивно просмотреть все файлы в этой директории:",
-		"didViewRecursive": "Kilo Code рекурсивно просмотрел все файлы в этой директории:",
-		"wantsToViewDefinitions": "Kilo Code хочет просмотреть имена определений исходного кода в этой директории:",
-		"didViewDefinitions": "Kilo Code просмотрел имена определений исходного кода в этой директории:",
-		"wantsToSearch": "Kilo Code хочет выполнить поиск в этой директории по <code>{{regex}}</code>:",
-		"didSearch": "Kilo Code выполнил поиск в этой директории по <code>{{regex}}</code>:",
-		"wantsToSearchOutsideWorkspace": "Kilo Code хочет выполнить поиск в этой директории (вне рабочего пространства) по <code>{{regex}}</code>:",
-		"didSearchOutsideWorkspace": "Kilo Code выполнил поиск в этой директории (вне рабочего пространства) по <code>{{regex}}</code>:",
-		"wantsToViewTopLevelOutsideWorkspace": "Kilo Code хочет просмотреть файлы верхнего уровня в этой директории (вне рабочего пространства):",
-		"didViewTopLevelOutsideWorkspace": "Kilo Code просмотрел файлы верхнего уровня в этой директории (вне рабочего пространства):",
-		"wantsToViewRecursiveOutsideWorkspace": "Kilo Code хочет рекурсивно просмотреть все файлы в этой директории (вне рабочего пространства):",
-		"didViewRecursiveOutsideWorkspace": "Kilo Code рекурсивно просмотрел все файлы в этой директории (вне рабочего пространства):",
-		"wantsToViewDefinitionsOutsideWorkspace": "Kilo Code хочет просмотреть имена определений исходного кода в этой директории (вне рабочего пространства):",
-		"didViewDefinitionsOutsideWorkspace": "Kilo Code просмотрел имена определений исходного кода в этой директории (вне рабочего пространства):"
-=======
-		"wantsToRead": "Roo хочет прочитать этот файл",
-		"wantsToReadOutsideWorkspace": "Roo хочет прочитать этот файл вне рабочей области",
-		"didRead": "Roo прочитал этот файл",
-		"wantsToEdit": "Roo хочет отредактировать этот файл",
-		"wantsToEditOutsideWorkspace": "Roo хочет отредактировать этот файл вне рабочей области",
-		"wantsToEditProtected": "Roo хочет отредактировать защищённый файл конфигурации",
-		"wantsToCreate": "Roo хочет создать новый файл",
-		"wantsToSearchReplace": "Roo хочет выполнить поиск и замену в этом файле",
-		"didSearchReplace": "Roo выполнил поиск и замену в этом файле",
-		"wantsToInsert": "Roo хочет вставить содержимое в этот файл",
-		"wantsToInsertWithLineNumber": "Roo хочет вставить содержимое в этот файл на строку {{lineNumber}}",
-		"wantsToInsertAtEnd": "Roo хочет добавить содержимое в конец этого файла",
-		"wantsToReadAndXMore": "Roo хочет прочитать этот файл и еще {{count}}",
-		"wantsToReadMultiple": "Roo хочет прочитать несколько файлов",
-		"wantsToApplyBatchChanges": "Roo хочет применить изменения к нескольким файлам",
-		"wantsToGenerateImage": "Roo хочет сгенерировать изображение",
-		"wantsToGenerateImageOutsideWorkspace": "Roo хочет сгенерировать изображение вне рабочего пространства",
-		"wantsToGenerateImageProtected": "Roo хочет сгенерировать изображение в защищённом месте",
-		"didGenerateImage": "Roo сгенерировал изображение"
-	},
-	"directoryOperations": {
-		"wantsToViewTopLevel": "Roo хочет просмотреть файлы верхнего уровня в этой директории",
-		"didViewTopLevel": "Roo просмотрел файлы верхнего уровня в этой директории",
-		"wantsToViewRecursive": "Roo хочет рекурсивно просмотреть все файлы в этой директории",
-		"didViewRecursive": "Roo рекурсивно просмотрел все файлы в этой директории",
-		"wantsToViewDefinitions": "Roo хочет просмотреть имена определений исходного кода в этой директории",
-		"didViewDefinitions": "Roo просмотрел имена определений исходного кода в этой директории",
-		"wantsToSearch": "Roo хочет выполнить поиск в этой директории по <code>{{regex}}</code>",
-		"didSearch": "Roo выполнил поиск в этой директории по <code>{{regex}}</code>",
-		"wantsToSearchOutsideWorkspace": "Roo хочет выполнить поиск в этой директории (вне рабочего пространства) по <code>{{regex}}</code>",
-		"didSearchOutsideWorkspace": "Roo выполнил поиск в этой директории (вне рабочего пространства) по <code>{{regex}}</code>",
-		"wantsToViewTopLevelOutsideWorkspace": "Roo хочет просмотреть файлы верхнего уровня в этой директории (вне рабочего пространства)",
-		"didViewTopLevelOutsideWorkspace": "Roo просмотрел файлы верхнего уровня в этой директории (вне рабочего пространства)",
-		"wantsToViewRecursiveOutsideWorkspace": "Roo хочет рекурсивно просмотреть все файлы в этой директории (вне рабочего пространства)",
-		"didViewRecursiveOutsideWorkspace": "Roo рекурсивно просмотрел все файлы в этой директории (вне рабочего пространства)",
-		"wantsToViewDefinitionsOutsideWorkspace": "Roo хочет просмотреть имена определений исходного кода в этой директории (вне рабочего пространства)",
-		"didViewDefinitionsOutsideWorkspace": "Roo просмотрел имена определений исходного кода в этой директории (вне рабочего пространства)"
->>>>>>> 17ae7e2d
+		"wantsToViewTopLevel": "Kilo Code хочет просмотреть файлы верхнего уровня в этой директории",
+		"didViewTopLevel": "Kilo Code просмотрел файлы верхнего уровня в этой директории",
+		"wantsToViewRecursive": "Kilo Code хочет рекурсивно просмотреть все файлы в этой директории",
+		"didViewRecursive": "Kilo Code рекурсивно просмотрел все файлы в этой директории",
+		"wantsToViewDefinitions": "Kilo Code хочет просмотреть имена определений исходного кода в этой директории",
+		"didViewDefinitions": "Kilo Code просмотрел имена определений исходного кода в этой директории",
+		"wantsToSearch": "Kilo Code хочет выполнить поиск в этой директории по <code>{{regex}}</code>",
+		"didSearch": "Kilo Code выполнил поиск в этой директории по <code>{{regex}}</code>",
+		"wantsToSearchOutsideWorkspace": "Kilo Code хочет выполнить поиск в этой директории (вне рабочего пространства) по <code>{{regex}}</code>",
+		"didSearchOutsideWorkspace": "Kilo Code выполнил поиск в этой директории (вне рабочего пространства) по <code>{{regex}}</code>",
+		"wantsToViewTopLevelOutsideWorkspace": "Kilo Code хочет просмотреть файлы верхнего уровня в этой директории (вне рабочего пространства)",
+		"didViewTopLevelOutsideWorkspace": "Kilo Code просмотрел файлы верхнего уровня в этой директории (вне рабочего пространства)",
+		"wantsToViewRecursiveOutsideWorkspace": "Kilo Code хочет рекурсивно просмотреть все файлы в этой директории (вне рабочего пространства)",
+		"didViewRecursiveOutsideWorkspace": "Kilo Code рекурсивно просмотрел все файлы в этой директории (вне рабочего пространства)",
+		"wantsToViewDefinitionsOutsideWorkspace": "Kilo Code хочет просмотреть имена определений исходного кода в этой директории (вне рабочего пространства)",
+		"didViewDefinitionsOutsideWorkspace": "Kilo Code просмотрел имена определений исходного кода в этой директории (вне рабочего пространства)"
 	},
 	"commandOutput": "Вывод команды",
 	"commandExecution": {
@@ -264,19 +224,14 @@
 	"response": "Ответ",
 	"arguments": "Аргументы",
 	"text": {
-		"rooSaid": "Ру сказал"
+		"rooSaid": "Кило сказал"
 	},
 	"feedback": {
 		"youSaid": "Вы сказали"
 	},
 	"mcp": {
-<<<<<<< HEAD
-		"wantsToUseTool": "Kilo Code хочет использовать инструмент на сервере MCP {{serverName}}:",
-		"wantsToAccessResource": "Kilo Code хочет получить доступ к ресурсу на сервере MCP {{serverName}}:"
-=======
-		"wantsToUseTool": "Roo хочет использовать инструмент на сервере MCP {{serverName}}",
-		"wantsToAccessResource": "Roo хочет получить доступ к ресурсу на сервере MCP {{serverName}}"
->>>>>>> 17ae7e2d
+		"wantsToUseTool": "Kilo Code хочет использовать инструмент на сервере MCP {{serverName}}",
+		"wantsToAccessResource": "Kilo Code хочет получить доступ к ресурсу на сервере MCP {{serverName}}"
 	},
 	"modes": {
 		"wantsToSwitch": "Kilo Code хочет переключиться в режим {{mode}}",
@@ -285,13 +240,8 @@
 		"didSwitchWithReason": "Kilo Code переключился в режим {{mode}}, потому что: {{reason}}"
 	},
 	"subtasks": {
-<<<<<<< HEAD
-		"wantsToCreate": "Kilo Code хочет создать новую подзадачу в режиме {{mode}}:",
+		"wantsToCreate": "Kilo Code хочет создать новую подзадачу в режиме {{mode}}",
 		"wantsToFinish": "Kilo Code хочет завершить эту подзадачу",
-=======
-		"wantsToCreate": "Roo хочет создать новую подзадачу в режиме {{mode}}",
-		"wantsToFinish": "Roo хочет завершить эту подзадачу",
->>>>>>> 17ae7e2d
 		"newTaskContent": "Инструкции по подзадаче",
 		"completionContent": "Подзадача завершена",
 		"resultContent": "Результаты подзадачи",
@@ -299,11 +249,7 @@
 		"completionInstructions": "Подзадача завершена! Вы можете просмотреть результаты и предложить исправления или следующие шаги. Если всё в порядке, подтвердите для возврата результата в родительскую задачу."
 	},
 	"questions": {
-<<<<<<< HEAD
-		"hasQuestion": "У Kilo Code есть вопрос:"
-=======
-		"hasQuestion": "У Roo есть вопрос"
->>>>>>> 17ae7e2d
+		"hasQuestion": "У Kilo Code есть вопрос"
 	},
 	"taskCompleted": "Задача завершена",
 	"error": "Ошибка",
@@ -358,11 +304,7 @@
 		"countdownDisplay": "{{count}}с"
 	},
 	"browser": {
-<<<<<<< HEAD
-		"rooWantsToUse": "Kilo Code хочет использовать браузер:",
-=======
-		"rooWantsToUse": "Roo хочет использовать браузер",
->>>>>>> 17ae7e2d
+		"rooWantsToUse": "Kilo Code хочет использовать браузер",
 		"consoleLogs": "Логи консоли",
 		"noNewLogs": "(Новых логов нет)",
 		"screenshot": "Скриншот браузера",
@@ -410,13 +352,8 @@
 		}
 	},
 	"codebaseSearch": {
-<<<<<<< HEAD
-		"wantsToSearch": "Kilo Code хочет выполнить поиск в кодовой базе по <code>{{query}}</code>:",
-		"wantsToSearchWithPath": "Kilo Code хочет выполнить поиск в кодовой базе по <code>{{query}}</code> в <code>{{path}}</code>:",
-=======
-		"wantsToSearch": "Roo хочет выполнить поиск в кодовой базе по <code>{{query}}</code>",
-		"wantsToSearchWithPath": "Roo хочет выполнить поиск в кодовой базе по <code>{{query}}</code> в <code>{{path}}</code>",
->>>>>>> 17ae7e2d
+		"wantsToSearch": "Kilo Code хочет выполнить поиск в кодовой базе по <code>{{query}}</code>",
+		"wantsToSearchWithPath": "Kilo Code хочет выполнить поиск в кодовой базе по <code>{{query}}</code> в <code>{{path}}</code>",
 		"didSearch_one": "Найден 1 результат",
 		"didSearch_other": "Найдено {{count}} результатов",
 		"resultTooltip": "Оценка схожести: {{score}} (нажмите, чтобы открыть файл)"
@@ -481,7 +418,7 @@
 		"clickToEdit": "Нажмите, чтобы редактировать сообщение"
 	},
 	"slashCommand": {
-		"wantsToRun": "Roo хочет выполнить слеш-команду",
-		"didRun": "Roo выполнил слеш-команду"
+		"wantsToRun": "Kilo Code хочет выполнить слеш-команду",
+		"didRun": "Kilo Code выполнил слеш-команду"
 	}
 }