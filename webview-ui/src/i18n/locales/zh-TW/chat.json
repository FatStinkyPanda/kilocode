--- conflicted
+++ resolved
@@ -114,13 +114,8 @@
 	"sendMessage": "傳送訊息",
 	"stopTts": "停止文字轉語音",
 	"typeMessage": "輸入訊息...",
-<<<<<<< HEAD
-	"typeTask": "構建、查找、詢問",
-	"addContext": "輸入 @ 新增內容，輸入 / 切換模式",
-=======
 	"typeTask": "在此處輸入您的工作...",
 	"addContext": "輸入 @ 新增內容，輸入 / 執行指令",
->>>>>>> 1695c83c
 	"dragFiles": "按住 Shift 鍵拖曳檔案",
 	"dragFilesImages": "按住 Shift 鍵拖曳檔案/圖片",
 	"enhancePromptDescription": "「增強提示」按鈕透過提供額外內容、說明或重新表述來幫助改進您的請求。嘗試在此處輸入請求，然後再次點選按鈕以了解其運作方式。",
@@ -128,13 +123,9 @@
 		"title": "模式",
 		"marketplace": "模式市集",
 		"settings": "模式設定",
-<<<<<<< HEAD
-		"description": "專門定制Kilo Code行為的角色。"
-=======
 		"description": "專門定制Roo行為的角色。",
 		"searchPlaceholder": "搜尋模式...",
 		"noResults": "沒有找到結果"
->>>>>>> 1695c83c
 	},
 	"errorReadingFile": "讀取檔案時發生錯誤：",
 	"noValidImages": "未處理到任何有效圖片",
