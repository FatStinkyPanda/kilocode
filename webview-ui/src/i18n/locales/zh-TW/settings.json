{
	"common": {
		"save": "儲存",
		"done": "完成",
		"cancel": "取消",
		"reset": "重設",
		"select": "選擇",
		"add": "新增標頭",
		"remove": "移除"
	},
	"header": {
		"title": "設定",
		"saveButtonTooltip": "儲存變更",
		"nothingChangedTooltip": "無任何變更",
		"doneButtonTooltip": "捨棄未儲存的變更並關閉設定面板"
	},
	"unsavedChangesDialog": {
		"title": "未儲存的變更",
		"description": "是否要取消變更並繼續？",
		"cancelButton": "取消",
		"discardButton": "取消變更"
	},
	"sections": {
		"providers": "供應商",
		"autoApprove": "自動核准",
		"browser": "電腦存取",
		"checkpoints": "檢查點",
		"notifications": "通知",
		"contextManagement": "上下文",
		"terminal": "終端機",
		"prompts": "提示詞",
		"experimental": "實驗性",
		"language": "語言",
		"about": "關於 Kilo Code",
		"display": "显示"
	},
	"prompts": {
		"description": "設定用於快速操作的支援提示詞，如增強提示詞、解釋程式碼和修復問題。這些提示詞幫助 Kilo Code 為常見開發工作提供更好的支援。"
	},
	"codeIndex": {
		"title": "程式碼庫索引",
		"enableLabel": "啟用程式碼庫索引",
		"enableDescription": "<0>程式碼庫索引</0>是一個實驗性功能，使用 AI 嵌入為您的專案建立語義搜尋索引。這使 Kilo Code 能夠透過基於含義而非僅僅關鍵詞來尋找相關程式碼，從而更好地理解和導覽大型程式碼庫。",
		"providerLabel": "嵌入提供者",
		"selectProviderPlaceholder": "選擇提供者",
		"openaiProvider": "OpenAI",
		"ollamaProvider": "Ollama",
		"openaiCompatibleProvider": "OpenAI 相容",
		"openaiCompatibleBaseUrlLabel": "基礎 URL：",
		"openaiCompatibleApiKeyLabel": "API 金鑰：",
		"openaiCompatibleModelDimensionLabel": "嵌入維度：",
		"openaiCompatibleModelDimensionPlaceholder": "例如，1536",
		"openaiCompatibleModelDimensionDescription": "模型的嵌入維度（輸出大小）。請查閱您的提供商文件獲取此值。常見值：384、768、1536、3072。",
		"openaiKeyLabel": "OpenAI 金鑰：",
		"modelLabel": "模型",
		"selectModelPlaceholder": "選擇模型",
		"ollamaUrlLabel": "Ollama URL：",
		"qdrantUrlLabel": "Qdrant URL",
		"qdrantKeyLabel": "Qdrant 金鑰：",
		"startIndexingButton": "開始索引",
		"clearIndexDataButton": "清除索引資料",
		"unsavedSettingsMessage": "請先儲存設定再開始索引程序。",
		"clearDataDialog": {
			"title": "確定要繼續嗎？",
			"description": "此操作無法復原。這將永久刪除您的程式碼庫索引資料。",
			"cancelButton": "取消",
			"confirmButton": "清除資料"
		}
	},
	"autoApprove": {
		"description": "允許 Kilo Code 無需核准即執行操作。僅在您完全信任 AI 並了解相關安全風險時啟用這些設定。",
		"readOnly": {
			"label": "讀取",
			"description": "啟用後，Kilo Code 將自動檢視目錄內容並讀取檔案，無需點選核准按鈕。",
			"outsideWorkspace": {
				"label": "包含工作區外的檔案",
				"description": "允許 Kilo Code 讀取目前工作區外的檔案，無需核准。"
			}
		},
		"write": {
			"label": "寫入",
			"description": "自動建立和編輯文件而無需核准",
			"delayLabel": "寫入後延遲以允許診斷偵測潛在問題",
			"outsideWorkspace": {
				"label": "包含工作區外的檔案",
				"description": "允許 Kilo Code 在目前工作區外建立和編輯檔案，無需核准。"
			},
			"protected": {
				"label": "包含受保護的檔案",
				"description": "允許 Kilo Code 建立和編輯受保護的檔案（如 .kilocodeignore 和 .kilocode/ 設定檔），無需核准。"
			}
		},
		"browser": {
			"label": "瀏覽器",
			"description": "自動執行瀏覽器操作而無需核准 — 注意：僅適用於模型支援電腦使用時"
		},
		"retry": {
			"label": "重試",
			"description": "當伺服器回傳錯誤回應時自動重試失敗的 API 請求",
			"delayLabel": "重試請求前的延遲"
		},
		"mcp": {
			"label": "MCP",
			"description": "在 MCP 伺服器檢視中啟用個別 MCP 工具的自動核准（需要此設定和工具的「始終允許」核取方塊）"
		},
		"modeSwitch": {
			"label": "模式",
			"description": "自動在不同模式之間切換而無需核准"
		},
		"subtasks": {
			"label": "子工作",
			"description": "允許建立和完成子工作而無需核准"
		},
		"execute": {
			"label": "執行",
			"description": "自動執行允許的終端機命令而無需核准",
			"allowedCommands": "允許自動執行的命令",
			"allowedCommandsDescription": "當「始終核准執行操作」啟用時可以自動執行的命令前綴。新增 * 以允許所有命令（請謹慎使用）。",
			"commandPlaceholder": "輸入命令前綴（例如 'git '）",
			"addButton": "新增"
		},
		"showMenu": {
			"label": "在聊天視圖中顯示自動核准選單",
			"description": "啟用後，自動核准選單將顯示在聊天視圖底部，提供快速存取自動核准設定"
		},
		"apiRequestLimit": {
			"title": "最大請求數",
			"description": "在請求批准以繼續執行工作之前，自動發出此數量的 API 請求。",
			"unlimited": "無限制"
		}
	},
	"providers": {
		"providerDocumentation": "{{provider}} 文件",
		"configProfile": "配置設定檔",
		"description": "儲存不同的 API 設定以快速切換供應商和設定。",
		"apiProvider": "API 供應商",
		"model": "模型",
		"nameEmpty": "名稱不能為空",
		"nameExists": "已存在同名的設定檔",
		"deleteProfile": "刪除設定檔",
		"invalidArnFormat": "ARN 格式無效。請檢查上方示例。",
		"enterNewName": "輸入新名稱",
		"addProfile": "新增設定檔",
		"renameProfile": "重新命名設定檔",
		"newProfile": "新建設定檔",
		"enterProfileName": "輸入設定檔名稱",
		"createProfile": "建立設定檔",
		"cannotDeleteOnlyProfile": "無法刪除唯一的設定檔",
		"searchPlaceholder": "搜尋設定檔",
		"noMatchFound": "找不到符合的設定檔",
		"vscodeLmDescription": "VS Code 語言模型 API 可以讓您使用其他擴充功能（如 GitHub Copilot）提供的模型。最簡單的方式是從 VS Code Marketplace 安裝 Copilot 和 Copilot Chat 擴充套件。",
		"awsCustomArnUse": "輸入您要使用的模型的有效 Amazon Bedrock ARN。格式範例：",
		"awsCustomArnDesc": "確保 ARN 中的區域與您上面選擇的 AWS 區域相符。",
		"openRouterApiKey": "OpenRouter API 金鑰",
		"getOpenRouterApiKey": "取得 OpenRouter API 金鑰",
		"apiKeyStorageNotice": "API 金鑰安全儲存於 VSCode 金鑰儲存中",
		"cerebras": {
			"apiKey": "Cerebras API 金鑰",
			"getApiKey": "取得 Cerebras API 金鑰"
		},
		"glamaApiKey": "Glama API 金鑰",
		"getGlamaApiKey": "取得 Glama API 金鑰",
		"useCustomBaseUrl": "使用自訂基礎 URL",
		"useReasoning": "啟用推理",
		"useHostHeader": "使用自訂 Host 標頭",
		"useLegacyFormat": "使用舊版 OpenAI API 格式",
		"customHeaders": "自訂標頭",
		"headerName": "標頭名稱",
		"headerValue": "標頭值",
		"noCustomHeaders": "尚未定義自訂標頭。點擊 + 按鈕以新增。",
		"requestyApiKey": "Requesty API 金鑰",
		"refreshModels": {
			"label": "重新整理模型",
			"hint": "請重新開啟設定以查看最新模型。",
			"loading": "正在重新整理模型列表...",
			"success": "模型列表重新整理成功！",
			"error": "重新整理模型列表失敗。請再試一次。"
		},
		"getRequestyApiKey": "取得 Requesty API 金鑰",
		"openRouterTransformsText": "將提示和訊息鏈壓縮到上下文大小 (<a>OpenRouter 轉換</a>)",
		"anthropicApiKey": "Anthropic API 金鑰",
		"getAnthropicApiKey": "取得 Anthropic API 金鑰",
		"anthropicUseAuthToken": "將 Anthropic API 金鑰作為 Authorization 標頭傳遞，而非使用 X-Api-Key",
		"chutesApiKey": "Chutes API 金鑰",
		"getChutesApiKey": "取得 Chutes API 金鑰",
		"deepSeekApiKey": "DeepSeek API 金鑰",
		"getDeepSeekApiKey": "取得 DeepSeek API 金鑰",
		"geminiApiKey": "Gemini API 金鑰",
		"getGroqApiKey": "取得 Groq API 金鑰",
		"groqApiKey": "Groq API 金鑰",
		"getGeminiApiKey": "取得 Gemini API 金鑰",
		"openAiApiKey": "OpenAI API 金鑰",
		"apiKey": "API 金鑰",
		"openAiBaseUrl": "基礎 URL",
		"getOpenAiApiKey": "取得 OpenAI API 金鑰",
		"mistralApiKey": "Mistral API 金鑰",
		"getMistralApiKey": "取得 Mistral/Codestral API 金鑰",
		"codestralBaseUrl": "Codestral 基礎 URL（選用）",
		"codestralBaseUrlDesc": "設定 Codestral 模型的替代 URL。",
		"xaiApiKey": "xAI API 金鑰",
		"getXaiApiKey": "取得 xAI API 金鑰",
		"litellmApiKey": "LiteLLM API 金鑰",
		"litellmBaseUrl": "LiteLLM 基礎 URL",
		"awsCredentials": "AWS 認證",
		"awsProfile": "AWS Profile",
		"awsProfileName": "AWS Profile 名稱",
		"awsAccessKey": "AWS Access Key",
		"awsSecretKey": "AWS Secret Key",
		"awsSessionToken": "AWS 工作階段權杖",
		"awsRegion": "AWS 區域",
		"awsCrossRegion": "使用跨區域推論",
		"awsBedrockVpc": {
			"useCustomVpcEndpoint": "使用自訂 VPC 端點",
			"vpcEndpointUrlPlaceholder": "輸入 VPC 端點 URL（選填）",
			"examples": "範例："
		},
		"enablePromptCaching": "啟用提示快取",
		"enablePromptCachingTitle": "啟用提示快取以提升支援的模型效能並降低成本。",
		"cacheUsageNote": "注意：如果您沒有看到快取使用情況，請嘗試選擇其他模型，然後重新選擇您想要的模型。",
		"vscodeLmModel": "語言模型",
		"vscodeLmWarning": "注意：此整合功能仍處於實驗階段，各供應商的支援程度可能不同。如果出現模型不支援的錯誤，通常是供應商方面的問題。",
		"googleCloudSetup": {
			"title": "要使用 Google Cloud Vertex AI，您需要：",
			"step1": "1. 建立 Google Cloud 帳戶，啟用 Vertex AI API 並啟用所需的 Claude 模型。",
			"step2": "2. 安裝 Google Cloud CLI 並設定應用程式預設憑證。",
			"step3": "3. 或建立具有憑證的服務帳戶。"
		},
		"googleCloudCredentials": "Google Cloud 憑證",
		"googleCloudKeyFile": "Google Cloud 金鑰檔案路徑",
		"googleCloudProjectId": "Google Cloud 專案 ID",
		"googleCloudRegion": "Google Cloud 區域",
		"lmStudio": {
			"baseUrl": "基礎 URL（選用）",
			"modelId": "模型 ID",
			"speculativeDecoding": "啟用預測性解碼",
			"draftModelId": "草稿模型 ID",
			"draftModelDesc": "草稿模型必須來自相同模型系列才能正確運作。",
			"selectDraftModel": "選擇草稿模型",
			"noModelsFound": "未找到草稿模型。請確保 LM Studio 以伺服器模式執行。",
			"description": "LM Studio 允許您在本機電腦執行模型。詳細資訊請參閱快速入門指南。您需要啟動 LM Studio 的本機伺服器功能才能與此擴充功能搭配使用。<span>注意：</span> Kilo Code 使用複雜提示，與 Claude 模型搭配最佳。功能較弱的模型可能無法正常運作。"
		},
		"ollama": {
			"baseUrl": "基礎 URL（選用）",
			"modelId": "模型 ID",
			"description": "Ollama 允許您在本機電腦執行模型。請參閱快速入門指南。",
			"warning": "注意：Kilo Code 使用複雜提示，與 Claude 模型搭配最佳。功能較弱的模型可能無法正常運作。"
		},
		"unboundApiKey": "Unbound API 金鑰",
		"getUnboundApiKey": "取得 Unbound API 金鑰",
		"unboundRefreshModelsSuccess": "模型列表已更新！您現在可以從最新模型中選擇。",
		"unboundInvalidApiKey": "無效的API金鑰。請檢查您的API金鑰並重試。",
		"humanRelay": {
			"description": "不需要 API 金鑰，但使用者需要協助將資訊複製並貼上到網頁聊天 AI。",
			"instructions": "使用期間會彈出對話框，並自動將目前訊息複製到剪貼簿。您需要將這些內容貼上到網頁版 AI（如 ChatGPT 或 Claude），然後將 AI 的回覆複製回對話框並點選確認按鈕。"
		},
		"openRouter": {
			"providerRouting": {
				"title": "OpenRouter 供應商路由",
				"description": "OpenRouter 會將請求路由到適合您模型的最佳可用供應商。預設情況下，請求會在頂尖供應商之間進行負載平衡以最大化正常運作時間。您也可以為此模型選擇特定的供應商。",
				"learnMore": "了解更多關於供應商路由的資訊"
			}
		},
		"customModel": {
			"capabilities": "設定自訂 OpenAI 相容模型的功能和定價。請謹慎設定模型功能，因為這會影響 Kilo Code 的運作方式。",
			"maxTokens": {
				"label": "最大輸出 Token",
				"description": "模型能在一則回應中產生的最大 Token 數量。（設為 -1 則由伺服器決定最大值）"
			},
			"contextWindow": {
				"label": "上下文視窗大小",
				"description": "模型能處理的總 Token 數量（包含輸入和輸出）"
			},
			"imageSupport": {
				"label": "影像支援",
				"description": "此模型是否能夠處理和理解影像？"
			},
			"computerUse": {
				"label": "電腦使用",
				"description": "此模型是否能夠與瀏覽器互動？（例如 Claude 3.7 Sonnet）"
			},
			"promptCache": {
				"label": "提示快取",
				"description": "此模型是否能夠快取提示？"
			},
			"pricing": {
				"input": {
					"label": "輸入價格",
					"description": "輸入/提示每百萬 Token 的費用。這會影響向模型傳送內容和指令時的費用。"
				},
				"output": {
					"label": "輸出價格",
					"description": "模型回應每百萬 Token 的費用。這會影響模型產生內容的費用。"
				},
				"cacheReads": {
					"label": "快取讀取價格",
					"description": "每百萬 Token 的快取讀取費用。當從快取中取得已儲存的回應時，會收取此費用。"
				},
				"cacheWrites": {
					"label": "快取寫入價格",
					"description": "每百萬 Token 的快取寫入費用。當提示首次被儲存至快取時，會收取此費用。"
				}
			},
			"resetDefaults": "重設為預設值"
		},
		"rateLimitSeconds": {
			"label": "速率限制",
			"description": "API 請求間的最短時間"
		},
		"reasoningEffort": {
			"label": "模型推理強度",
			"high": "高",
			"medium": "中",
			"low": "低"
		},
		"setReasoningLevel": "啟用推理工作量",
		"claudeCode": {
			"pathLabel": "Claude Code 路徑",
			"description": "可選的 Claude Code CLI 路徑。如果未設定，則預設為 'claude'。",
			"placeholder": "預設：claude"
		},
		"geminiCli": {
			"description": "此提供商使用 Gemini CLI 工具的 OAuth 身份驗證，不需要 API 金鑰。",
			"oauthPath": "OAuth 憑證路徑（可選）",
<<<<<<< HEAD
			"oauthPathDescription": "OAuth 憑證檔案的路徑。留空以使用預設位置 (~/.gemini/oauth_creds.json)。",
			"instructions": "如果你還沒有進行身份驗證，請執行",
			"instructionsContinued": "在你的終端機中首先。",
			"setupLink": "Gemini CLI 設定說明",
			"requirementsTitle": "重要要求",
			"requirement1": "首先，你需要安裝 Gemini CLI 工具",
			"requirement2": "然後，在你的終端機中執行 gemini 並確保你用 Google 登入",
			"requirement3": "僅適用於個人 Google 帳戶（不適用於 Google Workspace 帳戶）",
			"requirement4": "不使用 API 金鑰 - 身份驗證透過 OAuth 處理",
			"requirement5": "需要首先安裝並驗證 Gemini CLI 工具",
			"freeAccess": "透過 OAuth 身份驗證的免費層存取"
=======
			"oauthPathDescription": "OAuth 憑證檔案的路徑。留空以使用預設位置（~/.gemini/oauth_creds.json）。",
			"instructions": "如果您尚未進行身份驗證，請先執行",
			"instructionsContinued": "在您的終端機中。",
			"setupLink": "Gemini CLI 設定說明",
			"requirementsTitle": "重要要求",
			"requirement1": "首先，您需要安裝 Gemini CLI 工具",
			"requirement2": "然後，在終端機中執行 gemini 並確保使用 Google 登入",
			"requirement3": "僅適用於個人 Google 帳戶（不支援 Google Workspace 帳戶）",
			"requirement4": "不使用 API 金鑰 - 身份驗證透過 OAuth 處理",
			"requirement5": "需要先安裝並驗證 Gemini CLI 工具",
			"freeAccess": "透過 OAuth 身份驗證免費存取"
>>>>>>> db07ff56
		}
	},
	"browser": {
		"enable": {
			"label": "啟用瀏覽器工具",
			"description": "啟用後，Kilo Code 可在使用支援電腦使用的模型時使用瀏覽器與網站互動。 <0>瞭解更多</0>"
		},
		"viewport": {
			"label": "視窗大小",
			"description": "選擇瀏覽器互動的視窗大小。這會影響網站的顯示方式和互動方式。",
			"options": {
				"largeDesktop": "大型桌面 (1280x800)",
				"smallDesktop": "小型桌面 (900x600)",
				"tablet": "平板 (768x1024)",
				"mobile": "行動裝置 (360x640)"
			}
		},
		"screenshotQuality": {
			"label": "截圖品質",
			"description": "調整瀏覽器截圖的 WebP 品質。數值越高截圖越清晰，但會增加 token 用量。"
		},
		"remote": {
			"label": "使用遠端瀏覽器連線",
			"description": "連線到啟用遠端除錯的 Chrome 瀏覽器（--remote-debugging-port=9222）。",
			"urlPlaceholder": "自訂 URL（例如 http://localhost:9222）",
			"testButton": "測試連線",
			"testingButton": "測試中...",
			"instructions": "請輸入 DevTools Protocol 主機位址，或留空以自動偵測本機 Chrome 執行個體。「測試連線」按鈕將嘗試連線至您提供的自訂 URL，若未提供則會自動偵測。"
		}
	},
	"checkpoints": {
		"enable": {
			"label": "啟用自動檢查點",
			"description": "啟用後，Kilo Code 將在工作執行期間自動建立檢查點，使審核變更或回到早期狀態變得容易。 <0>瞭解更多</0>"
		}
	},
	"notifications": {
		"sound": {
			"label": "啟用音效",
			"description": "啟用後，Kilo Code 將為通知和事件播放音效。",
			"volumeLabel": "音量"
		},
		"tts": {
			"label": "啟用文字轉語音",
			"description": "啟用後，Kilo Code 將使用文字轉語音功能朗讀其回應。",
			"speedLabel": "速度"
		}
	},
	"contextManagement": {
		"description": "控制 AI 上下文視窗中要包含哪些資訊，會影響 token 用量和回應品質",
		"autoCondenseContextPercent": {
			"label": "觸發智慧上下文壓縮的閾值",
			"description": "當上下文視窗達到此閾值時，Kilo Code 將自動壓縮它。"
		},
		"condensingApiConfiguration": {
			"label": "上下文壓縮的API配置",
			"description": "選擇用於上下文壓縮操作的API配置。留空則使用當前活動的配置。",
			"useCurrentConfig": "使用當前配置"
		},
		"customCondensingPrompt": {
			"label": "自訂上下文壓縮提示",
			"description": "自訂用於上下文壓縮的系統提示。留空則使用預設提示。",
			"placeholder": "請在此輸入您的自訂上下文壓縮提示...\n\n您可以參考預設提示的結構：\n- 先前對話\n- 目前工作\n- 主要技術概念\n- 相關檔案與程式碼\n- 問題解決\n- 未完成的任務與後續步驟",
			"reset": "重設為預設值",
			"hint": "留空 = 使用預設提示"
		},
		"autoCondenseContext": {
			"name": "自動觸發智慧上下文壓縮",
			"description": "啟用時，Kilo Code 會在達到閾值時自動壓縮上下文。停用時，您仍可手動觸發上下文壓縮。"
		},
		"openTabs": {
			"label": "開啟分頁的上下文限制",
			"description": "上下文中最多包含多少個 VS Code 開啟的分頁。數值越高提供的上下文越多，但 token 用量也會增加。"
		},
		"workspaceFiles": {
			"label": "工作區檔案的上下文限制",
			"description": "目前工作目錄中最多包含多少個檔案。數值越高提供的上下文越多，但 token 用量也會增加。"
		},
		"rooignore": {
			"label": "在列表和搜尋中顯示被 .kilocodeignore 排除的檔案",
			"description": "啟用後，符合 .kilocodeignore 規則的檔案會在列表中顯示並標示鎖定圖示。停用後，這些檔案將完全從檔案列表和搜尋結果中隱藏。"
		},
		"maxReadFile": {
			"label": "檔案讀取自動截斷閾值",
			"description": "當模型未指定起始/結束值時，Kilo Code 讀取的行數。如果此數值小於檔案總行數，Kilo Code 將產生程式碼定義的行號索引。特殊情況：-1 指示 Kilo Code 讀取整個檔案（不建立索引），0 指示不讀取任何行並僅提供行索引以取得最小上下文。較低的值可最小化初始上下文使用，允許後續精確的行範圍讀取。明確指定起始/結束的請求不受此設定限制。 <0>瞭解更多</0>",
			"lines": "行",
			"always_full_read": "始終讀取整個檔案"
		},
		"maxConcurrentFileReads": {
			"label": "並行檔案讀取限制",
			"description": "read_file 工具可以同時處理的最大檔案數。較高的值可能會加快讀取多個小檔案的速度，但會增加記憶體使用量。"
		},
		"condensingThreshold": {
			"label": "壓縮觸發閾值",
			"selectProfile": "設定檔案閾值",
			"defaultProfile": "全域預設（所有檔案）",
			"defaultDescription": "當上下文達到此百分比時，將自動為所有檔案壓縮，除非它們有自訂設定",
			"profileDescription": "僅此檔案的自訂閾值（覆蓋全域預設）",
			"inheritDescription": "此檔案繼承全域預設閾值（{{threshold}}%）",
			"usesGlobal": "（使用全域 {{threshold}}%）"
		}
	},
	"terminal": {
		"basic": {
			"label": "終端機設定：基本",
			"description": "基本終端機設定"
		},
		"advanced": {
			"label": "終端機設定：進階",
			"description": "以下選項可能需要重新啟動終端機才能套用設定"
		},
		"outputLineLimit": {
			"label": "終端機輸出行數限制",
			"description": "執行命令時終端機輸出的最大行數。超過此限制時，會從中間移除多餘的行數，以節省 token 用量。 <0>瞭解更多</0>"
		},
		"shellIntegrationTimeout": {
			"label": "終端機 Shell 整合逾時",
			"description": "執行命令前等待 Shell 整合初始化的最長時間。如果您的 Shell 啟動較慢，且終端機出現「Shell 整合無法使用」的錯誤訊息，可能需要提高此數值。 <0>瞭解更多</0>"
		},
		"shellIntegrationDisabled": {
			"label": "停用終端機 Shell 整合",
			"description": "如果終端機指令無法正常運作或看到 'Shell Integration Unavailable' 錯誤，請啟用此項。這會使用較簡單的方法執行指令，繞過一些進階終端機功能。 <0>瞭解更多</0>"
		},
		"commandDelay": {
			"label": "終端機命令延遲",
			"description": "命令執行後添加的延遲時間（毫秒）。預設值為 0 時完全停用延遲。這可以幫助確保在有計時問題的終端機中完整擷取命令輸出。在大多數終端機中，這是透過設定 `PROMPT_COMMAND='sleep N'` 實現的，而 PowerShell 會在每個命令結尾加入 `start-sleep`。最初是為了解決 VSCode 錯誤#237208，現在可能不再需要。 <0>瞭解更多</0>"
		},
		"compressProgressBar": {
			"label": "壓縮進度條輸出",
			"description": "啟用後，將處理包含歸位字元 (\\r) 的終端機輸出，模擬真實終端機顯示內容的方式。這會移除進度條的中間狀態，只保留最終狀態，為更重要的資訊節省上下文空間。 <0>瞭解更多</0>"
		},
		"powershellCounter": {
			"label": "啟用 PowerShell 計數器解決方案",
			"description": "啟用後，會在 PowerShell 命令中加入計數器以確保命令正確執行。這有助於解決可能存在輸出擷取問題的 PowerShell 終端機。 <0>瞭解更多</0>"
		},
		"zshClearEolMark": {
			"label": "清除 ZSH 行尾標記",
			"description": "啟用後，透過設定 PROMPT_EOL_MARK='' 清除 ZSH 行尾標記。這可以防止命令輸出以特殊字元（如 '%'）結尾時的解析問題。 <0>瞭解更多</0>"
		},
		"zshOhMy": {
			"label": "啟用 Oh My Zsh 整合",
			"description": "啟用後，設定 ITERM_SHELL_INTEGRATION_INSTALLED=Yes 以啟用 Oh My Zsh shell 整合功能。套用此設定可能需要重新啟動 IDE。 <0>瞭解更多</0>"
		},
		"zshP10k": {
			"label": "啟用 Powerlevel10k 整合",
			"description": "啟用後，設定 POWERLEVEL9K_TERM_SHELL_INTEGRATION=true 以啟用 Powerlevel10k shell 整合功能。 <0>瞭解更多</0>"
		},
		"zdotdir": {
			"label": "啟用 ZDOTDIR 處理",
			"description": "啟用後將建立暫存目錄用於 ZDOTDIR，以正確處理 zsh shell 整合。這確保 VSCode shell 整合能與 zsh 正常運作，同時保留您的 zsh 設定。 <0>瞭解更多</0>"
		},
		"inheritEnv": {
			"label": "繼承環境變數",
			"description": "啟用後，終端機將從 VSCode 父程序繼承環境變數，如使用者設定檔中定義的 shell 整合設定。這直接切換 VSCode 全域設定 `terminal.integrated.inheritEnv`。 <0>瞭解更多</0>"
		}
	},
	"advanced": {
		"diff": {
			"label": "透過差異比對編輯",
			"description": "啟用後，Kilo Code 可更快速地編輯檔案，並自動拒絕不完整的整檔覆寫。搭配最新的 Claude 4 Sonnet 模型效果最佳。",
			"strategy": {
				"label": "差異比對策略",
				"options": {
					"standard": "標準（單一區塊）",
					"multiBlock": "實驗性：多區塊差異",
					"unified": "實驗性：統一差異"
				},
				"descriptions": {
					"standard": "標準策略一次只修改一個程式碼區塊。",
					"unified": "統一差異策略會嘗試多種比對方式，並選擇最佳方案。",
					"multiBlock": "多區塊策略可在單一請求中更新檔案內的多個程式碼區塊。"
				}
			},
			"matchPrecision": {
				"label": "比對精確度",
				"description": "此滑桿控制套用差異時程式碼區段的比對精確度。較低的數值允許更彈性的比對，但也會增加錯誤取代的風險。使用低於 100% 的數值時請特別謹慎。"
			}
		}
	},
	"experimental": {
		"DIFF_STRATEGY_UNIFIED": {
			"name": "使用實驗性統一差異比對策略",
			"description": "啟用實驗性的統一差異比對策略。此策略可能減少因模型錯誤而導致的重試次數，但也可能導致意外行為或錯誤的編輯。請務必了解風險，並願意仔細檢查所有變更後再啟用。"
		},
		"SEARCH_AND_REPLACE": {
			"name": "使用實驗性搜尋與取代工具",
			"description": "啟用實驗性的搜尋與取代工具，允許 Kilo Code 在單一請求中取代多個符合的內容。"
		},
		"INSERT_BLOCK": {
			"name": "使用實驗性插入內容工具",
			"description": "啟用實驗性的插入內容工具，允許 Kilo Code 直接在指定行號插入內容，而無需產生差異比對。"
		},
		"POWER_STEERING": {
			"name": "使用實驗性「動力輔助」模式",
			"description": "啟用後，Kilo Code 將更頻繁地提醒模型目前模式的詳細設定。這能讓模型更嚴格遵守角色定義和自訂指令，但每則訊息會使用更多 token。"
		},
		"AUTOCOMPLETE": {
			"name": "使用實驗性「自動完成」功能",
			"description": "啟用後，Kilo Code 會在您輸入時提供內嵌程式碼建議。"
		},
		"MULTI_SEARCH_AND_REPLACE": {
			"name": "使用實驗性多區塊差異比對工具",
			"description": "啟用後，Kilo Code 將使用多區塊差異比對工具，嘗試在單一請求中更新檔案內的多個程式碼區塊。"
		},
		"CONCURRENT_FILE_READS": {
			"name": "啟用並行檔案讀取",
			"description": "啟用後，Kilo Code 可以在單一請求中讀取多個檔案（最多 15 個檔案）。停用後，Kilo Code 必須逐一讀取檔案。在使用能力較弱的模型或希望對檔案存取有更多控制時，停用此功能可能會有所幫助。"
		},
		"MARKETPLACE": {
			"name": "啟用 Marketplace",
			"description": "啟用後，您可以從 Marketplace 安裝 MCP 和自訂模式。"
		},
		"MULTI_FILE_APPLY_DIFF": {
			"name": "啟用並行檔案編輯",
			"description": "啟用後 Kilo Code 可在單個請求中編輯多個檔案。停用後 Kilo Code 必須逐個編輯檔案。停用此功能有助於使用能力較弱的模型或需要更精確控制檔案修改時。"
		}
	},
	"promptCaching": {
		"label": "停用提示詞快取",
		"description": "勾選後，Kilo Code 將不會為此模型使用提示詞快取。"
	},
	"temperature": {
		"useCustom": "使用自訂溫度",
		"description": "控制模型回應的隨機性",
		"rangeDescription": "較高值使輸出更隨機，較低值更確定"
	},
	"modelInfo": {
		"supportsImages": "支援影像",
		"noImages": "不支援影像",
		"supportsComputerUse": "支援電腦使用",
		"noComputerUse": "不支援電腦使用",
		"supportsPromptCache": "支援提示快取",
		"noPromptCache": "不支援提示快取",
		"maxOutput": "最大輸出",
		"inputPrice": "輸入價格",
		"outputPrice": "輸出價格",
		"cacheReadsPrice": "快取讀取價格",
		"cacheWritesPrice": "快取寫入價格",
		"enableStreaming": "啟用串流輸出",
		"enableR1Format": "啟用 R1 模型參數",
		"enableR1FormatTips": "使用 QWQ 等 R1 模型時必須啟用，以避免發生 400 錯誤",
		"useAzure": "使用 Azure",
		"azureApiVersion": "設定 Azure API 版本",
		"gemini": {
			"freeRequests": "* 每分鐘可免費使用 {{count}} 次請求，超過後將依提示大小計費。",
			"pricingDetails": "詳細資訊請參閱定價說明。",
			"billingEstimate": "* 費用為估算值 - 實際費用取決於提示大小。"
		}
	},
	"modelPicker": {
		"automaticFetch": "此擴充功能會自動從 <serviceLink>{{serviceName}}</serviceLink> 取得最新的可用模型清單。如果不確定要選哪個模型，建議使用 <defaultModelLink>{{defaultModelId}}</defaultModelLink>，這是與 Kilo Code 最佳搭配的模型。您也可以搜尋「free」來檢視目前可用的免費選項。",
		"label": "模型",
		"searchPlaceholder": "搜尋",
		"noMatchFound": "找不到符合的項目",
		"useCustomModel": "使用自訂模型：{{modelId}}"
	},
	"footer": {
		"feedback": "若您有任何問題或建議，歡迎至 <githubLink>github.com/Kilo-Org/kilocode</githubLink> 提出 issue，或加入 <redditLink>reddit.com/r/kilocode</redditLink> 或 <discordLink>kilocode.ai/discord</discordLink> 討論。",
		"support": "如有財務相關問題，請聯絡客戶支援 <supportLink>hi@kilocode.ai</supportLink>",
		"telemetry": {
			"label": "允許匿名錯誤與使用情況回報",
			"description": "透過傳送匿名的使用資料與錯誤回報，協助改善 Kilo Code。我們絕不會傳送您的程式碼、提示或個人資訊。詳細資訊請參閱我們的隱私權政策。"
		},
		"settings": {
			"import": "匯入",
			"export": "匯出",
			"reset": "重設"
		}
	},
	"thinkingBudget": {
		"maxTokens": "最大 token 數",
		"maxThinkingTokens": "最大思考 token 數"
	},
	"validation": {
		"apiKey": "請提供有效的 API 金鑰。",
		"awsRegion": "請選擇要用於 Amazon Bedrock 的區域。",
		"googleCloud": "請提供有效的 Google Cloud 專案 ID 和區域。",
		"modelId": "請提供有效的模型 ID。",
		"modelSelector": "請提供有效的模型選擇器。",
		"openAi": "請提供有效的基礎 URL、API 金鑰和模型 ID。",
		"arn": {
			"invalidFormat": "ARN 格式無效，請檢查格式要求。",
			"regionMismatch": "警告：您 ARN 中的區域 ({{arnRegion}}) 與您選擇的區域 ({{region}}) 不符，可能導致存取問題。系統將使用 ARN 中指定的區域。"
		},
		"modelAvailability": "您指定的模型 ID ({{modelId}}) 目前無法使用，請選擇其他模型。",
		"providerNotAllowed": "供應商 '{{provider}}' 不允許用於您的組織。",
		"modelNotAllowed": "模型 '{{model}}' 不允許用於供應商 '{{provider}}'，您的組織不允許",
		"profileInvalid": "此設定檔包含您的組織不允許的供應商或模型"
	},
	"placeholders": {
		"apiKey": "請輸入 API 金鑰...",
		"profileName": "請輸入設定檔名稱",
		"accessKey": "請輸入存取金鑰...",
		"secretKey": "請輸入金鑰...",
		"sessionToken": "請輸入工作階段權杖...",
		"credentialsJson": "請輸入憑證 JSON...",
		"keyFilePath": "請輸入金鑰檔案路徑...",
		"projectId": "請輸入專案 ID...",
		"customArn": "請輸入 ARN（例：arn:aws:bedrock:us-east-1:123456789012:foundation-model/my-model）",
		"baseUrl": "請輸入基礎 URL...",
		"modelId": {
			"lmStudio": "例：meta-llama-3.1-8b-instruct",
			"lmStudioDraft": "例：lmstudio-community/llama-3.2-1b-instruct",
			"ollama": "例：llama3.1"
		},
		"numbers": {
			"maxTokens": "例：4096",
			"contextWindow": "例：128000",
			"inputPrice": "例：0.0001",
			"outputPrice": "例：0.0002",
			"cacheWritePrice": "例：0.00005"
		}
	},
	"defaults": {
		"ollamaUrl": "預設：http://localhost:11434",
		"lmStudioUrl": "預設：http://localhost:1234",
		"geminiUrl": "預設：https://generativelanguage.googleapis.com"
	},
	"labels": {
		"customArn": "自訂 ARN",
		"useCustomArn": "使用自訂 ARN..."
	},
	"display": {
		"taskTimeline": {
			"label": "显示任务时间轴",
			"description": "显示任务消息的可视化时间线，按类型着色，让您能够快速查看任务进度并回滚到任务历史中的特定点。"
		}
	},
	"includeMaxOutputTokens": "包含最大輸出 Token 數",
	"includeMaxOutputTokensDescription": "在 API 請求中傳送最大輸出 Token 參數。某些提供商可能不支援此功能。"
}<|MERGE_RESOLUTION|>--- conflicted
+++ resolved
@@ -321,19 +321,6 @@
 		"geminiCli": {
 			"description": "此提供商使用 Gemini CLI 工具的 OAuth 身份驗證，不需要 API 金鑰。",
 			"oauthPath": "OAuth 憑證路徑（可選）",
-<<<<<<< HEAD
-			"oauthPathDescription": "OAuth 憑證檔案的路徑。留空以使用預設位置 (~/.gemini/oauth_creds.json)。",
-			"instructions": "如果你還沒有進行身份驗證，請執行",
-			"instructionsContinued": "在你的終端機中首先。",
-			"setupLink": "Gemini CLI 設定說明",
-			"requirementsTitle": "重要要求",
-			"requirement1": "首先，你需要安裝 Gemini CLI 工具",
-			"requirement2": "然後，在你的終端機中執行 gemini 並確保你用 Google 登入",
-			"requirement3": "僅適用於個人 Google 帳戶（不適用於 Google Workspace 帳戶）",
-			"requirement4": "不使用 API 金鑰 - 身份驗證透過 OAuth 處理",
-			"requirement5": "需要首先安裝並驗證 Gemini CLI 工具",
-			"freeAccess": "透過 OAuth 身份驗證的免費層存取"
-=======
 			"oauthPathDescription": "OAuth 憑證檔案的路徑。留空以使用預設位置（~/.gemini/oauth_creds.json）。",
 			"instructions": "如果您尚未進行身份驗證，請先執行",
 			"instructionsContinued": "在您的終端機中。",
@@ -345,7 +332,6 @@
 			"requirement4": "不使用 API 金鑰 - 身份驗證透過 OAuth 處理",
 			"requirement5": "需要先安裝並驗證 Gemini CLI 工具",
 			"freeAccess": "透過 OAuth 身份驗證免費存取"
->>>>>>> db07ff56
 		}
 	},
 	"browser": {
