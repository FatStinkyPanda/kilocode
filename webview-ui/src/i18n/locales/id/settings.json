--- conflicted
+++ resolved
@@ -319,21 +319,6 @@
 			"placeholder": "Default: claude"
 		},
 		"geminiCli": {
-<<<<<<< HEAD
-			"description": "Provider ini menggunakan autentikasi OAuth dari alat Gemini CLI dan tidak memerlukan kunci API.",
-			"oauthPath": "Jalur Kredensial OAuth (opsional)",
-			"oauthPathDescription": "Jalur ke file kredensial OAuth. Biarkan kosong untuk menggunakan lokasi default (~/.gemini/oauth_creds.json).",
-			"instructions": "Jika kamu belum melakukan autentikasi, silakan jalankan",
-			"instructionsContinued": "di terminal kamu terlebih dahulu.",
-			"setupLink": "Instruksi Pengaturan Gemini CLI",
-			"requirementsTitle": "Persyaratan Penting",
-			"requirement1": "Pertama, kamu perlu menginstal alat Gemini CLI",
-			"requirement2": "Kemudian, jalankan gemini di terminal kamu dan pastikan kamu masuk dengan Google",
-			"requirement3": "Hanya bekerja dengan akun Google pribadi (bukan akun Google Workspace)",
-			"requirement4": "Tidak menggunakan kunci API - autentikasi ditangani melalui OAuth",
-			"requirement5": "Memerlukan alat Gemini CLI diinstal dan diautentikasi terlebih dahulu",
-			"freeAccess": "Akses tingkat gratis melalui autentikasi OAuth"
-=======
 			"description": "Penyedia ini menggunakan autentikasi OAuth dari alat Gemini CLI dan tidak memerlukan kunci API.",
 			"oauthPath": "Jalur Kredensial OAuth (opsional)",
 			"oauthPathDescription": "Jalur ke file kredensial OAuth. Biarkan kosong untuk menggunakan lokasi default (~/.gemini/oauth_creds.json).",
@@ -347,7 +332,6 @@
 			"requirement4": "Tidak menggunakan kunci API - autentikasi ditangani melalui OAuth",
 			"requirement5": "Memerlukan alat Gemini CLI diinstal dan diautentikasi terlebih dahulu",
 			"freeAccess": "Akses gratis melalui autentikasi OAuth"
->>>>>>> db07ff56
 		}
 	},
 	"browser": {
@@ -416,7 +400,7 @@
 		},
 		"autoCondenseContext": {
 			"name": "Secara otomatis memicu kondensasi konteks cerdas",
-			"description": "Ketika diaktifkan, Roo akan secara otomatis mengondensasi konteks ketika ambang batas tercapai. Ketika dinonaktifkan, kamu masih dapat memicu kondensasi konteks secara manual."
+			"description": "Ketika diaktifkan, Kilo Code akan secara otomatis mengondensasi konteks ketika ambang batas tercapai. Ketika dinonaktifkan, kamu masih dapat memicu kondensasi konteks secara manual."
 		},
 		"condensingThreshold": {
 			"label": "Ambang Batas Pemicu Kondensasi",
