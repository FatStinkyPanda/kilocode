{
	"common": {
		"save": "Simpan",
		"done": "Selesai",
		"cancel": "Batal",
		"reset": "Reset",
		"select": "Pilih",
		"add": "Tambah Header",
		"remove": "Hapus"
	},
	"header": {
		"title": "Pengaturan",
		"saveButtonTooltip": "Simpan perubahan",
		"nothingChangedTooltip": "Tidak ada yang berubah",
		"doneButtonTooltip": "Buang perubahan yang belum disimpan dan tutup panel pengaturan"
	},
	"unsavedChangesDialog": {
		"title": "Perubahan Belum Disimpan",
		"description": "Apakah kamu ingin membuang perubahan dan melanjutkan?",
		"cancelButton": "Batal",
		"discardButton": "Buang perubahan"
	},
	"sections": {
		"providers": "Provider",
		"autoApprove": "Auto-Approve",
		"browser": "Browser",
		"checkpoints": "Checkpoint",
		"notifications": "Notifikasi",
		"contextManagement": "Konteks",
		"terminal": "Terminal",
		"prompts": "Prompt",
		"experimental": "Eksperimental",
		"language": "Bahasa",
		"about": "Tentang Kilo Code",
		"display": "Tampilkan"
	},
	"prompts": {
		"description": "Konfigurasi support prompt yang digunakan untuk aksi cepat seperti meningkatkan prompt, menjelaskan kode, dan memperbaiki masalah. Prompt ini membantu Kilo Code memberikan bantuan yang lebih baik untuk tugas pengembangan umum."
	},
	"codeIndex": {
		"title": "Pengindeksan Codebase",
		"enableLabel": "Aktifkan Pengindeksan Codebase",
		"enableDescription": "Aktifkan pengindeksan kode untuk pencarian dan pemahaman konteks yang lebih baik",
		"profileLabel": "Provider Embeddings",
		"selectProfilePlaceholder": "Pilih provider",
		"openaiProvider": "OpenAI",
		"ollamaProvider": "Ollama",
		"geminiProvider": "Gemini",
		"geminiApiKeyLabel": "API Key:",
		"geminiApiKeyPlaceholder": "Masukkan kunci API Gemini Anda",
		"vercelAiGatewayProvider": "Vercel AI Gateway",
		"vercelAiGatewayApiKeyLabel": "API Key",
		"vercelAiGatewayApiKeyPlaceholder": "Masukkan kunci API Vercel AI Gateway Anda",
		"mistralProvider": "Mistral",
		"mistralApiKeyLabel": "Kunci API:",
		"mistralApiKeyPlaceholder": "Masukkan kunci API Mistral Anda",
		"openaiCompatibleProvider": "OpenAI Compatible",
		"openAiKeyLabel": "OpenAI API Key",
		"openAiKeyPlaceholder": "Masukkan kunci API OpenAI kamu",
		"openAiCompatibleBaseUrlLabel": "Base URL",
		"openAiCompatibleApiKeyLabel": "API Key",
		"openAiCompatibleApiKeyPlaceholder": "Masukkan kunci API kamu",
		"openAiCompatibleModelDimensionLabel": "Dimensi Embedding:",
		"modelDimensionLabel": "Dimensi Model",
		"openAiCompatibleModelDimensionPlaceholder": "misalnya, 1536",
		"openAiCompatibleModelDimensionDescription": "Dimensi embedding (ukuran output) untuk model kamu. Periksa dokumentasi provider kamu untuk nilai ini. Nilai umum: 384, 768, 1536, 3072.",
		"modelLabel": "Model",
		"selectModelPlaceholder": "Pilih model",
		"ollamaUrlLabel": "Ollama URL:",
		"qdrantUrlLabel": "Qdrant URL",
		"qdrantKeyLabel": "Qdrant Key:",
		"startIndexingButton": "Mulai",
		"clearIndexDataButton": "Hapus Indeks",
		"unsavedSettingsMessage": "Silakan simpan pengaturan kamu sebelum memulai proses pengindeksan.",
		"clearDataDialog": {
			"title": "Apakah kamu yakin?",
			"description": "Tindakan ini tidak dapat dibatalkan. Ini akan menghapus data indeks codebase kamu secara permanen.",
			"cancelButton": "Batal",
			"confirmButton": "Hapus Data"
		},
		"description": "Konfigurasi pengaturan pengindeksan codebase untuk mengaktifkan pencarian semantik proyek kamu. <0>Pelajari lebih lanjut</0>",
		"statusTitle": "Status",
		"settingsTitle": "Pengaturan Pengindeksan",
		"disabledMessage": "Pengindeksan codebase saat ini dinonaktifkan. Aktifkan di pengaturan global untuk mengkonfigurasi opsi pengindeksan.",
		"embedderProviderLabel": "Provider Embedder",
		"modelPlaceholder": "Masukkan nama model",
		"selectModel": "Pilih model",
		"ollamaBaseUrlLabel": "URL Dasar Ollama",
		"qdrantApiKeyLabel": "Kunci API Qdrant",
		"qdrantApiKeyPlaceholder": "Masukkan kunci API Qdrant kamu (opsional)",
		"setupConfigLabel": "Pengaturan",
		"ollamaUrlPlaceholder": "http://localhost:11434",
		"openAiCompatibleBaseUrlPlaceholder": "https://api.example.com",
		"modelDimensionPlaceholder": "1536",
		"qdrantUrlPlaceholder": "http://localhost:6333",
		"saveError": "Gagal menyimpan pengaturan",
		"modelDimensions": "({{dimension}} dimensi)",
		"saveSuccess": "Pengaturan berhasil disimpan",
		"saving": "Menyimpan...",
		"saveSettings": "Simpan",
		"indexingStatuses": {
			"standby": "Siaga",
			"indexing": "Mengindeks",
			"indexed": "Terindeks",
			"error": "Error"
		},
		"close": "Tutup",
		"validation": {
			"invalidQdrantUrl": "URL Qdrant tidak valid",
			"invalidOllamaUrl": "URL Ollama tidak valid",
			"invalidBaseUrl": "URL dasar tidak valid",
			"qdrantUrlRequired": "URL Qdrant diperlukan",
			"openaiApiKeyRequired": "Kunci API OpenAI diperlukan",
			"modelSelectionRequired": "Pemilihan model diperlukan",
			"apiKeyRequired": "Kunci API diperlukan",
			"modelIdRequired": "ID Model diperlukan",
			"modelDimensionRequired": "Dimensi model diperlukan",
			"geminiApiKeyRequired": "Kunci API Gemini diperlukan",
			"mistralApiKeyRequired": "Kunci API Mistral diperlukan",
			"vercelAiGatewayApiKeyRequired": "Kunci API Vercel AI Gateway diperlukan",
			"ollamaBaseUrlRequired": "URL dasar Ollama diperlukan",
			"baseUrlRequired": "URL dasar diperlukan",
			"modelDimensionMinValue": "Dimensi model harus lebih besar dari 0"
		},
		"advancedConfigLabel": "Konfigurasi Lanjutan",
		"searchMinScoreLabel": "Ambang Batas Skor Pencarian",
		"searchMinScoreDescription": "Skor kesamaan minimum (0.0-1.0) yang diperlukan untuk hasil pencarian. Nilai yang lebih rendah mengembalikan lebih banyak hasil tetapi mungkin kurang relevan. Nilai yang lebih tinggi mengembalikan lebih sedikit hasil tetapi lebih relevan.",
		"searchMinScoreResetTooltip": "Reset ke nilai default (0.4)",
		"searchMaxResultsLabel": "Hasil Pencarian Maksimum",
		"searchMaxResultsDescription": "Jumlah maksimum hasil pencarian yang dikembalikan saat melakukan query indeks basis kode. Nilai yang lebih tinggi memberikan lebih banyak konteks tetapi mungkin menyertakan hasil yang kurang relevan.",
		"resetToDefault": "Reset ke default"
	},
	"autoApprove": {
		"description": "Izinkan Kilo Code untuk secara otomatis melakukan operasi tanpa memerlukan persetujuan. Aktifkan pengaturan ini hanya jika kamu sepenuhnya mempercayai AI dan memahami risiko keamanan yang terkait.",
		"enabled": "Auto-Approve Diaktifkan",
		"toggleAriaLabel": "Beralih persetujuan otomatis",
		"disabledAriaLabel": "Persetujuan otomatis dinonaktifkan - pilih opsi terlebih dahulu",
		"readOnly": {
			"label": "Baca",
			"description": "Ketika diaktifkan, Kilo Code akan secara otomatis melihat konten direktori dan membaca file tanpa memerlukan kamu mengklik tombol Setujui.",
			"outsideWorkspace": {
				"label": "Sertakan file di luar workspace",
				"description": "Izinkan Kilo Code membaca file di luar workspace saat ini tanpa memerlukan persetujuan."
			}
		},
		"write": {
			"label": "Tulis",
			"description": "Secara otomatis membuat dan mengedit file tanpa memerlukan persetujuan",
			"delayLabel": "Delay setelah menulis untuk memungkinkan diagnostik mendeteksi masalah potensial",
			"outsideWorkspace": {
				"label": "Sertakan file di luar workspace",
				"description": "Izinkan Kilo Code membuat dan mengedit file di luar workspace saat ini tanpa memerlukan persetujuan."
			},
			"protected": {
				"label": "Sertakan file yang dilindungi",
				"description": "Izinkan Kilo Code membuat dan mengedit file yang dilindungi (seperti .kilocodeignore dan file konfigurasi .kilocode/) tanpa memerlukan persetujuan."
			}
		},
		"browser": {
			"label": "Browser",
			"description": "Secara otomatis melakukan aksi browser tanpa memerlukan persetujuan. Catatan: Hanya berlaku ketika model mendukung computer use"
		},
		"retry": {
			"label": "Coba Lagi",
			"description": "Secara otomatis mencoba ulang permintaan API yang gagal ketika server mengembalikan respons error",
			"delayLabel": "Delay sebelum mencoba ulang permintaan"
		},
		"mcp": {
			"label": "MCP",
			"description": "Aktifkan auto-approval tool MCP individual di tampilan Server MCP (memerlukan pengaturan ini dan checkbox \"Selalu izinkan\" tool tersebut)"
		},
		"modeSwitch": {
			"label": "Mode",
			"description": "Secara otomatis beralih antara mode yang berbeda tanpa memerlukan persetujuan"
		},
		"subtasks": {
			"label": "Subtugas",
			"description": "Izinkan pembuatan dan penyelesaian subtugas tanpa memerlukan persetujuan"
		},
		"followupQuestions": {
			"label": "Pertanyaan",
			"description": "Secara otomatis memilih jawaban pertama yang disarankan untuk pertanyaan lanjutan setelah batas waktu yang dikonfigurasi",
			"timeoutLabel": "Waktu tunggu sebelum otomatis memilih jawaban pertama"
		},
		"execute": {
			"label": "Eksekusi",
			"description": "Secara otomatis mengeksekusi perintah terminal yang diizinkan tanpa memerlukan persetujuan",
			"allowedCommands": "Perintah Auto-Execute yang Diizinkan",
			"allowedCommandsDescription": "Prefix perintah yang dapat di-auto-execute ketika \"Selalu setujui operasi eksekusi\" diaktifkan. Tambahkan * untuk mengizinkan semua perintah (gunakan dengan hati-hati).",
			"deniedCommands": "Perintah yang ditolak",
			"deniedCommandsDescription": "Prefix perintah yang akan ditolak secara otomatis tanpa memerlukan persetujuan. Dalam kasus konflik dengan perintah yang diizinkan, pencocokan prefix terpanjang diprioritaskan. Tambahkan * untuk menolak semua perintah.",
			"commandPlaceholder": "Masukkan prefix perintah (misalnya, 'git ')",
			"deniedCommandPlaceholder": "Masukkan prefix perintah untuk ditolak (misalnya, 'rm -rf')",
			"addButton": "Tambah",
			"autoDenied": "Perintah dengan awalan `{{prefix}}` telah dilarang oleh pengguna. Jangan menghindari pembatasan ini dengan menjalankan perintah lain."
		},
		"showMenu": {
			"label": "Tampilkan menu auto-approve di tampilan chat",
			"description": "Ketika diaktifkan, menu auto-approve akan ditampilkan di bagian bawah tampilan chat, memungkinkan akses cepat ke pengaturan auto-approve"
		},
		"updateTodoList": {
			"label": "Todo",
			"description": "Daftar tugas diperbarui secara otomatis tanpa persetujuan"
		},
		"apiRequestLimit": {
			"title": "Permintaan Maks",
			"description": "Secara otomatis membuat sejumlah permintaan API ini sebelum meminta persetujuan untuk melanjutkan tugas.",
			"unlimited": "Tidak terbatas"
		},
		"selectOptionsFirst": "Pilih setidaknya satu opsi di bawah ini untuk mengaktifkan persetujuan otomatis",
		"apiCostLimit": {
			"title": "Biaya Maksimal",
			"unlimited": "Tidak Terbatas"
		},
		"maxLimits": {
			"description": "Secara otomatis membuat permintaan hingga batas ini sebelum meminta persetujuan untuk melanjutkan."
		}
	},
	"providers": {
		"providerDocumentation": "Dokumentasi {{provider}}",
		"configProfile": "Profil Konfigurasi",
		"description": "Simpan konfigurasi API yang berbeda untuk beralih dengan cepat antara provider dan pengaturan.",
		"apiProvider": "Provider API",
		"model": "Model",
		"nameEmpty": "Nama tidak boleh kosong",
		"nameExists": "Profil dengan nama ini sudah ada",
		"deleteProfile": "Hapus Profil",
		"invalidArnFormat": "Format ARN tidak valid. Silakan periksa contoh di atas.",
		"enterNewName": "Masukkan nama baru",
		"addProfile": "Tambah Profil",
		"renameProfile": "Ganti Nama Profil",
		"newProfile": "Profil Konfigurasi Baru",
		"enterProfileName": "Masukkan nama profil",
		"createProfile": "Buat Profil",
		"cannotDeleteOnlyProfile": "Tidak dapat menghapus satu-satunya profil",
		"searchPlaceholder": "Cari profil",
		"searchProviderPlaceholder": "Cari penyedia",
		"noProviderMatchFound": "Tidak ada penyedia ditemukan",
		"noMatchFound": "Tidak ada profil yang cocok ditemukan",
		"vscodeLmDescription": " API Model Bahasa VS Code memungkinkan kamu menjalankan model yang disediakan oleh ekstensi VS Code lainnya (termasuk namun tidak terbatas pada GitHub Copilot). Cara termudah untuk memulai adalah menginstal ekstensi Copilot dan Copilot Chat dari VS Code Marketplace.",
		"awsCustomArnUse": "Masukkan ARN Amazon Bedrock yang valid untuk model yang ingin kamu gunakan. Contoh format:",
		"awsCustomArnDesc": "Pastikan region di ARN cocok dengan AWS Region yang kamu pilih di atas.",
		"openRouterApiKey": "OpenRouter API Key",
		"getOpenRouterApiKey": "Dapatkan OpenRouter API Key",
		"vercelAiGatewayApiKey": "Vercel AI Gateway API Key",
		"getVercelAiGatewayApiKey": "Dapatkan Vercel AI Gateway API Key",
		"apiKeyStorageNotice": "API key disimpan dengan aman di Secret Storage VSCode",
		"glamaApiKey": "Glama API Key",
		"getGlamaApiKey": "Dapatkan Glama API Key",
		"useCustomBaseUrl": "Gunakan base URL kustom",
		"useReasoning": "Aktifkan reasoning",
		"useHostHeader": "Gunakan Host header kustom",
		"useLegacyFormat": "Gunakan format API OpenAI legacy",
		"customHeaders": "Header Kustom",
		"headerName": "Nama header",
		"headerValue": "Nilai header",
		"noCustomHeaders": "Tidak ada header kustom yang didefinisikan. Klik tombol + untuk menambahkan satu.",
		"requestyApiKey": "Requesty API Key",
		"refreshModels": {
			"label": "Refresh Model",
			"hint": "Silakan buka kembali pengaturan untuk melihat model terbaru.",
			"loading": "Merefresh daftar model...",
			"success": "Daftar model berhasil direfresh!",
			"error": "Gagal merefresh daftar model. Silakan coba lagi."
		},
		"getRequestyApiKey": "Dapatkan Requesty API Key",
		"getRequestyBaseUrl": "Base URL",
		"requestyUseCustomBaseUrl": "Gunakan URL dasar khusus",
		"openRouterTransformsText": "Kompres prompt dan rantai pesan ke ukuran konteks (<a>OpenRouter Transforms</a>)",
		"anthropicApiKey": "Anthropic API Key",
		"getAnthropicApiKey": "Dapatkan Anthropic API Key",
		"anthropicUseAuthToken": "Kirim Anthropic API Key sebagai Authorization header alih-alih X-Api-Key",
		"anthropic1MContextBetaLabel": "Aktifkan jendela konteks 1M (Beta)",
		"anthropic1MContextBetaDescription": "Memperluas jendela konteks menjadi 1 juta token untuk Claude Sonnet 4",
		"awsBedrock1MContextBetaLabel": "Aktifkan jendela konteks 1M (Beta)",
		"awsBedrock1MContextBetaDescription": "Memperluas jendela konteks menjadi 1 juta token untuk Claude Sonnet 4",
		"cerebrasApiKey": "Cerebras API Key",
		"getCerebrasApiKey": "Dapatkan Cerebras API Key",
		"chutesApiKey": "Chutes API Key",
		"getChutesApiKey": "Dapatkan Chutes API Key",
		"fireworksApiKey": "Fireworks API Key",
		"getFireworksApiKey": "Dapatkan Fireworks API Key",
		"featherlessApiKey": "Featherless API Key",
		"getFeatherlessApiKey": "Dapatkan Featherless API Key",
		"ioIntelligenceApiKey": "IO Intelligence API Key",
		"ioIntelligenceApiKeyPlaceholder": "Masukkan kunci API IO Intelligence Anda",
		"getIoIntelligenceApiKey": "Dapatkan IO Intelligence API Key",
		"deepSeekApiKey": "DeepSeek API Key",
		"getDeepSeekApiKey": "Dapatkan DeepSeek API Key",
		"doubaoApiKey": "Kunci API Doubao",
		"getDoubaoApiKey": "Dapatkan Kunci API Doubao",
		"moonshotApiKey": "Kunci API Moonshot",
		"getMoonshotApiKey": "Dapatkan Kunci API Moonshot",
		"moonshotBaseUrl": "Titik Masuk Moonshot",
		"zaiApiKey": "Kunci API Z AI",
		"getZaiApiKey": "Dapatkan Kunci API Z AI",
		"zaiEntrypoint": "Titik Masuk Z AI",
		"zaiEntrypointDescription": "Silakan pilih titik masuk API yang sesuai berdasarkan lokasi Anda. Jika Anda berada di China, pilih open.bigmodel.cn. Jika tidak, pilih api.z.ai.",
		"geminiApiKey": "Gemini API Key",
		"getGroqApiKey": "Dapatkan Groq API Key",
		"groqApiKey": "Groq API Key",
		"getSambaNovaApiKey": "Dapatkan SambaNova API Key",
		"sambaNovaApiKey": "SambaNova API Key",
		"getHuggingFaceApiKey": "Dapatkan Kunci API Hugging Face",
		"huggingFaceApiKey": "Kunci API Hugging Face",
		"huggingFaceModelId": "ID Model",
		"getGeminiApiKey": "Dapatkan Gemini API Key",
		"huggingFaceLoading": "Memuat...",
		"huggingFaceModelsCount": "({{count}} model)",
		"huggingFaceSelectModel": "Pilih model...",
		"huggingFaceSearchModels": "Cari model...",
		"huggingFaceNoModelsFound": "Tidak ada model ditemukan",
		"huggingFaceProvider": "Penyedia",
		"huggingFaceProviderAuto": "Otomatis",
		"huggingFaceSelectProvider": "Pilih penyedia...",
		"huggingFaceSearchProviders": "Cari penyedia...",
		"huggingFaceNoProvidersFound": "Tidak ada penyedia ditemukan",
		"openAiApiKey": "OpenAI API Key",
		"apiKey": "API Key",
		"openAiBaseUrl": "Base URL",
		"getOpenAiApiKey": "Dapatkan OpenAI API Key",
		"mistralApiKey": "Mistral API Key",
		"getMistralApiKey": "Dapatkan Mistral / Codestral API Key",
		"codestralBaseUrl": "Codestral Base URL (Opsional)",
		"codestralBaseUrlDesc": "Atur URL alternatif untuk model Codestral.",
		"xaiApiKey": "xAI API Key",
		"getXaiApiKey": "Dapatkan xAI API Key",
		"litellmApiKey": "LiteLLM API Key",
		"litellmBaseUrl": "LiteLLM Base URL",
		"awsCredentials": "AWS Credentials",
		"awsProfile": "AWS Profile",
		"awsApiKey": "Kunci API Amazon Bedrock",
		"awsProfileName": "Nama AWS Profile",
		"awsAccessKey": "AWS Access Key",
		"awsSecretKey": "AWS Secret Key",
		"awsSessionToken": "AWS Session Token",
		"awsRegion": "AWS Region",
		"awsCrossRegion": "Gunakan cross-region inference",
		"awsBedrockVpc": {
			"useCustomVpcEndpoint": "Gunakan VPC endpoint kustom",
			"vpcEndpointUrlPlaceholder": "Masukkan VPC Endpoint URL (opsional)",
			"examples": "Contoh:"
		},
		"enablePromptCaching": "Aktifkan prompt caching",
		"enablePromptCachingTitle": "Aktifkan prompt caching untuk meningkatkan performa dan mengurangi biaya untuk model yang didukung.",
		"cacheUsageNote": "Catatan: Jika kamu tidak melihat penggunaan cache, coba pilih model yang berbeda lalu pilih model yang kamu inginkan lagi.",
		"vscodeLmModel": "Model Bahasa",
		"vscodeLmWarning": "Catatan: Ini adalah integrasi yang sangat eksperimental dan dukungan provider akan bervariasi. Jika kamu mendapat error tentang model yang tidak didukung, itu adalah masalah di sisi provider.",
		"geminiParameters": {
			"urlContext": {
				"title": "Aktifkan konteks URL",
				"description": "Memungkinkan Gemini mengakses dan memproses URL untuk konteks tambahan saat menghasilkan respons. Berguna untuk tugas yang memerlukan analisis konten web."
			},
			"groundingSearch": {
				"title": "Aktifkan Grounding dengan Pencarian Google",
				"description": "Memungkinkan Gemini mencari informasi terkini di Google dan mendasarkan respons pada data waktu nyata. Berguna untuk kueri yang memerlukan informasi terkini."
			}
		},
		"googleCloudSetup": {
			"title": "Untuk menggunakan Google Cloud Vertex AI, kamu perlu:",
			"step1": "1. Buat akun Google Cloud, aktifkan Vertex AI API & aktifkan model Claude yang diinginkan.",
			"step2": "2. Instal Google Cloud CLI & konfigurasi application default credentials.",
			"step3": "3. Atau buat service account dengan credentials."
		},
		"googleCloudCredentials": "Google Cloud Credentials",
		"googleCloudKeyFile": "Path File Key Google Cloud",
		"googleCloudProjectId": "Google Cloud Project ID",
		"googleCloudRegion": "Google Cloud Region",
		"lmStudio": {
			"baseUrl": "Base URL (opsional)",
			"modelId": "Model ID",
			"speculativeDecoding": "Aktifkan Speculative Decoding",
			"draftModelId": "Draft Model ID",
			"draftModelDesc": "Draft model harus dari keluarga model yang sama agar speculative decoding bekerja dengan benar.",
			"selectDraftModel": "Pilih Draft Model",
			"noModelsFound": "Tidak ada draft model ditemukan. Pastikan LM Studio berjalan dengan Server Mode diaktifkan.",
			"description": "LM Studio memungkinkan kamu menjalankan model secara lokal di komputer. Untuk instruksi cara memulai, lihat <a>panduan quickstart</a> mereka. Kamu juga perlu memulai fitur <b>local server</b> LM Studio untuk menggunakannya dengan ekstensi ini. <span>Catatan:</span> Kilo Code menggunakan prompt kompleks dan bekerja terbaik dengan model Claude. Model yang kurang mampu mungkin tidak bekerja seperti yang diharapkan."
		},
		"ollama": {
			"baseUrl": "Base URL (opsional)",
			"modelId": "Model ID",
			"apiKey": "API Key",
			"apiKeyPlaceholder": "Masukkan API key Anda",
			"apiKeyInfo": "API key akan dikirim sebagai Authorization header",
			"description": "Ollama memungkinkan kamu menjalankan model secara lokal di komputer. Untuk instruksi cara memulai, lihat panduan quickstart mereka.",
			"warning": "Catatan: Kilo Code menggunakan prompt kompleks dan bekerja terbaik dengan model Claude. Model yang kurang mampu mungkin tidak bekerja seperti yang diharapkan."
		},
		"unboundApiKey": "Unbound API Key",
		"getUnboundApiKey": "Dapatkan Unbound API Key",
		"unboundRefreshModelsSuccess": "Daftar model diperbarui! Kamu sekarang dapat memilih dari model terbaru.",
		"unboundInvalidApiKey": "API key tidak valid. Silakan periksa API key kamu dan coba lagi.",
		"humanRelay": {
			"description": "Tidak diperlukan API key, tetapi pengguna perlu membantu menyalin dan menempel informasi ke web chat AI.",
			"instructions": "Selama penggunaan, kotak dialog akan muncul dan pesan saat ini akan disalin ke clipboard secara otomatis. Kamu perlu menempel ini ke versi web AI (seperti ChatGPT atau Claude), lalu salin balasan AI kembali ke kotak dialog dan klik tombol konfirmasi."
		},
		"roo": {
			"authenticatedMessage": "Terautentikasi dengan aman melalui akun Roo Code Cloud Anda.",
			"connectButton": "Hubungkan ke Roo Code Cloud"
		},
		"openRouter": {
			"providerRouting": {
				"title": "OpenRouter Provider Routing",
				"description": "OpenRouter mengarahkan permintaan ke provider terbaik yang tersedia untuk model kamu. Secara default, permintaan diseimbangkan beban di seluruh provider teratas untuk memaksimalkan uptime. Namun, kamu dapat memilih provider spesifik untuk digunakan untuk model ini.",
				"learnMore": "Pelajari lebih lanjut tentang provider routing"
			}
		},
		"customModel": {
			"capabilities": "Konfigurasi kemampuan dan harga untuk model kustom yang kompatibel dengan OpenAI. Hati-hati saat menentukan kemampuan model, karena dapat mempengaruhi performa Kilo Code.",
			"maxTokens": {
				"label": "Token Output Maksimum",
				"description": "Jumlah maksimum token yang dapat dihasilkan model dalam respons. (Tentukan -1 untuk membiarkan server mengatur token maksimum.)"
			},
			"contextWindow": {
				"label": "Ukuran Context Window",
				"description": "Total token (input + output) yang dapat diproses model."
			},
			"imageSupport": {
				"label": "Dukungan Gambar",
				"description": "Apakah model ini mampu memproses dan memahami gambar?"
			},
			"computerUse": {
				"label": "Computer Use",
				"description": "Apakah model ini mampu berinteraksi dengan browser? (misalnya Claude 3.7 Sonnet)."
			},
			"promptCache": {
				"label": "Prompt Caching",
				"description": "Apakah model ini mampu melakukan caching prompt?"
			},
			"pricing": {
				"input": {
					"label": "Harga Input",
					"description": "Biaya per juta token dalam input/prompt. Ini mempengaruhi biaya mengirim konteks dan instruksi ke model."
				},
				"output": {
					"label": "Harga Output",
					"description": "Biaya per juta token dalam respons model. Ini mempengaruhi biaya konten yang dihasilkan dan completion."
				},
				"cacheReads": {
					"label": "Harga Cache Reads",
					"description": "Biaya per juta token untuk membaca dari cache. Ini adalah harga yang dikenakan ketika respons yang di-cache diambil."
				},
				"cacheWrites": {
					"label": "Harga Cache Writes",
					"description": "Biaya per juta token untuk menulis ke cache. Ini adalah harga yang dikenakan ketika prompt di-cache untuk pertama kalinya."
				}
			},
			"resetDefaults": "Reset ke Default"
		},
		"rateLimitSeconds": {
			"label": "Rate limit",
			"description": "Waktu minimum antara permintaan API."
		},
		"consecutiveMistakeLimit": {
			"label": "Batas Kesalahan & Pengulangan",
			"description": "Jumlah kesalahan berturut-turut atau tindakan berulang sebelum menampilkan dialog 'Kilo Code mengalami masalah'",
			"unlimitedDescription": "Percobaan ulang tak terbatas diaktifkan (lanjut otomatis). Dialog tidak akan pernah muncul.",
			"warning": "⚠️ Mengatur ke 0 memungkinkan percobaan ulang tak terbatas yang dapat menghabiskan penggunaan API yang signifikan"
		},
		"reasoningEffort": {
			"label": "Upaya Reasoning Model",
			"minimal": "Minimal (Tercepat)",
			"high": "Tinggi",
			"medium": "Sedang",
			"low": "Rendah"
		},
		"verbosity": {
			"label": "Verbositas Output",
			"high": "Tinggi",
			"medium": "Sedang",
			"low": "Rendah",
			"description": "Mengontrol seberapa detail respons model. Verbositas rendah menghasilkan jawaban singkat, sedangkan verbositas tinggi memberikan penjelasan menyeluruh."
		},
		"setReasoningLevel": "Aktifkan Upaya Reasoning",
		"claudeCode": {
			"pathLabel": "Jalur Kode Claude",
			"description": "Jalur opsional ke Claude Code CLI Anda. Defaultnya adalah 'claude' jika tidak diatur.",
			"placeholder": "Default: claude",
			"maxTokensLabel": "Token Output Maks",
			"maxTokensDescription": "Jumlah maksimum token output untuk respons Claude Code. Default adalah 8000."
		},
		"geminiCli": {
			"description": "Penyedia ini menggunakan autentikasi OAuth dari alat Gemini CLI dan tidak memerlukan kunci API.",
			"oauthPath": "Jalur Kredensial OAuth (opsional)",
			"oauthPathDescription": "Jalur ke file kredensial OAuth. Biarkan kosong untuk menggunakan lokasi default (~/.gemini/oauth_creds.json).",
			"instructions": "Jika Anda belum melakukan autentikasi, jalankan",
			"instructionsContinued": "di terminal Anda terlebih dahulu.",
			"setupLink": "Petunjuk Pengaturan Gemini CLI",
			"requirementsTitle": "Persyaratan Penting",
			"requirement1": "Pertama, Anda perlu menginstal alat Gemini CLI",
			"requirement2": "Kemudian, jalankan gemini di terminal Anda dan pastikan Anda masuk dengan Google",
			"requirement3": "Hanya berfungsi dengan akun Google pribadi (bukan akun Google Workspace)",
			"requirement4": "Tidak menggunakan kunci API - autentikasi ditangani melalui OAuth",
			"requirement5": "Memerlukan alat Gemini CLI diinstal dan diautentikasi terlebih dahulu",
			"freeAccess": "Akses gratis melalui autentikasi OAuth"
		},
		"qwenCode": {
			"oauthPath": "Jalur Kredensial OAuth (opsional)",
			"oauthPathDescription": "Jalur ke file kredensial OAuth. Biarkan kosong untuk menggunakan lokasi default (~/.qwen/oauth_creds.json).",
			"description": "Provider ini menggunakan autentikasi OAuth dari layanan Qwen dan tidak memerlukan kunci API.",
			"instructions": "Silakan ikuti dokumentasi resmi untuk mendapatkan file otorisasi dan tempatkan di jalur yang ditentukan.",
			"setupLink": "Dokumentasi Resmi Qwen"
		}
	},
	"browser": {
		"enable": {
			"label": "Aktifkan tool browser",
			"description": "Ketika diaktifkan, Kilo Code dapat menggunakan browser untuk berinteraksi dengan website ketika menggunakan model yang mendukung computer use. <0>Pelajari lebih lanjut</0>"
		},
		"viewport": {
			"label": "Ukuran viewport",
			"description": "Pilih ukuran viewport untuk interaksi browser. Ini mempengaruhi bagaimana website ditampilkan dan berinteraksi.",
			"options": {
				"largeDesktop": "Desktop Besar (1280x800)",
				"smallDesktop": "Desktop Kecil (900x600)",
				"tablet": "Tablet (768x1024)",
				"mobile": "Mobile (360x640)"
			}
		},
		"screenshotQuality": {
			"label": "Kualitas screenshot",
			"description": "Sesuaikan kualitas WebP screenshot browser. Nilai yang lebih tinggi memberikan screenshot yang lebih jelas tetapi meningkatkan penggunaan token."
		},
		"remote": {
			"label": "Gunakan koneksi browser remote",
			"description": "Hubungkan ke browser Chrome yang berjalan dengan remote debugging diaktifkan (--remote-debugging-port=9222).",
			"urlPlaceholder": "URL Kustom (misalnya, http://localhost:9222)",
			"testButton": "Test Koneksi",
			"testingButton": "Testing...",
			"instructions": "Masukkan alamat host DevTools Protocol atau biarkan kosong untuk auto-discover instance Chrome lokal. Tombol Test Koneksi akan mencoba URL kustom jika disediakan, atau auto-discover jika field kosong."
		}
	},
	"checkpoints": {
		"enable": {
			"label": "Aktifkan checkpoint otomatis",
			"description": "Ketika diaktifkan, Kilo Code akan secara otomatis membuat checkpoint selama eksekusi tugas, memudahkan untuk meninjau perubahan atau kembali ke state sebelumnya. <0>Pelajari lebih lanjut</0>"
		}
	},
	"notifications": {
		"sound": {
			"label": "Aktifkan efek suara",
			"description": "Ketika diaktifkan, Kilo Code akan memutar efek suara untuk notifikasi dan event.",
			"volumeLabel": "Volume"
		},
		"tts": {
			"label": "Aktifkan text-to-speech",
			"description": "Ketika diaktifkan, Kilo Code akan membacakan responnya menggunakan text-to-speech.",
			"speedLabel": "Kecepatan"
		}
	},
	"contextManagement": {
		"description": "Kontrol informasi apa yang disertakan dalam context window AI, mempengaruhi penggunaan token dan kualitas respons",
		"autoCondenseContextPercent": {
			"label": "Ambang batas untuk memicu kondensasi konteks cerdas",
			"description": "Ketika context window mencapai ambang batas ini, Kilo Code akan secara otomatis mengondensasikannya."
		},
		"condensingApiConfiguration": {
			"label": "Konfigurasi API untuk Kondensasi Konteks",
			"description": "Pilih konfigurasi API mana yang akan digunakan untuk operasi kondensasi konteks. Biarkan tidak dipilih untuk menggunakan konfigurasi aktif saat ini.",
			"useCurrentConfig": "Default"
		},
		"customCondensingPrompt": {
			"label": "Prompt Kondensasi Konteks Kustom",
			"description": "Kustomisasi system prompt yang digunakan untuk kondensasi konteks. Biarkan kosong untuk menggunakan prompt default.",
			"placeholder": "Masukkan prompt kondensasi kustom kamu di sini...\n\nKamu dapat menggunakan struktur yang sama dengan prompt default:\n- Previous Conversation\n- Current Work\n- Key Technical Concepts\n- Relevant Files and Code\n- Problem Solving\n- Pending Tasks and Next Steps",
			"reset": "Reset ke Default",
			"hint": "Kosong = gunakan prompt default"
		},
		"autoCondenseContext": {
			"name": "Secara otomatis memicu kondensasi konteks cerdas",
			"description": "Ketika diaktifkan, Kilo Code akan secara otomatis mengondensasi konteks ketika ambang batas tercapai. Ketika dinonaktifkan, kamu masih dapat memicu kondensasi konteks secara manual."
		},
		"diagnostics": {
			"includeMessages": {
				"label": "Secara otomatis sertakan diagnostik dalam konteks",
				"description": "Ketika diaktifkan, pesan diagnostik (error) dari file yang diedit akan secara otomatis disertakan dalam konteks. Kamu selalu dapat menyertakan semua diagnostik workspace secara manual menggunakan @problems."
			},
			"maxMessages": {
				"label": "Pesan diagnostik maksimum",
				"description": "Jumlah maksimum pesan diagnostik yang akan disertakan per file. Batas ini berlaku untuk penyertaan otomatis (ketika checkbox diaktifkan) dan penyebutan manual @problems. Nilai yang lebih tinggi memberikan lebih banyak konteks tetapi meningkatkan penggunaan token.",
				"resetTooltip": "Reset ke nilai default (50)",
				"unlimited": "Pesan diagnostik tidak terbatas",
				"unlimitedLabel": "Tak terbatas"
			},
			"delayAfterWrite": {
				"label": "Tunda setelah penulisan untuk memungkinkan diagnostik mendeteksi potensi masalah",
				"description": "Waktu tunggu setelah penulisan file sebelum melanjutkan, memungkinkan alat diagnostik untuk memproses perubahan dan mendeteksi masalah."
			}
		},
		"condensingThreshold": {
			"label": "Ambang Batas Pemicu Kondensasi",
			"selectProfile": "Konfigurasi ambang batas untuk profil",
			"defaultProfile": "Default Global (semua profil)",
			"defaultDescription": "Ketika konteks mencapai persentase ini, akan secara otomatis dikondensasi untuk semua profil kecuali mereka memiliki pengaturan kustom",
			"profileDescription": "Ambang batas kustom untuk profil ini saja (menimpa default global)",
			"inheritDescription": "Profil ini mewarisi ambang batas default global ({{threshold}}%)",
			"usesGlobal": "(menggunakan global {{threshold}}%)"
		},
		"openTabs": {
			"label": "Batas konteks tab terbuka",
			"description": "Jumlah maksimum tab VSCode terbuka yang disertakan dalam konteks. Nilai yang lebih tinggi memberikan lebih banyak konteks tetapi meningkatkan penggunaan token."
		},
		"workspaceFiles": {
			"label": "Batas konteks file workspace",
			"description": "Jumlah maksimum file yang disertakan dalam detail direktori kerja saat ini. Nilai yang lebih tinggi memberikan lebih banyak konteks tetapi meningkatkan penggunaan token."
		},
		"rooignore": {
			"label": "Tampilkan file .kilocodeignore'd dalam daftar dan pencarian",
			"description": "Ketika diaktifkan, file yang cocok dengan pola di .kilocodeignore akan ditampilkan dalam daftar dengan simbol kunci. Ketika dinonaktifkan, file ini akan sepenuhnya disembunyikan dari daftar file dan pencarian."
		},
		"maxConcurrentFileReads": {
			"label": "Batas pembacaan file bersamaan",
			"description": "Jumlah maksimum file yang dapat diproses oleh tool 'read_file' secara bersamaan. Nilai yang lebih tinggi dapat mempercepat pembacaan beberapa file kecil tetapi meningkatkan penggunaan memori."
		},
		"maxReadFile": {
			"label": "Ambang batas auto-truncate pembacaan file",
			"description": "Kilo Code membaca sejumlah baris ini ketika model menghilangkan nilai start/end. Jika angka ini kurang dari total file, Kilo Code menghasilkan indeks nomor baris dari definisi kode. Kasus khusus: -1 menginstruksikan Kilo Code untuk membaca seluruh file (tanpa indexing), dan 0 menginstruksikannya untuk tidak membaca baris dan hanya menyediakan indeks baris untuk konteks minimal. Nilai yang lebih rendah meminimalkan penggunaan konteks awal, memungkinkan pembacaan rentang baris yang tepat selanjutnya. Permintaan start/end eksplisit tidak dibatasi oleh pengaturan ini.",
			"lines": "baris",
			"always_full_read": "Selalu baca seluruh file"
		},
		"maxImageFileSize": {
			"label": "Ukuran file gambar maksimum",
			"mb": "MB",
			"description": "Ukuran maksimum (dalam MB) untuk file gambar yang dapat diproses oleh alat baca file."
		},
		"maxTotalImageSize": {
			"label": "Ukuran total gambar maksimum",
			"mb": "MB",
			"description": "Batas ukuran kumulatif maksimum (dalam MB) untuk semua gambar yang diproses dalam satu operasi read_file. Saat membaca beberapa gambar, ukuran setiap gambar ditambahkan ke total. Jika menyertakan gambar lain akan melebihi batas ini, gambar tersebut akan dilewati."
		}
	},
	"terminal": {
		"basic": {
			"label": "Pengaturan Terminal: Dasar",
			"description": "Pengaturan terminal dasar"
		},
		"advanced": {
			"label": "Pengaturan Terminal: Lanjutan",
			"description": "Opsi berikut mungkin memerlukan restart terminal untuk menerapkan pengaturan."
		},
		"outputLineLimit": {
			"label": "Batas output terminal",
			"description": "Jumlah maksimum baris yang disertakan dalam output terminal saat mengeksekusi perintah. Ketika terlampaui, baris akan dihapus dari tengah, menghemat token. <0>Pelajari lebih lanjut</0>"
		},
		"outputCharacterLimit": {
			"label": "Batas karakter terminal",
			"description": "Jumlah maksimum karakter yang akan disertakan dalam output terminal saat menjalankan perintah. Batas ini lebih diutamakan daripada batas baris untuk mencegah masalah memori dari baris yang sangat panjang. Ketika terlampaui, output akan dipotong. <0>Pelajari lebih lanjut</0>"
		},
		"shellIntegrationTimeout": {
			"label": "Timeout integrasi shell terminal",
			"description": "Waktu maksimum untuk menunggu integrasi shell menginisialisasi sebelum mengeksekusi perintah. Untuk pengguna dengan waktu startup shell yang lama, nilai ini mungkin perlu ditingkatkan jika kamu melihat error \"Shell Integration Unavailable\" di terminal. <0>Pelajari lebih lanjut</0>"
		},
		"shellIntegrationDisabled": {
			"label": "Nonaktifkan integrasi shell terminal",
			"description": "Aktifkan ini jika perintah terminal tidak bekerja dengan benar atau kamu melihat error 'Shell Integration Unavailable'. Ini menggunakan metode yang lebih sederhana untuk menjalankan perintah, melewati beberapa fitur terminal lanjutan. <0>Pelajari lebih lanjut</0>"
		},
		"commandDelay": {
			"label": "Delay perintah terminal",
			"description": "Delay dalam milidetik untuk ditambahkan setelah eksekusi perintah. Pengaturan default 0 menonaktifkan delay sepenuhnya. Ini dapat membantu memastikan output perintah sepenuhnya ditangkap di terminal dengan masalah timing. Di sebagian besar terminal ini diimplementasikan dengan mengatur `PROMPT_COMMAND='sleep N'` dan Powershell menambahkan `start-sleep` di akhir setiap perintah. Awalnya adalah workaround untuk VSCode bug#237208 dan mungkin tidak diperlukan. <0>Pelajari lebih lanjut</0>"
		},
		"compressProgressBar": {
			"label": "Kompres output progress bar",
			"description": "Ketika diaktifkan, memproses output terminal dengan carriage return (\\r) untuk mensimulasikan bagaimana terminal nyata akan menampilkan konten. Ini menghapus state progress bar intermediate, hanya mempertahankan state final, yang menghemat ruang konteks untuk informasi yang lebih relevan. <0>Pelajari lebih lanjut</0>"
		},
		"powershellCounter": {
			"label": "Aktifkan workaround counter PowerShell",
			"description": "Ketika diaktifkan, menambahkan counter ke perintah PowerShell untuk memastikan eksekusi perintah yang tepat. Ini membantu dengan terminal PowerShell yang mungkin memiliki masalah dengan penangkapan output perintah. <0>Pelajari lebih lanjut</0>"
		},
		"zshClearEolMark": {
			"label": "Hapus ZSH EOL mark",
			"description": "Ketika diaktifkan, menghapus ZSH end-of-line mark dengan mengatur PROMPT_EOL_MARK=''. Ini mencegah masalah dengan interpretasi output perintah ketika output berakhir dengan karakter khusus seperti '%'. <0>Pelajari lebih lanjut</0>"
		},
		"zshOhMy": {
			"label": "Aktifkan integrasi Oh My Zsh",
			"description": "Ketika diaktifkan, mengatur ITERM_SHELL_INTEGRATION_INSTALLED=Yes untuk mengaktifkan fitur integrasi shell Oh My Zsh. Menerapkan pengaturan ini mungkin memerlukan restart IDE. <0>Pelajari lebih lanjut</0>"
		},
		"zshP10k": {
			"label": "Aktifkan integrasi Powerlevel10k",
			"description": "Ketika diaktifkan, mengatur POWERLEVEL9K_TERM_SHELL_INTEGRATION=true untuk mengaktifkan fitur integrasi shell Powerlevel10k. <0>Pelajari lebih lanjut</0>"
		},
		"zdotdir": {
			"label": "Aktifkan penanganan ZDOTDIR",
			"description": "Ketika diaktifkan, membuat direktori sementara untuk ZDOTDIR untuk menangani integrasi shell zsh dengan benar. Ini memastikan integrasi shell VSCode bekerja dengan benar dengan zsh sambil mempertahankan konfigurasi zsh kamu. <0>Pelajari lebih lanjut</0>"
		},
		"inheritEnv": {
			"label": "Warisi variabel environment",
			"description": "Ketika diaktifkan, terminal akan mewarisi variabel environment dari proses parent VSCode, seperti pengaturan integrasi shell yang didefinisikan user-profile. Ini secara langsung mengalihkan pengaturan global VSCode `terminal.integrated.inheritEnv`. <0>Pelajari lebih lanjut</0>"
		}
	},
	"advancedSettings": {
		"title": "Pengaturan lanjutan"
	},
	"advanced": {
		"diff": {
			"label": "Aktifkan editing melalui diff",
			"description": "Ketika diaktifkan, Kilo Code akan dapat mengedit file lebih cepat dan akan secara otomatis menolak penulisan file penuh yang terpotong. Bekerja terbaik dengan model Claude 3.7 Sonnet terbaru.",
			"strategy": {
				"label": "Strategi diff",
				"options": {
					"standard": "Standard (Single block)",
					"multiBlock": "Eksperimental: Multi-block diff",
					"unified": "Eksperimental: Unified diff"
				},
				"descriptions": {
					"standard": "Strategi diff standard menerapkan perubahan ke satu blok kode pada satu waktu.",
					"unified": "Strategi unified diff mengambil beberapa pendekatan untuk menerapkan diff dan memilih pendekatan terbaik.",
					"multiBlock": "Strategi multi-block diff memungkinkan memperbarui beberapa blok kode dalam file dalam satu permintaan."
				}
			},
			"matchPrecision": {
				"label": "Presisi pencocokan",
				"description": "Slider ini mengontrol seberapa tepat bagian kode harus cocok saat menerapkan diff. Nilai yang lebih rendah memungkinkan pencocokan yang lebih fleksibel tetapi meningkatkan risiko penggantian yang salah. Gunakan nilai di bawah 100% dengan sangat hati-hati."
			}
		},
		"todoList": {
			"label": "Aktifkan alat daftar tugas",
			"description": "Saat diaktifkan, Kilo Code dapat membuat dan mengelola daftar tugas untuk melacak kemajuan tugas. Ini membantu mengatur tugas kompleks menjadi langkah-langkah yang dapat dikelola."
		}
	},
	"experimental": {
		"warning": "⚠️",
		"autoCondenseContextPercent": {
			"label": "Ambang batas untuk memicu kondensasi konteks cerdas",
			"description": "Ketika context window mencapai ambang batas ini, Kilo Code akan secara otomatis mengondensasikannya."
		},
		"condensingApiConfiguration": {
			"label": "Konfigurasi API untuk Kondensasi Konteks",
			"description": "Pilih konfigurasi API mana yang akan digunakan untuk operasi kondensasi konteks. Biarkan tidak dipilih untuk menggunakan konfigurasi aktif saat ini.",
			"useCurrentConfig": "Default"
		},
		"customCondensingPrompt": {
			"label": "Prompt Kondensasi Konteks Kustom",
			"description": "Kustomisasi system prompt yang digunakan untuk kondensasi konteks. Biarkan kosong untuk menggunakan prompt default.",
			"placeholder": "Masukkan prompt kondensasi kustom kamu di sini...\n\nKamu dapat menggunakan struktur yang sama dengan prompt default:\n- Previous Conversation\n- Current Work\n- Key Technical Concepts\n- Relevant Files and Code\n- Problem Solving\n- Pending Tasks and Next Steps",
			"reset": "Reset ke Default",
			"hint": "Kosong = gunakan prompt default"
		},
		"AUTO_CONDENSE_CONTEXT": {
			"name": "Secara cerdas mengondensasi context window",
			"description": "Kondensasi konteks cerdas menggunakan panggilan LLM untuk merangkum percakapan masa lalu ketika context window tugas mencapai ambang batas yang telah ditetapkan, daripada menghapus pesan lama ketika konteks penuh."
		},
		"DIFF_STRATEGY_UNIFIED": {
			"name": "Gunakan strategi unified diff eksperimental",
			"description": "Aktifkan strategi unified diff eksperimental. Strategi ini mungkin mengurangi jumlah retry yang disebabkan oleh error model tetapi dapat menyebabkan perilaku yang tidak terduga atau edit yang salah. Hanya aktifkan jika kamu memahami risikonya dan bersedia meninjau semua perubahan dengan hati-hati."
		},
		"SEARCH_AND_REPLACE": {
			"name": "Gunakan tool search and replace eksperimental",
			"description": "Aktifkan tool search and replace eksperimental, memungkinkan Kilo Code mengganti beberapa instance dari term pencarian dalam satu permintaan."
		},
		"INSERT_BLOCK": {
			"name": "Gunakan tool insert content eksperimental",
			"description": "Aktifkan tool insert content eksperimental, memungkinkan Kilo Code menyisipkan konten pada nomor baris spesifik tanpa perlu membuat diff."
		},
		"POWER_STEERING": {
			"name": "Gunakan mode \"power steering\" eksperimental",
			"description": "Ketika diaktifkan, Kilo Code akan mengingatkan model tentang detail definisi mode saat ini lebih sering. Ini akan menghasilkan kepatuhan yang lebih kuat terhadap definisi peran dan instruksi kustom, tetapi akan menggunakan lebih banyak token per pesan."
		},
		"CONCURRENT_FILE_READS": {
			"name": "Aktifkan pembacaan file bersamaan",
			"description": "Ketika diaktifkan, Kilo Code dapat membaca beberapa file dalam satu permintaan. Ketika dinonaktifkan, Kilo Code harus membaca file satu per satu. Menonaktifkan ini dapat membantu saat bekerja dengan model yang kurang mampu atau ketika kamu ingin kontrol lebih terhadap akses file."
		},
		"MULTI_SEARCH_AND_REPLACE": {
			"name": "Gunakan tool multi block diff eksperimental",
			"description": "Ketika diaktifkan, Kilo Code akan menggunakan tool multi block diff. Ini akan mencoba memperbarui beberapa blok kode dalam file dalam satu permintaan."
		},
		"MARKETPLACE": {
			"name": "Aktifkan Marketplace",
			"description": "Ketika diaktifkan, kamu dapat menginstal MCP dan mode kustom dari Marketplace."
		},
		"MULTI_FILE_APPLY_DIFF": {
			"name": "Aktifkan edit file bersamaan",
			"description": "Ketika diaktifkan, Kilo Code dapat mengedit beberapa file dalam satu permintaan. Ketika dinonaktifkan, Kilo Code harus mengedit file satu per satu. Menonaktifkan ini dapat membantu saat bekerja dengan model yang kurang mampu atau ketika kamu ingin kontrol lebih terhadap modifikasi file."
		},
		"MORPH_FAST_APPLY": {
			"name": "Aktifkan Morph Fast Apply",
			"description": "Ketika diaktifkan, Kilo Code dapat mengedit file menggunakan Morph Fast Apply. Memerlukan Kilo Code API Provider, OpenRouter atau kunci API Morph.",
			"apiKey": "Kunci API Morph (opsional)",
			"placeholder": "Masukkan kunci API Morph Anda (opsional)"
		},
		"PREVENT_FOCUS_DISRUPTION": {
			"name": "Pengeditan Latar Belakang",
			"description": "Ketika diaktifkan, mencegah gangguan fokus editor. Pengeditan file terjadi di latar belakang tanpa membuka tampilan diff atau mencuri fokus. Anda dapat terus bekerja tanpa gangguan saat Kilo Code melakukan perubahan. File mungkin dibuka tanpa fokus untuk menangkap diagnostik atau tetap tertutup sepenuhnya."
		},
		"ASSISTANT_MESSAGE_PARSER": {
			"name": "Gunakan parser pesan baru",
			"description": "Aktifkan parser pesan streaming eksperimental yang meningkatkan kinerja untuk respons panjang dengan memproses pesan lebih efisien."
		},
		"NEW_TASK_REQUIRE_TODOS": {
			"name": "Membutuhkan daftar 'todos' untuk tugas baru",
			"description": "Ketika diaktifkan, alat new_task akan membutuhkan parameter todos untuk disediakan. Ini memastikan semua tugas baru dimulai dengan daftar tujuan yang jelas. Ketika dinonaktifkan (default), parameter todos tetap opsional untuk kompatibilitas mundur."
		},
		"IMAGE_GENERATION": {
			"name": "Aktifkan pembuatan gambar AI",
			"description": "Ketika diaktifkan, Kilo Code dapat menghasilkan gambar dari prompt teks. Memerlukan kunci API Kilo Code atau OpenRouter yang dikonfigurasi.",
			"apiProvider": "Penyedia API",
			"openRouterApiKeyLabel": "Kunci API OpenRouter",
			"openRouterApiKeyPlaceholder": "Masukkan kunci API OpenRouter Anda",
			"kiloCodeApiKeyLabel": "Kunci API Kilo Code",
			"kiloCodeApiKeyPlaceholder": "Masukkan kunci API Kilo Code Anda",
			"kiloCodeApiKeyPaste": "Tempel kunci API Kilo Code saat ini",
			"getApiKeyText": "Dapatkan kunci API Anda dari",
			"modelSelectionLabel": "Model Pembuatan Gambar",
			"modelSelectionDescription": "Pilih model untuk pembuatan gambar",
			"warningMissingKey": "⚠️ Kunci API diperlukan untuk pembuatan gambar, silakan konfigurasi di atas.",
			"successConfigured": "✓ Pembuatan gambar dikonfigurasi dan siap digunakan"
		},
<<<<<<< HEAD
		"INLINE_ASSIST": {
			"name": "Autocomplete",
			"description": "Aktifkan fitur Autocomplete untuk saran kode cepat dan perbaikan langsung di editor Anda. Termasuk Tugas Cepat (Cmd+I) untuk perubahan yang ditargetkan dan Autocomplete untuk perbaikan kontekstual."
=======
		"RUN_SLASH_COMMAND": {
			"name": "Aktifkan perintah slash yang dimulai model",
			"description": "Ketika diaktifkan, Roo dapat menjalankan perintah slash Anda untuk mengeksekusi alur kerja."
>>>>>>> 173acdb1
		}
	},
	"promptCaching": {
		"label": "Nonaktifkan prompt caching",
		"description": "Ketika dicentang, Kilo Code tidak akan menggunakan prompt caching untuk model ini."
	},
	"temperature": {
		"useCustom": "Gunakan temperature kustom",
		"description": "Mengontrol keacakan dalam respons model.",
		"rangeDescription": "Nilai yang lebih tinggi membuat output lebih acak, nilai yang lebih rendah membuatnya lebih deterministik."
	},
	"modelInfo": {
		"supportsImages": "Mendukung gambar",
		"noImages": "Tidak mendukung gambar",
		"supportsComputerUse": "Mendukung computer use",
		"noComputerUse": "Tidak mendukung computer use",
		"supportsPromptCache": "Mendukung prompt caching",
		"noPromptCache": "Tidak mendukung prompt caching",
		"contextWindow": "Jendela Konteks:",
		"maxOutput": "Output maksimum",
		"inputPrice": "Harga input",
		"outputPrice": "Harga output",
		"cacheReadsPrice": "Harga cache reads",
		"cacheWritesPrice": "Harga cache writes",
		"enableStreaming": "Aktifkan streaming",
		"enableR1Format": "Aktifkan parameter model R1",
		"enableR1FormatTips": "Harus diaktifkan saat menggunakan model R1 seperti QWQ untuk mencegah error 400",
		"useAzure": "Gunakan Azure",
		"azureApiVersion": "Atur versi API Azure",
		"gemini": {
			"freeRequests": "* Gratis hingga {{count}} permintaan per menit. Setelah itu, penagihan tergantung pada ukuran prompt.",
			"pricingDetails": "Untuk info lebih lanjut, lihat detail harga.",
			"billingEstimate": "* Penagihan adalah estimasi - biaya sebenarnya tergantung pada ukuran prompt."
		}
	},
	"modelPicker": {
		"automaticFetch": "Ekstensi secara otomatis mengambil daftar model terbaru yang tersedia di <serviceLink>{{serviceName}}</serviceLink>. Jika kamu tidak yakin model mana yang harus dipilih, Kilo Code bekerja terbaik dengan <defaultModelLink>{{defaultModelId}}</defaultModelLink>.",
		"label": "Model",
		"searchPlaceholder": "Cari",
		"noMatchFound": "Tidak ada yang cocok ditemukan",
		"useCustomModel": "Gunakan kustom: {{modelId}}"
	},
	"footer": {
		"feedback": "Jika kamu punya pertanyaan atau feedback, jangan ragu untuk membuka issue di <githubLink>github.com/Kilo-Org/kilocode</githubLink> atau bergabung <redditLink>reddit.com/r/kilocode</redditLink> atau <discordLink>kilocode.ai/discord</discordLink>",
		"support": "Untuk pertanyaan keuangan, silakan hubungi Customer Support di <supportLink>https://kilocode.ai/support</supportLink>",
		"telemetry": {
			"label": "Izinkan pelaporan error dan penggunaan",
			"description": "Bantu tingkatkan Kilo Code dengan mengirim data penggunaan dan laporan error. Tidak ada kode, prompt, atau informasi pribadi yang pernah dikirim. Lihat kebijakan privasi kami untuk detail lebih lanjut."
		},
		"settings": {
			"import": "Impor",
			"export": "Ekspor",
			"reset": "Reset"
		}
	},
	"thinkingBudget": {
		"maxTokens": "Token Maksimum",
		"maxThinkingTokens": "Token Thinking Maksimum"
	},
	"validation": {
		"apiKey": "Kamu harus menyediakan API key yang valid.",
		"awsRegion": "Kamu harus memilih region untuk digunakan dengan Amazon Bedrock.",
		"googleCloud": "Kamu harus menyediakan Google Cloud Project ID dan Region yang valid.",
		"modelId": "Kamu harus menyediakan model ID yang valid.",
		"modelSelector": "Kamu harus menyediakan model selector yang valid.",
		"openAi": "Kamu harus menyediakan base URL, API key, dan model ID yang valid.",
		"arn": {
			"invalidFormat": "Format ARN tidak valid. Silakan periksa persyaratan format.",
			"regionMismatch": "Peringatan: Region di ARN kamu ({{arnRegion}}) tidak cocok dengan region yang kamu pilih ({{region}}). Ini dapat menyebabkan masalah akses. Provider akan menggunakan region dari ARN."
		},
		"modelAvailability": "Model ID ({{modelId}}) yang kamu berikan tidak tersedia. Silakan pilih model yang berbeda.",
		"providerNotAllowed": "Provider '{{provider}}' tidak diizinkan oleh organisasi kamu",
		"modelNotAllowed": "Model '{{model}}' tidak diizinkan untuk provider '{{provider}}' oleh organisasi kamu",
		"profileInvalid": "Profil ini berisi provider atau model yang tidak diizinkan oleh organisasi kamu",
		"qwenCodeOauthPath": "Kamu harus memberikan jalur kredensial OAuth yang valid"
	},
	"placeholders": {
		"apiKey": "Masukkan API Key...",
		"profileName": "Masukkan nama profil",
		"accessKey": "Masukkan Access Key...",
		"secretKey": "Masukkan Secret Key...",
		"sessionToken": "Masukkan Session Token...",
		"credentialsJson": "Masukkan Credentials JSON...",
		"keyFilePath": "Masukkan Path File Key...",
		"projectId": "Masukkan Project ID...",
		"customArn": "Masukkan ARN (misalnya arn:aws:bedrock:us-east-1:123456789012:foundation-model/my-model)",
		"baseUrl": "Masukkan base URL...",
		"modelId": {
			"lmStudio": "misalnya meta-llama-3.1-8b-instruct",
			"lmStudioDraft": "misalnya lmstudio-community/llama-3.2-1b-instruct",
			"ollama": "misalnya llama3.1"
		},
		"numbers": {
			"maxTokens": "misalnya 4096",
			"contextWindow": "misalnya 128000",
			"inputPrice": "misalnya 0.0001",
			"outputPrice": "misalnya 0.0002",
			"cacheWritePrice": "misalnya 0.00005"
		}
	},
	"defaults": {
		"ollamaUrl": "Default: http://localhost:11434",
		"lmStudioUrl": "Default: http://localhost:1234",
		"geminiUrl": "Default: https://generativelanguage.googleapis.com"
	},
	"labels": {
		"customArn": "ARN Kustom",
		"useCustomArn": "Gunakan ARN kustom..."
	},
	"display": {
		"taskTimeline": {
			"label": "Tampilkan linimasa tugas",
			"description": "Tampilkan timeline visual dari pesan-pesan tugas, diwarnai berdasarkan jenisnya, memungkinkan Anda untuk melihat kemajuan tugas dengan cepat dan menggulir kembali ke titik-titik tertentu dalam riwayat tugas."
		}
	},
	"includeMaxOutputTokens": "Sertakan token output maksimum",
	"includeMaxOutputTokensDescription": "Kirim parameter token output maksimum dalam permintaan API. Beberapa provider mungkin tidak mendukung ini.",
	"limitMaxTokensDescription": "Batasi jumlah maksimum token dalam respons",
	"maxOutputTokensLabel": "Token output maksimum",
	"maxTokensGenerateDescription": "Token maksimum untuk dihasilkan dalam respons",
	"serviceTier": {
		"label": "Tingkat layanan",
		"tooltip": "Untuk pemrosesan permintaan API yang lebih cepat, coba tingkat layanan pemrosesan prioritas. Untuk harga lebih rendah dengan latensi lebih tinggi, coba tingkat pemrosesan fleksibel.",
		"standard": "Standar",
		"flex": "Fleksibel",
		"priority": "Prioritas",
		"pricingTableTitle": "Harga berdasarkan tingkat layanan (harga per 1 juta token)",
		"columns": {
			"tier": "Tingkat",
			"input": "Input",
			"output": "Output",
			"cacheReads": "Pembacaan cache"
		}
	}
}<|MERGE_RESOLUTION|>--- conflicted
+++ resolved
@@ -803,15 +803,13 @@
 			"warningMissingKey": "⚠️ Kunci API diperlukan untuk pembuatan gambar, silakan konfigurasi di atas.",
 			"successConfigured": "✓ Pembuatan gambar dikonfigurasi dan siap digunakan"
 		},
-<<<<<<< HEAD
 		"INLINE_ASSIST": {
 			"name": "Autocomplete",
 			"description": "Aktifkan fitur Autocomplete untuk saran kode cepat dan perbaikan langsung di editor Anda. Termasuk Tugas Cepat (Cmd+I) untuk perubahan yang ditargetkan dan Autocomplete untuk perbaikan kontekstual."
-=======
+		},
 		"RUN_SLASH_COMMAND": {
 			"name": "Aktifkan perintah slash yang dimulai model",
-			"description": "Ketika diaktifkan, Roo dapat menjalankan perintah slash Anda untuk mengeksekusi alur kerja."
->>>>>>> 173acdb1
+			"description": "Ketika diaktifkan, Kilo Code dapat menjalankan perintah slash Anda untuk mengeksekusi alur kerja."
 		}
 	},
 	"promptCaching": {
