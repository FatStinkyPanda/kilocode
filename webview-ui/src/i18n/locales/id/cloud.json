{
	"title": "Cloud",
	"profilePicture": "Foto profil",
	"logOut": "Keluar",
	"testApiAuthentication": "Uji Autentikasi API",
<<<<<<< HEAD
	"signIn": "Hubungkan ke Kilo Code Cloud",
	"connect": "Hubungkan",
	"cloudBenefitsTitle": "Hubungkan ke Kilo Code Cloud",
	"cloudBenefitsSubtitle": "Sinkronkan prompt dan telemetri kamu untuk mengaktifkan:",
	"cloudBenefitHistory": "Riwayat tugas online",
	"cloudBenefitSharing": "Fitur berbagi dan kolaborasi",
	"cloudBenefitMetrics": "Metrik penggunaan berdasarkan tugas, token, dan biaya",
	"cloudBenefitWalkaway": "Ikuti dan kontrol tugas dari mana saja dengan Kilo remote Control",
	"remoteControl": "Kilo remote Control",
	"remoteControlDescription": "Memungkinkan mengikuti dan berinteraksi dengan tugas di workspace ini dengan Kilo Code Cloud",
	"visitCloudWebsite": "Kunjungi Kilo Code Cloud",
	"cloudUrlPillLabel": "URL Kilo Code Cloud"
=======
	"signIn": "Hubungkan ke Roo Code Cloud",
	"connect": "Hubungkan Sekarang",
	"cloudBenefitsTitle": "Hubungkan ke Roo Code Cloud",
	"cloudBenefitWalkaway": "Ikuti dan kontrol tugas dari mana saja dengan Roomote Control",
	"cloudBenefitSharing": "Bagikan tugas dengan orang lain",
	"cloudBenefitHistory": "Akses riwayat tugas Anda",
	"cloudBenefitMetrics": "Dapatkan tampilan holistik konsumsi token Anda",
	"visitCloudWebsite": "Kunjungi Roo Code Cloud",
	"taskSync": "Sinkronisasi tugas",
	"taskSyncDescription": "Sinkronkan tugas Anda untuk melihat dan berbagi di Roo Code Cloud",
	"remoteControl": "Roomote Control",
	"remoteControlDescription": "Izinkan mengontrol tugas dari Roo Code Cloud",
	"remoteControlRequiresTaskSync": "Sinkronisasi tugas harus diaktifkan untuk menggunakan Roomote Control",
	"taskSyncManagedByOrganization": "Sinkronisasi tugas dikelola oleh organisasi Anda",
	"usageMetricsAlwaysReported": "Informasi penggunaan model selalu dilaporkan saat masuk",
	"authWaiting": "Menunggu autentikasi selesai...",
	"havingTrouble": "Ada masalah?",
	"pasteCallbackUrl": "Salin URL redirect dari browser dan tempel di sini:",
	"startOver": "Mulai dari awal",
	"cloudUrlPillLabel": "URL Roo Code Cloud",
	"upsell": {
		"autoApprovePowerUser": "Memberi Roo sedikit kebebasan? Kendalikan dari mana saja dengan Roo Code Cloud. <learnMoreLink>Pelajari lebih lanjut</learnMoreLink>.",
		"longRunningTask": "Ini mungkin akan memakan waktu cukup lama. Lanjutkan dari mana saja dengan Cloud.",
		"taskList": "Roo Code Cloud ada di sini: ikuti dan kendalikan tugas Anda dari mana saja. <learnMoreLink>Pelajari lebih lanjut</learnMoreLink>."
	}
>>>>>>> 68352562
}<|MERGE_RESOLUTION|>--- conflicted
+++ resolved
@@ -3,20 +3,6 @@
 	"profilePicture": "Foto profil",
 	"logOut": "Keluar",
 	"testApiAuthentication": "Uji Autentikasi API",
-<<<<<<< HEAD
-	"signIn": "Hubungkan ke Kilo Code Cloud",
-	"connect": "Hubungkan",
-	"cloudBenefitsTitle": "Hubungkan ke Kilo Code Cloud",
-	"cloudBenefitsSubtitle": "Sinkronkan prompt dan telemetri kamu untuk mengaktifkan:",
-	"cloudBenefitHistory": "Riwayat tugas online",
-	"cloudBenefitSharing": "Fitur berbagi dan kolaborasi",
-	"cloudBenefitMetrics": "Metrik penggunaan berdasarkan tugas, token, dan biaya",
-	"cloudBenefitWalkaway": "Ikuti dan kontrol tugas dari mana saja dengan Kilo remote Control",
-	"remoteControl": "Kilo remote Control",
-	"remoteControlDescription": "Memungkinkan mengikuti dan berinteraksi dengan tugas di workspace ini dengan Kilo Code Cloud",
-	"visitCloudWebsite": "Kunjungi Kilo Code Cloud",
-	"cloudUrlPillLabel": "URL Kilo Code Cloud"
-=======
 	"signIn": "Hubungkan ke Roo Code Cloud",
 	"connect": "Hubungkan Sekarang",
 	"cloudBenefitsTitle": "Hubungkan ke Roo Code Cloud",
@@ -42,5 +28,4 @@
 		"longRunningTask": "Ini mungkin akan memakan waktu cukup lama. Lanjutkan dari mana saja dengan Cloud.",
 		"taskList": "Roo Code Cloud ada di sini: ikuti dan kendalikan tugas Anda dari mana saja. <learnMoreLink>Pelajari lebih lanjut</learnMoreLink>."
 	}
->>>>>>> 68352562
 }