--- conflicted
+++ resolved
@@ -4,16 +4,14 @@
 		"million_suffix": "m",
 		"billion_suffix": "b"
 	},
-<<<<<<< HEAD
 	"feedback": {
 		"title": "Comentaris",
 		"description": "Ens encantaria escoltar els teus comentaris o ajudar-te amb qualsevol problema que estiguis experimentant.",
 		"githubIssues": "Informa d'un problema a GitHub",
 		"githubDiscussions": "Uneix-te a les discussions de GitHub",
 		"discord": "Uneix-te a la nostra comunitat de Discord"
-=======
+	},
 	"ui": {
 		"search_placeholder": "Cerca..."
->>>>>>> ae2f98a6
 	}
 }