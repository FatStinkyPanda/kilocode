--- conflicted
+++ resolved
@@ -11,14 +11,8 @@
 	"cloudBenefitSharing": "Funcions de compartició i col·laboració",
 	"cloudBenefitMetrics": "Mètriques d'ús basades en tasques, tokens i costos",
 	"cloudBenefitWalkaway": "Segueix i controla tasques des de qualsevol lloc amb Roomote Control",
-<<<<<<< HEAD
 	"remoteControl": "Remote Control",
 	"remoteControlDescription": "Permet seguir i interactuar amb tasques en aquest espai de treball amb Kilo Code Cloud",
-	"visitCloudWebsite": "Visita Kilo Code Cloud"
-=======
-	"remoteControl": "Roomote Control",
-	"remoteControlDescription": "Permet seguir i interactuar amb tasques en aquest espai de treball amb Roo Code Cloud",
-	"visitCloudWebsite": "Visita Roo Code Cloud",
-	"cloudUrlPillLabel": "URL de Roo Code Cloud"
->>>>>>> 173acdb1
+	"visitCloudWebsite": "Visita Kilo Code Cloud",
+	"cloudUrlPillLabel": "URL de Kilo Code Cloud"
 }