{
	"common": {
		"save": "Salva",
		"done": "Fatto",
		"cancel": "Annulla",
		"reset": "Ripristina",
		"select": "Seleziona",
		"add": "Aggiungi intestazione",
		"remove": "Rimuovi"
	},
	"header": {
		"title": "Impostazioni",
		"saveButtonTooltip": "Salva modifiche",
		"nothingChangedTooltip": "Nessuna modifica",
		"doneButtonTooltip": "Scarta le modifiche non salvate e chiudi il pannello delle impostazioni"
	},
	"unsavedChangesDialog": {
		"title": "Modifiche non salvate",
		"description": "Vuoi scartare le modifiche e continuare?",
		"cancelButton": "Annulla",
		"discardButton": "Scarta modifiche"
	},
	"sections": {
		"providers": "Fornitori",
		"autoApprove": "Auto-approvazione",
		"browser": "Accesso computer",
		"checkpoints": "Punti di controllo",
		"notifications": "Notifiche",
		"contextManagement": "Contesto",
		"terminal": "Terminal",
		"slashCommands": "Comandi Slash",
		"prompts": "Prompt",
		"ui": "UI",
		"experimental": "Sperimentale",
		"language": "Lingua",
		"about": "Informazioni su Kilo Code",
		"display": "Mostra",
		"ghost": "Ghost"
	},
	"slashCommands": {
		"description": "Gestisci i tuoi comandi slash per eseguire rapidamente flussi di lavoro e azioni personalizzate. <DocsLink>Scopri di più</DocsLink>"
	},
	"prompts": {
		"description": "Configura i prompt di supporto utilizzati per azioni rapide come il miglioramento dei prompt, la spiegazione del codice e la risoluzione dei problemi. Questi prompt aiutano Kilo Code a fornire una migliore assistenza per le attività di sviluppo comuni."
	},
	"codeIndex": {
		"title": "Indicizzazione del codice",
		"enableLabel": "Abilita indicizzazione del codice",
		"enableDescription": "Abilita l'indicizzazione del codice per una ricerca e una comprensione del contesto migliorate",
		"profileLabel": "Fornitore di embedding",
		"selectProfilePlaceholder": "Seleziona fornitore",
		"openaiProvider": "OpenAI",
		"ollamaProvider": "Ollama",
		"geminiProvider": "Gemini",
		"geminiApiKeyLabel": "Chiave API:",
		"geminiApiKeyPlaceholder": "Inserisci la tua chiave API Gemini",
		"vercelAiGatewayProvider": "Vercel AI Gateway",
		"vercelAiGatewayApiKeyLabel": "Chiave API",
		"vercelAiGatewayApiKeyPlaceholder": "Inserisci la tua chiave API Vercel AI Gateway",
		"mistralProvider": "Mistral",
		"mistralApiKeyLabel": "Chiave API:",
		"mistralApiKeyPlaceholder": "Inserisci la tua chiave API Mistral",
		"openaiCompatibleProvider": "Compatibile con OpenAI",
		"openAiKeyLabel": "Chiave API OpenAI",
		"openAiKeyPlaceholder": "Inserisci la tua chiave API OpenAI",
		"openAiCompatibleBaseUrlLabel": "URL di base",
		"openAiCompatibleApiKeyLabel": "Chiave API",
		"openAiCompatibleApiKeyPlaceholder": "Inserisci la tua chiave API",
		"openAiCompatibleModelDimensionLabel": "Dimensione Embedding:",
		"modelDimensionLabel": "Dimensione del modello",
		"openAiCompatibleModelDimensionPlaceholder": "es., 1536",
		"openAiCompatibleModelDimensionDescription": "La dimensione dell'embedding (dimensione di output) per il tuo modello. Controlla la documentazione del tuo provider per questo valore. Valori comuni: 384, 768, 1536, 3072.",
		"modelLabel": "Modello",
		"selectModelPlaceholder": "Seleziona modello",
		"ollamaUrlLabel": "URL Ollama:",
		"qdrantUrlLabel": "URL Qdrant",
		"qdrantKeyLabel": "Chiave Qdrant:",
		"startIndexingButton": "Avvia",
		"clearIndexDataButton": "Cancella indice",
		"unsavedSettingsMessage": "Per favore salva le tue impostazioni prima di avviare il processo di indicizzazione.",
		"clearDataDialog": {
			"title": "Sei sicuro?",
			"description": "Questa azione non può essere annullata. Eliminerà permanentemente i dati di indice del tuo codice.",
			"cancelButton": "Annulla",
			"confirmButton": "Cancella dati"
		},
		"description": "Configura le impostazioni di indicizzazione del codebase per abilitare la ricerca semantica del tuo progetto. <0>Scopri di più</0>",
		"statusTitle": "Stato",
		"settingsTitle": "Impostazioni di indicizzazione",
		"disabledMessage": "L'indicizzazione del codebase è attualmente disabilitata. Abilitala nelle impostazioni globali per configurare le opzioni di indicizzazione.",
		"embedderProviderLabel": "Provider Embedder",
		"modelPlaceholder": "Inserisci il nome del modello",
		"selectModel": "Seleziona un modello",
		"ollamaBaseUrlLabel": "URL base Ollama",
		"qdrantApiKeyLabel": "Chiave API Qdrant",
		"qdrantApiKeyPlaceholder": "Inserisci la tua chiave API Qdrant (opzionale)",
		"setupConfigLabel": "Impostazione",
		"ollamaUrlPlaceholder": "http://localhost:11434",
		"openAiCompatibleBaseUrlPlaceholder": "https://api.example.com",
		"modelDimensionPlaceholder": "1536",
		"qdrantUrlPlaceholder": "http://localhost:6333",
		"saveError": "Impossibile salvare le impostazioni",
		"modelDimensions": "({{dimension}} dimensioni)",
		"saveSuccess": "Impostazioni salvate con successo",
		"saving": "Salvataggio...",
		"saveSettings": "Salva",
		"indexingStatuses": {
			"standby": "In attesa",
			"indexing": "Indicizzazione",
			"indexed": "Indicizzato",
			"error": "Errore"
		},
		"close": "Chiudi",
		"validation": {
			"invalidQdrantUrl": "URL Qdrant non valido",
			"invalidOllamaUrl": "URL Ollama non valido",
			"invalidBaseUrl": "URL di base non valido",
			"qdrantUrlRequired": "È richiesto l'URL di Qdrant",
			"openaiApiKeyRequired": "È richiesta la chiave API di OpenAI",
			"modelSelectionRequired": "È richiesta la selezione del modello",
			"apiKeyRequired": "È richiesta la chiave API",
			"modelIdRequired": "È richiesto l'ID del modello",
			"modelDimensionRequired": "È richiesta la dimensione del modello",
			"geminiApiKeyRequired": "È richiesta la chiave API Gemini",
			"mistralApiKeyRequired": "La chiave API di Mistral è richiesta",
			"vercelAiGatewayApiKeyRequired": "È richiesta la chiave API Vercel AI Gateway",
			"ollamaBaseUrlRequired": "È richiesto l'URL di base di Ollama",
			"baseUrlRequired": "È richiesto l'URL di base",
			"modelDimensionMinValue": "La dimensione del modello deve essere maggiore di 0"
		},
		"advancedConfigLabel": "Configurazione avanzata",
		"searchMinScoreLabel": "Soglia punteggio di ricerca",
		"searchMinScoreDescription": "Punteggio minimo di somiglianza (0.0-1.0) richiesto per i risultati della ricerca. Valori più bassi restituiscono più risultati ma potrebbero essere meno pertinenti. Valori più alti restituiscono meno risultati ma più pertinenti.",
		"searchMinScoreResetTooltip": "Ripristina al valore predefinito (0.4)",
		"searchMaxResultsLabel": "Risultati di ricerca massimi",
		"searchMaxResultsDescription": "Numero massimo di risultati di ricerca da restituire quando si interroga l'indice del codice. Valori più alti forniscono più contesto ma possono includere risultati meno pertinenti.",
		"resetToDefault": "Ripristina al valore predefinito"
	},
	"autoApprove": {
<<<<<<< HEAD
		"description": "Permetti a Kilo Code di eseguire automaticamente operazioni senza richiedere approvazione. Abilita queste impostazioni solo se ti fidi completamente dell'IA e comprendi i rischi di sicurezza associati.",
=======
		"toggleShortcut": "Puoi configurare una scorciatoia globale per questa impostazione <SettingsLink>nelle preferenze del tuo IDE</SettingsLink>.",
		"description": "Permetti a Roo di eseguire automaticamente operazioni senza richiedere approvazione. Abilita queste impostazioni solo se ti fidi completamente dell'IA e comprendi i rischi di sicurezza associati.",
>>>>>>> 17ae7e2d
		"enabled": "Auto-approvazione abilitata",
		"toggleAriaLabel": "Attiva/disattiva approvazione automatica",
		"disabledAriaLabel": "Approvazione automatica disabilitata - seleziona prima le opzioni",
		"readOnly": {
			"label": "Leggi",
			"description": "Quando abilitato, Kilo Code visualizzerà automaticamente i contenuti della directory e leggerà i file senza richiedere di cliccare sul pulsante Approva.",
			"outsideWorkspace": {
				"label": "Includi file al di fuori dell'area di lavoro",
				"description": "Permetti a Kilo Code di leggere file al di fuori dell'area di lavoro attuale senza richiedere approvazione."
			}
		},
		"write": {
			"label": "Scrivi",
			"description": "Crea e modifica automaticamente i file senza richiedere approvazione",
			"delayLabel": "Ritardo dopo le scritture per consentire alla diagnostica di rilevare potenziali problemi",
			"outsideWorkspace": {
				"label": "Includi file al di fuori dell'area di lavoro",
				"description": "Permetti a Kilo Code di creare e modificare file al di fuori dell'area di lavoro attuale senza richiedere approvazione."
			},
			"protected": {
				"label": "Includi file protetti",
				"description": "Permetti a Kilo Code di creare e modificare file protetti (come .kilocodeignore e file di configurazione .kilocode/) senza richiedere approvazione."
			}
		},
		"browser": {
			"label": "Browser",
			"description": "Esegui automaticamente azioni del browser senza richiedere approvazione. Nota: Si applica solo quando il modello supporta l'uso del computer"
		},
		"retry": {
			"label": "Riprova",
			"description": "Riprova automaticamente le richieste API fallite quando il server restituisce una risposta di errore",
			"delayLabel": "Ritardo prima di riprovare la richiesta"
		},
		"mcp": {
			"label": "MCP",
			"description": "Abilita l'approvazione automatica dei singoli strumenti MCP nella vista Server MCP (richiede sia questa impostazione che la casella \"Consenti sempre\" dello strumento)"
		},
		"modeSwitch": {
			"label": "Modalità",
			"description": "Passa automaticamente tra diverse modalità senza richiedere approvazione"
		},
		"subtasks": {
			"label": "Sottoattività",
			"description": "Consenti la creazione e il completamento di attività secondarie senza richiedere approvazione"
		},
		"followupQuestions": {
			"label": "Domanda",
			"description": "Seleziona automaticamente la prima risposta suggerita per le domande di follow-up dopo il timeout configurato",
			"timeoutLabel": "Tempo di attesa prima di selezionare automaticamente la prima risposta"
		},
		"execute": {
			"label": "Esegui",
			"description": "Esegui automaticamente i comandi del terminale consentiti senza richiedere approvazione",
			"allowedCommands": "Comandi di auto-esecuzione consentiti",
			"allowedCommandsDescription": "Prefissi di comando che possono essere auto-eseguiti quando \"Approva sempre operazioni di esecuzione\" è abilitato. Aggiungi * per consentire tutti i comandi (usare con cautela).",
			"deniedCommands": "Comandi negati",
			"deniedCommandsDescription": "Prefissi di comandi che verranno automaticamente negati senza richiedere approvazione. In caso di conflitti con comandi consentiti, la corrispondenza del prefisso più lungo ha la precedenza. Aggiungi * per negare tutti i comandi.",
			"commandPlaceholder": "Inserisci prefisso comando (es. 'git ')",
			"deniedCommandPlaceholder": "Inserisci prefisso comando da negare (es. 'rm -rf')",
			"addButton": "Aggiungi",
			"autoDenied": "I comandi con il prefisso `{{prefix}}` sono stati vietati dall'utente. Non aggirare questa restrizione eseguendo un altro comando."
		},
		"showMenu": {
			"label": "Mostra menu di approvazione automatica nella vista chat",
			"description": "Quando abilitato, il menu di approvazione automatica verrà mostrato nella parte inferiore della vista chat, permettendo un accesso rapido alle impostazioni di approvazione automatica"
		},
		"updateTodoList": {
			"label": "Todo",
			"description": "La lista delle cose da fare viene aggiornata automaticamente senza approvazione"
		},
		"apiRequestLimit": {
			"title": "Richieste massime",
			"description": "Esegui automaticamente questo numero di richieste API prima di chiedere l'approvazione per continuare con l'attività.",
			"unlimited": "Illimitato"
		},
		"selectOptionsFirst": "Seleziona almeno un'opzione qui sotto per abilitare l'approvazione automatica",
		"apiCostLimit": {
			"unlimited": "Illimitato",
			"title": "Costo massimo"
		},
		"maxLimits": {
			"description": "Esegui automaticamente richieste fino a questi limiti prima di chiedere l'approvazione per continuare."
		}
	},
	"providers": {
		"providerDocumentation": "Documentazione {{provider}}",
		"configProfile": "Profilo di configurazione",
		"description": "Salva diverse configurazioni API per passare rapidamente tra fornitori e impostazioni.",
		"apiProvider": "Fornitore API",
		"model": "Modello",
		"nameEmpty": "Il nome non può essere vuoto",
		"nameExists": "Esiste già un profilo con questo nome",
		"deleteProfile": "Elimina profilo",
		"invalidArnFormat": "Formato ARN non valido. Controlla gli esempi sopra.",
		"enterNewName": "Inserisci un nuovo nome",
		"addProfile": "Aggiungi profilo",
		"renameProfile": "Rinomina profilo",
		"newProfile": "Nuovo profilo di configurazione",
		"enterProfileName": "Inserisci il nome del profilo",
		"createProfile": "Crea profilo",
		"cannotDeleteOnlyProfile": "Impossibile eliminare l'unico profilo",
		"searchPlaceholder": "Cerca profili",
		"noMatchFound": "Nessun profilo corrispondente trovato",
		"searchProviderPlaceholder": "Cerca fornitori",
		"noProviderMatchFound": "Nessun fornitore trovato",
		"vscodeLmDescription": "L'API del Modello di Linguaggio di VS Code consente di eseguire modelli forniti da altre estensioni di VS Code (incluso, ma non limitato a, GitHub Copilot). Il modo più semplice per iniziare è installare le estensioni Copilot e Copilot Chat dal VS Code Marketplace.",
		"awsCustomArnUse": "Inserisci un ARN Amazon Bedrock valido per il modello che desideri utilizzare. Esempi di formato:",
		"awsCustomArnDesc": "Assicurati che la regione nell'ARN corrisponda alla regione AWS selezionata sopra.",
		"openRouterApiKey": "Chiave API OpenRouter",
		"getOpenRouterApiKey": "Ottieni chiave API OpenRouter",
		"vercelAiGatewayApiKey": "Chiave API Vercel AI Gateway",
		"getVercelAiGatewayApiKey": "Ottieni chiave API Vercel AI Gateway",
		"apiKeyStorageNotice": "Le chiavi API sono memorizzate in modo sicuro nell'Archivio Segreto di VSCode",
		"glamaApiKey": "Chiave API Glama",
		"getGlamaApiKey": "Ottieni chiave API Glama",
		"useCustomBaseUrl": "Usa URL base personalizzato",
		"useReasoning": "Abilita ragionamento",
		"useHostHeader": "Usa intestazione Host personalizzata",
		"useLegacyFormat": "Usa formato API OpenAI legacy",
		"customHeaders": "Intestazioni personalizzate",
		"headerName": "Nome intestazione",
		"headerValue": "Valore intestazione",
		"noCustomHeaders": "Nessuna intestazione personalizzata definita. Fai clic sul pulsante + per aggiungerne una.",
		"requestyApiKey": "Chiave API Requesty",
		"refreshModels": {
			"label": "Aggiorna modelli",
			"hint": "Riapri le impostazioni per vedere i modelli più recenti.",
			"loading": "Aggiornamento dell'elenco dei modelli...",
			"success": "Elenco dei modelli aggiornato con successo!",
			"error": "Impossibile aggiornare l'elenco dei modelli. Riprova."
		},
		"getRequestyApiKey": "Ottieni chiave API Requesty",
		"getRequestyBaseUrl": "URL base",
		"requestyUseCustomBaseUrl": "Utilizza URL di base personalizzato",
		"openRouterTransformsText": "Comprimi prompt e catene di messaggi alla dimensione del contesto (<a>Trasformazioni OpenRouter</a>)",
		"anthropicApiKey": "Chiave API Anthropic",
		"getAnthropicApiKey": "Ottieni chiave API Anthropic",
		"anthropicUseAuthToken": "Passa la chiave API Anthropic come header di autorizzazione invece di X-Api-Key",
		"anthropic1MContextBetaLabel": "Abilita finestra di contesto da 1M (Beta)",
		"anthropic1MContextBetaDescription": "Estende la finestra di contesto a 1 milione di token per Claude Sonnet 4",
		"awsBedrock1MContextBetaLabel": "Abilita finestra di contesto da 1M (Beta)",
		"awsBedrock1MContextBetaDescription": "Estende la finestra di contesto a 1 milione di token per Claude Sonnet 4",
		"cerebrasApiKey": "Chiave API Cerebras",
		"getCerebrasApiKey": "Ottieni chiave API Cerebras",
		"chutesApiKey": "Chiave API Chutes",
		"getChutesApiKey": "Ottieni chiave API Chutes",
		"fireworksApiKey": "Chiave API Fireworks",
		"getFireworksApiKey": "Ottieni chiave API Fireworks",
		"featherlessApiKey": "Chiave API Featherless",
		"getFeatherlessApiKey": "Ottieni chiave API Featherless",
		"ioIntelligenceApiKey": "Chiave API IO Intelligence",
		"ioIntelligenceApiKeyPlaceholder": "Inserisci la tua chiave API IO Intelligence",
		"getIoIntelligenceApiKey": "Ottieni chiave API IO Intelligence",
		"deepSeekApiKey": "Chiave API DeepSeek",
		"getDeepSeekApiKey": "Ottieni chiave API DeepSeek",
		"doubaoApiKey": "Chiave API Doubao",
		"getDoubaoApiKey": "Ottieni chiave API Doubao",
		"moonshotApiKey": "Chiave API Moonshot",
		"getMoonshotApiKey": "Ottieni chiave API Moonshot",
		"moonshotBaseUrl": "Punto di ingresso Moonshot",
		"zaiApiKey": "Chiave API Z AI",
		"getZaiApiKey": "Ottieni chiave API Z AI",
		"zaiEntrypoint": "Punto di ingresso Z AI",
		"zaiEntrypointDescription": "Si prega di selezionare il punto di ingresso API appropriato in base alla propria posizione. Se ti trovi in Cina, scegli open.bigmodel.cn. Altrimenti, scegli api.z.ai.",
		"geminiApiKey": "Chiave API Gemini",
		"getGroqApiKey": "Ottieni chiave API Groq",
		"groqApiKey": "Chiave API Groq",
		"getSambaNovaApiKey": "Ottieni chiave API SambaNova",
		"sambaNovaApiKey": "Chiave API SambaNova",
		"getHuggingFaceApiKey": "Ottieni chiave API Hugging Face",
		"huggingFaceApiKey": "Chiave API Hugging Face",
		"huggingFaceModelId": "ID modello",
		"huggingFaceLoading": "Caricamento...",
		"huggingFaceModelsCount": "({{count}} modelli)",
		"huggingFaceSelectModel": "Seleziona un modello...",
		"huggingFaceSearchModels": "Cerca modelli...",
		"huggingFaceNoModelsFound": "Nessun modello trovato",
		"huggingFaceProvider": "Provider",
		"huggingFaceProviderAuto": "Automatico",
		"huggingFaceSelectProvider": "Seleziona un provider...",
		"huggingFaceSearchProviders": "Cerca provider...",
		"huggingFaceNoProvidersFound": "Nessun provider trovato",
		"getGeminiApiKey": "Ottieni chiave API Gemini",
		"openAiApiKey": "Chiave API OpenAI",
		"apiKey": "Chiave API",
		"openAiBaseUrl": "URL base",
		"getOpenAiApiKey": "Ottieni chiave API OpenAI",
		"mistralApiKey": "Chiave API Mistral",
		"getMistralApiKey": "Ottieni chiave API Mistral / Codestral",
		"codestralBaseUrl": "URL base Codestral (opzionale)",
		"codestralBaseUrlDesc": "Imposta un URL opzionale per i modelli Codestral.",
		"xaiApiKey": "Chiave API xAI",
		"getXaiApiKey": "Ottieni chiave API xAI",
		"litellmApiKey": "Chiave API LiteLLM",
		"litellmBaseUrl": "URL base LiteLLM",
		"awsCredentials": "Credenziali AWS",
		"awsProfile": "Profilo AWS",
		"awsApiKey": "Chiave API Amazon Bedrock",
		"awsProfileName": "Nome profilo AWS",
		"awsAccessKey": "Chiave di accesso AWS",
		"awsSecretKey": "Chiave segreta AWS",
		"awsSessionToken": "Token di sessione AWS",
		"awsRegion": "Regione AWS",
		"awsCrossRegion": "Usa inferenza cross-regione",
		"awsBedrockVpc": {
			"useCustomVpcEndpoint": "Usa endpoint VPC personalizzato",
			"vpcEndpointUrlPlaceholder": "Inserisci URL endpoint VPC (opzionale)",
			"examples": "Esempi:"
		},
		"enablePromptCaching": "Abilita cache dei prompt",
		"enablePromptCachingTitle": "Abilita la cache dei prompt per migliorare le prestazioni e ridurre i costi per i modelli supportati.",
		"cacheUsageNote": "Nota: Se non vedi l'utilizzo della cache, prova a selezionare un modello diverso e poi seleziona nuovamente il modello desiderato.",
		"vscodeLmModel": "Modello linguistico",
		"vscodeLmWarning": "Nota: Questa è un'integrazione molto sperimentale e il supporto del fornitore varierà. Se ricevi un errore relativo a un modello non supportato, si tratta di un problema del fornitore.",
		"geminiParameters": {
			"urlContext": {
				"title": "Abilita contesto URL",
				"description": "Consente a Gemini di accedere e processare URL per contesto aggiuntivo durante la generazione delle risposte. Utile per attività che richiedono analisi di contenuti web."
			},
			"groundingSearch": {
				"title": "Abilita grounding con ricerca Google",
				"description": "Consente a Gemini di cercare informazioni aggiornate su Google e basare le risposte su dati in tempo reale. Utile per query che richiedono informazioni aggiornate."
			}
		},
		"googleCloudSetup": {
			"title": "Per utilizzare Google Cloud Vertex AI, è necessario:",
			"step1": "1. Creare un account Google Cloud, abilitare l'API Vertex AI e abilitare i modelli Claude desiderati.",
			"step2": "2. Installare Google Cloud CLI e configurare le credenziali predefinite dell'applicazione.",
			"step3": "3. Oppure creare un account di servizio con credenziali."
		},
		"googleCloudCredentials": "Credenziali Google Cloud",
		"googleCloudKeyFile": "Percorso file chiave Google Cloud",
		"googleCloudProjectId": "ID progetto Google Cloud",
		"googleCloudRegion": "Regione Google Cloud",
		"lmStudio": {
			"baseUrl": "URL base (opzionale)",
			"modelId": "ID modello",
			"speculativeDecoding": "Abilita decodifica speculativa",
			"draftModelId": "ID modello bozza",
			"draftModelDesc": "Per un corretto funzionamento della decodifica speculativa, il modello bozza deve provenire dalla stessa famiglia di modelli.",
			"selectDraftModel": "Seleziona modello bozza",
			"noModelsFound": "Nessun modello bozza trovato. Assicurati che LM Studio sia in esecuzione con la modalità server abilitata.",
			"description": "LM Studio ti permette di eseguire modelli localmente sul tuo computer. Per iniziare, consulta la loro <a>guida rapida</a>. Dovrai anche avviare la funzionalità <b>server locale</b> di LM Studio per utilizzarlo con questa estensione. <span>Nota:</span> Kilo Code utilizza prompt complessi e funziona meglio con i modelli Claude. I modelli con capacità inferiori potrebbero non funzionare come previsto."
		},
		"ollama": {
			"baseUrl": "URL base (opzionale)",
			"modelId": "ID modello",
<<<<<<< HEAD
			"apiKey": "Chiave API",
			"apiKeyPlaceholder": "Inserisci la tua chiave API",
			"apiKeyInfo": "La chiave API verrà inviata come intestazione Authorization",
			"description": "Ollama ti permette di eseguire modelli localmente sul tuo computer. Per iniziare, consulta la guida rapida.",
			"warning": "Nota: Kilo Code utilizza prompt complessi e funziona meglio con i modelli Claude. I modelli con capacità inferiori potrebbero non funzionare come previsto."
=======
			"apiKey": "Chiave API Ollama",
			"apiKeyHelp": "Chiave API opzionale per istanze Ollama autenticate o servizi cloud. Lascia vuoto per installazioni locali.",
			"numCtx": "Dimensione della finestra di contesto (num_ctx)",
			"numCtxHelp": "Sovrascrive la dimensione predefinita della finestra di contesto del modello. Lasciare vuoto per utilizzare la configurazione del Modelfile del modello. Il valore minimo è 128.",
			"description": "Ollama ti permette di eseguire modelli localmente sul tuo computer. Per iniziare, consulta la guida rapida.",
			"warning": "Nota: Roo Code utiliza prompt complessi e funziona meglio con i modelli Claude. I modelli con capacità inferiori potrebbero non funzionare come previsto."
>>>>>>> 17ae7e2d
		},
		"unboundApiKey": "Chiave API Unbound",
		"getUnboundApiKey": "Ottieni chiave API Unbound",
		"unboundRefreshModelsSuccess": "Lista dei modelli aggiornata! Ora puoi selezionare tra gli ultimi modelli.",
		"unboundInvalidApiKey": "Chiave API non valida. Controlla la tua chiave API e riprova.",
		"humanRelay": {
			"description": "Non è richiesta alcuna chiave API, ma l'utente dovrà aiutare a copiare e incollare le informazioni nella chat web AI.",
			"instructions": "Durante l'uso, apparirà una finestra di dialogo e il messaggio corrente verrà automaticamente copiato negli appunti. Dovrai incollarlo nelle versioni web dell'AI (come ChatGPT o Claude), quindi copiare la risposta dell'AI nella finestra di dialogo e fare clic sul pulsante di conferma."
		},
		"roo": {
			"authenticatedMessage": "Autenticato in modo sicuro tramite il tuo account Roo Code Cloud.",
			"connectButton": "Connetti a Roo Code Cloud"
		},
		"openRouter": {
			"providerRouting": {
				"title": "Routing dei fornitori OpenRouter",
				"description": "OpenRouter indirizza le richieste ai migliori fornitori disponibili per il tuo modello. Per impostazione predefinita, le richieste sono bilanciate tra i principali fornitori per massimizzare il tempo di attività. Tuttavia, puoi scegliere un fornitore specifico da utilizzare per questo modello.",
				"learnMore": "Scopri di più sul routing dei fornitori"
			}
		},
		"customModel": {
			"capabilities": "Configura le capacità e i prezzi del tuo modello personalizzato compatibile con OpenAI. Fai attenzione quando specifichi le capacità del modello, poiché possono influenzare le prestazioni di Kilo Code.",
			"maxTokens": {
				"label": "Token di output massimi",
				"description": "Numero massimo di token che il modello può generare in una risposta. (Specifica -1 per lasciare che il server imposti il massimo token.)"
			},
			"contextWindow": {
				"label": "Dimensione finestra di contesto",
				"description": "Numero totale di token (input + output) che il modello può elaborare."
			},
			"imageSupport": {
				"label": "Supporto immagini",
				"description": "Il modello è in grado di elaborare e comprendere le immagini?"
			},
			"computerUse": {
				"label": "Uso del computer",
				"description": "Il modello è in grado di interagire con il browser? (es. Claude 3.7 Sonnet)."
			},
			"promptCache": {
				"label": "Cache dei prompt",
				"description": "Il modello è in grado di memorizzare in cache i prompt?"
			},
			"pricing": {
				"input": {
					"label": "Prezzo input",
					"description": "Costo per milione di token di input/prompt. Questo influisce sul costo di invio di contesto e istruzioni al modello."
				},
				"output": {
					"label": "Prezzo output",
					"description": "Costo per milione di token della risposta del modello. Questo influisce sul costo del contenuto generato e dei completamenti."
				},
				"cacheReads": {
					"label": "Prezzo letture cache",
					"description": "Costo per milione di token per leggere dalla cache. Questo prezzo viene applicato quando si riceve una risposta memorizzata nella cache."
				},
				"cacheWrites": {
					"label": "Prezzo scritture cache",
					"description": "Costo per milione di token per scrivere nella cache. Questo prezzo viene applicato quando si memorizza un prompt nella cache per la prima volta."
				}
			},
			"resetDefaults": "Ripristina valori predefiniti"
		},
		"rateLimitSeconds": {
			"label": "Limite di frequenza",
			"description": "Tempo minimo tra le richieste API."
		},
		"consecutiveMistakeLimit": {
			"label": "Limite di errori e ripetizioni",
			"description": "Numero di errori consecutivi o azioni ripetute prima di mostrare la finestra di dialogo 'Kilo Code sta riscontrando problemi'",
			"unlimitedDescription": "Tentativi illimitati abilitati (procedi automaticamente). La finestra di dialogo non verrà mai visualizzata.",
			"warning": "⚠️ L'impostazione a 0 consente tentativi illimitati che possono consumare un notevole utilizzo dell'API"
		},
		"reasoningEffort": {
			"label": "Sforzo di ragionamento del modello",
			"minimal": "Minimo (più veloce)",
			"high": "Alto",
			"medium": "Medio",
			"low": "Basso"
		},
		"verbosity": {
			"label": "Verbosity dell'output",
			"high": "Alta",
			"medium": "Media",
			"low": "Bassa",
			"description": "Controlla il livello di dettaglio delle risposte del modello. Una verbosity bassa produce risposte concise, mentre una verbosity alta fornisce spiegazioni approfondite."
		},
		"setReasoningLevel": "Abilita sforzo di ragionamento",
		"claudeCode": {
			"pathLabel": "Percorso Claude Code",
			"description": "Percorso facoltativo per la tua CLI Claude Code. Predefinito 'claude' se non impostato.",
			"placeholder": "Predefinito: claude",
			"maxTokensLabel": "Token di output massimi",
			"maxTokensDescription": "Numero massimo di token di output per le risposte di Claude Code. Il valore predefinito è 8000."
		},
		"geminiCli": {
			"description": "Questo provider utilizza l'autenticazione OAuth dallo strumento Gemini CLI e non richiede chiavi API.",
			"oauthPath": "Percorso Credenziali OAuth (opzionale)",
			"oauthPathDescription": "Percorso al file delle credenziali OAuth. Lascia vuoto per utilizzare la posizione predefinita (~/.gemini/oauth_creds.json).",
			"instructions": "Se non ti sei ancora autenticato, esegui",
			"instructionsContinued": "nel tuo terminale prima.",
			"setupLink": "Istruzioni di Configurazione Gemini CLI",
			"requirementsTitle": "Requisiti Importanti",
			"requirement1": "Prima, devi installare lo strumento Gemini CLI",
			"requirement2": "Poi, esegui gemini nel tuo terminale e assicurati di accedere con Google",
			"requirement3": "Funziona solo con account Google personali (non account Google Workspace)",
			"requirement4": "Non utilizza chiavi API - l'autenticazione è gestita tramite OAuth",
			"requirement5": "Richiede che lo strumento Gemini CLI sia installato e autenticato prima",
			"freeAccess": "Accesso gratuito tramite autenticazione OAuth"
		},
		"qwenCode": {
			"oauthPath": "Percorso credenziali OAuth (opzionale)",
			"oauthPathDescription": "Percorso al file delle credenziali OAuth. Lascia vuoto per utilizzare la posizione predefinita (~/.qwen/oauth_creds.json).",
			"description": "Questo provider utilizza l'autenticazione OAuth dal servizio Qwen e non richiede chiavi API.",
			"instructions": "Segui la documentazione ufficiale per ottenere il file di autorizzazione e posizionarlo nel percorso specificato.",
			"setupLink": "Documentazione ufficiale Qwen"
		}
	},
	"browser": {
		"enable": {
			"label": "Abilita strumento browser",
			"description": "Quando abilitato, Kilo Code può utilizzare un browser per interagire con siti web quando si utilizzano modelli che supportano l'uso del computer. <0>Scopri di più</0>"
		},
		"viewport": {
			"label": "Dimensione viewport",
			"description": "Seleziona la dimensione del viewport per le interazioni del browser. Questo influisce su come i siti web vengono visualizzati e su come vi si interagisce.",
			"options": {
				"largeDesktop": "Desktop grande (1280x800)",
				"smallDesktop": "Desktop piccolo (900x600)",
				"tablet": "Tablet (768x1024)",
				"mobile": "Mobile (360x640)"
			}
		},
		"screenshotQuality": {
			"label": "Qualità screenshot",
			"description": "Regola la qualità WebP degli screenshot del browser. Valori più alti forniscono screenshot più nitidi ma aumentano l'utilizzo di token."
		},
		"remote": {
			"label": "Usa connessione browser remoto",
			"description": "Connettiti a un browser Chrome in esecuzione con debug remoto abilitato (--remote-debugging-port=9222).",
			"urlPlaceholder": "URL personalizzato (es. http://localhost:9222)",
			"testButton": "Testa connessione",
			"testingButton": "Test in corso...",
			"instructions": "Inserisci l'indirizzo host del protocollo DevTools o lascia vuoto per scoprire automaticamente le istanze Chrome locali. Il pulsante Test Connessione proverà l'URL personalizzato se fornito, o scoprirà automaticamente se il campo è vuoto."
		}
	},
	"checkpoints": {
		"enable": {
			"label": "Abilita punti di controllo automatici",
			"description": "Quando abilitato, Kilo Code creerà automaticamente punti di controllo durante l'esecuzione dei compiti, facilitando la revisione delle modifiche o il ritorno a stati precedenti. <0>Scopri di più</0>"
		}
	},
	"notifications": {
		"sound": {
			"label": "Abilita effetti sonori",
			"description": "Quando abilitato, Kilo Code riprodurrà effetti sonori per notifiche ed eventi.",
			"volumeLabel": "Volume"
		},
		"tts": {
			"label": "Abilita sintesi vocale",
			"description": "Quando abilitato, Kilo Code leggerà ad alta voce le sue risposte utilizzando la sintesi vocale.",
			"speedLabel": "Velocità"
		}
	},
	"contextManagement": {
		"description": "Controlla quali informazioni sono incluse nella finestra di contesto dell'IA, influenzando l'utilizzo di token e la qualità delle risposte",
		"autoCondenseContextPercent": {
			"label": "Soglia per attivare la condensazione intelligente del contesto",
			"description": "Quando la finestra di contesto raggiunge questa soglia, Kilo Code la condenserà automaticamente."
		},
		"condensingApiConfiguration": {
			"label": "Configurazione API per la condensazione del contesto",
			"description": "Seleziona quale configurazione API utilizzare per le operazioni di condensazione del contesto. Lascia deselezionato per utilizzare la configurazione attiva corrente.",
			"useCurrentConfig": "Predefinito"
		},
		"customCondensingPrompt": {
			"label": "Prompt personalizzato condensazione contesto",
			"description": "Prompt di sistema personalizzato per la condensazione del contesto. Lascia vuoto per utilizzare il prompt predefinito.",
			"placeholder": "Inserisci qui il tuo prompt di condensazione personalizzato...\n\nPuoi utilizzare la stessa struttura del prompt predefinito:\n- Conversazione precedente\n- Lavoro attuale\n- Concetti tecnici chiave\n- File e codice pertinenti\n- Risoluzione dei problemi\n- Attività in sospeso e prossimi passi",
			"reset": "Ripristina predefinito",
			"hint": "Vuoto = usa prompt predefinito"
		},
		"autoCondenseContext": {
			"name": "Attiva automaticamente la condensazione intelligente del contesto",
			"description": "Quando abilitato, Kilo Code condenserà automaticamente il contesto quando viene raggiunta la soglia. Quando disabilitato, puoi ancora attivare manualmente la condensazione del contesto."
		},
		"openTabs": {
			"label": "Limite contesto schede aperte",
			"description": "Numero massimo di schede VSCode aperte da includere nel contesto. Valori più alti forniscono più contesto ma aumentano l'utilizzo di token."
		},
		"workspaceFiles": {
			"label": "Limite contesto file area di lavoro",
			"description": "Numero massimo di file da includere nei dettagli della directory di lavoro corrente. Valori più alti forniscono più contesto ma aumentano l'utilizzo di token."
		},
		"rooignore": {
			"label": "Mostra file .kilocodeignore negli elenchi e nelle ricerche",
			"description": "Quando abilitato, i file che corrispondono ai pattern in .kilocodeignore verranno mostrati negli elenchi con un simbolo di blocco. Quando disabilitato, questi file saranno completamente nascosti dagli elenchi di file e dalle ricerche."
		},
		"maxReadFile": {
			"label": "Soglia di auto-troncamento lettura file",
			"description": "Kilo Code legge questo numero di righe quando il modello omette i valori di inizio/fine. Se questo numero è inferiore al totale del file, Kilo Code genera un indice dei numeri di riga delle definizioni di codice. Casi speciali: -1 indica a Kilo Code di leggere l'intero file (senza indicizzazione), e 0 indica di non leggere righe e fornire solo indici di riga per un contesto minimo. Valori più bassi minimizzano l'utilizzo iniziale del contesto, permettendo successive letture precise di intervalli di righe. Le richieste con inizio/fine espliciti non sono limitate da questa impostazione.",
			"lines": "righe",
			"always_full_read": "Leggi sempre l'intero file"
		},
		"maxConcurrentFileReads": {
			"label": "Limite letture simultanee",
			"description": "Numero massimo di file che lo strumento 'read_file' può elaborare contemporaneamente. Valori più alti possono velocizzare la lettura di più file piccoli ma aumentano l'utilizzo della memoria."
		},
		"diagnostics": {
			"includeMessages": {
				"label": "Includi automaticamente la diagnostica nel contesto",
				"description": "Quando abilitato, i messaggi diagnostici (errori) dai file modificati verranno automaticamente inclusi nel contesto. Puoi sempre includere manualmente tutta la diagnostica del workspace usando @problems."
			},
			"maxMessages": {
				"label": "Numero massimo di messaggi diagnostici",
				"description": "Numero massimo di messaggi diagnostici da includere per file. Questo limite si applica sia all'inclusione automatica (quando la casella è abilitata) che alle menzioni manuali di @problems. Valori più alti forniscono più contesto ma aumentano l'utilizzo dei token.",
				"resetTooltip": "Ripristina al valore predefinito (50)",
				"unlimited": "Messaggi diagnostici illimitati",
				"unlimitedLabel": "Illimitato"
			},
			"delayAfterWrite": {
				"label": "Ritardo dopo le scritture per consentire alla diagnostica di rilevare potenziali problemi",
				"description": "Tempo di attesa dopo la scrittura dei file prima di procedere, consentendo agli strumenti di diagnostica di elaborare le modifiche e rilevare i problemi."
			}
		},
		"condensingThreshold": {
			"label": "Soglia di attivazione condensazione",
			"selectProfile": "Configura soglia per profilo",
			"defaultProfile": "Predefinito globale (tutti i profili)",
			"defaultDescription": "Quando il contesto raggiunge questa percentuale, verrà automaticamente condensato per tutti i profili a meno che non abbiano impostazioni personalizzate",
			"profileDescription": "Soglia personalizzata solo per questo profilo (sovrascrive il predefinito globale)",
			"inheritDescription": "Questo profilo eredita la soglia predefinita globale ({{threshold}}%)",
			"usesGlobal": "(usa globale {{threshold}}%)"
		},
		"maxImageFileSize": {
			"label": "Dimensione massima file immagine",
			"mb": "MB",
			"description": "Dimensione massima (in MB) per i file immagine che possono essere elaborati dallo strumento di lettura file."
		},
		"maxTotalImageSize": {
			"label": "Dimensione totale massima immagini",
			"mb": "MB",
			"description": "Limite di dimensione cumulativa massima (in MB) per tutte le immagini elaborate in una singola operazione read_file. Durante la lettura di più immagini, la dimensione di ogni immagine viene aggiunta al totale. Se l'inclusione di un'altra immagine supererebbe questo limite, verrà saltata."
		}
	},
	"terminal": {
		"basic": {
			"label": "Impostazioni terminale: Base",
			"description": "Impostazioni base del terminale"
		},
		"advanced": {
			"label": "Impostazioni terminale: Avanzate",
			"description": "Le seguenti opzioni potrebbero richiedere il riavvio del terminale per applicare l'impostazione."
		},
		"outputLineLimit": {
			"label": "Limite output terminale",
			"description": "Numero massimo di righe da includere nell'output del terminale durante l'esecuzione dei comandi. Quando superato, le righe verranno rimosse dal centro, risparmiando token. <0>Scopri di più</0>"
		},
		"outputCharacterLimit": {
			"label": "Limite di caratteri del terminale",
			"description": "Numero massimo di caratteri da includere nell'output del terminale durante l'esecuzione dei comandi. Questo limite ha la precedenza sul limite di righe per prevenire problemi di memoria causati da righe estremamente lunghe. Se superato, l'output verrà troncato. <0>Scopri di più</0>"
		},
		"shellIntegrationTimeout": {
			"label": "Timeout integrazione shell del terminale",
			"description": "Tempo massimo di attesa per l'inizializzazione dell'integrazione della shell prima di eseguire i comandi. Per gli utenti con tempi di avvio della shell lunghi, questo valore potrebbe dover essere aumentato se si vedono errori \"Shell Integration Unavailable\" nel terminale. <0>Scopri di più</0>"
		},
		"shellIntegrationDisabled": {
			"label": "Disabilita l'integrazione della shell del terminale",
			"description": "Abilita questa opzione se i comandi del terminale non funzionano correttamente o se vedi errori 'Shell Integration Unavailable'. Questo utilizza un metodo più semplice per eseguire i comandi, bypassando alcune funzionalità avanzate del terminale. <0>Scopri di più</0>"
		},
		"commandDelay": {
			"label": "Ritardo comando terminale",
			"description": "Ritardo in millisecondi da aggiungere dopo l'esecuzione del comando. L'impostazione predefinita di 0 disabilita completamente il ritardo. Questo può aiutare a garantire che l'output del comando sia catturato completamente nei terminali con problemi di temporizzazione. Nella maggior parte dei terminali viene implementato impostando `PROMPT_COMMAND='sleep N'` e Powershell aggiunge `start-sleep` alla fine di ogni comando. In origine era una soluzione per il bug VSCode#237208 e potrebbe non essere necessario. <0>Scopri di più</0>"
		},
		"compressProgressBar": {
			"label": "Comprimi output barre di progresso",
			"description": "Quando abilitato, elabora l'output del terminale con ritorni a capo (\\r) per simulare come un terminale reale visualizzerebbe il contenuto. Questo rimuove gli stati intermedi delle barre di progresso, mantenendo solo lo stato finale, il che conserva spazio di contesto per informazioni più rilevanti. <0>Scopri di più</0>"
		},
		"powershellCounter": {
			"label": "Abilita soluzione temporanea contatore PowerShell",
			"description": "Quando abilitato, aggiunge un contatore ai comandi PowerShell per garantire la corretta esecuzione dei comandi. Questo aiuta con i terminali PowerShell che potrebbero avere problemi con la cattura dell'output. <0>Scopri di più</0>"
		},
		"zshClearEolMark": {
			"label": "Cancella marcatore fine riga ZSH",
			"description": "Quando abilitato, cancella il marcatore di fine riga ZSH impostando PROMPT_EOL_MARK=''. Questo previene problemi con l'interpretazione dell'output dei comandi quando termina con caratteri speciali come '%'. <0>Scopri di più</0>"
		},
		"zshOhMy": {
			"label": "Abilita integrazione Oh My Zsh",
			"description": "Quando abilitato, imposta ITERM_SHELL_INTEGRATION_INSTALLED=Yes per abilitare le funzionalità di integrazione della shell Oh My Zsh. L'applicazione di questa impostazione potrebbe richiedere il riavvio dell'IDE. <0>Scopri di più</0>"
		},
		"zshP10k": {
			"label": "Abilita integrazione Powerlevel10k",
			"description": "Quando abilitato, imposta POWERLEVEL9K_TERM_SHELL_INTEGRATION=true per abilitare le funzionalità di integrazione della shell Powerlevel10k. <0>Scopri di più</0>"
		},
		"zdotdir": {
			"label": "Abilita gestione ZDOTDIR",
			"description": "Quando abilitato, crea una directory temporanea per ZDOTDIR per gestire correttamente l'integrazione della shell zsh. Questo assicura che l'integrazione della shell VSCode funzioni correttamente con zsh mantenendo la tua configurazione zsh. <0>Scopri di più</0>"
		},
		"inheritEnv": {
			"label": "Eredita variabili d'ambiente",
			"description": "Quando abilitato, il terminale eredita le variabili d'ambiente dal processo padre di VSCode, come le impostazioni di integrazione della shell definite nel profilo utente. Questo attiva direttamente l'impostazione globale di VSCode `terminal.integrated.inheritEnv`. <0>Scopri di più</0>"
		}
	},
	"advancedSettings": {
		"title": "Impostazioni avanzate"
	},
	"advanced": {
		"diff": {
			"label": "Abilita modifica tramite diff",
			"description": "Quando abilitato, Kilo Code sarà in grado di modificare i file più velocemente e rifiuterà automaticamente scritture di file completi troncati. Funziona meglio con l'ultimo modello Claude 4 Sonnet.",
			"strategy": {
				"label": "Strategia diff",
				"options": {
					"standard": "Standard (Blocco singolo)",
					"multiBlock": "Sperimentale: Diff multi-blocco",
					"unified": "Sperimentale: Diff unificato"
				},
				"descriptions": {
					"standard": "La strategia diff standard applica modifiche a un singolo blocco di codice alla volta.",
					"unified": "La strategia diff unificato adotta diversi approcci per applicare i diff e sceglie il migliore.",
					"multiBlock": "La strategia diff multi-blocco consente di aggiornare più blocchi di codice in un file in una singola richiesta."
				}
			},
			"matchPrecision": {
				"label": "Precisione corrispondenza",
				"description": "Questo cursore controlla quanto precisamente le sezioni di codice devono corrispondere quando si applicano i diff. Valori più bassi consentono corrispondenze più flessibili ma aumentano il rischio di sostituzioni errate. Usa valori inferiori al 100% con estrema cautela."
			}
		},
		"todoList": {
			"label": "Abilita strumento lista di cose da fare",
			"description": "Quando abilitato, Kilo Code può creare e gestire liste di cose da fare per tracciare il progresso delle attività. Questo aiuta a organizzare attività complesse in passaggi gestibili."
		}
	},
	"experimental": {
		"DIFF_STRATEGY_UNIFIED": {
			"name": "Usa strategia diff unificata sperimentale",
			"description": "Abilita la strategia diff unificata sperimentale. Questa strategia potrebbe ridurre il numero di tentativi causati da errori del modello, ma può causare comportamenti imprevisti o modifiche errate. Abilitala solo se comprendi i rischi e sei disposto a rivedere attentamente tutte le modifiche."
		},
		"SEARCH_AND_REPLACE": {
			"name": "Usa strumento di ricerca e sostituzione sperimentale",
			"description": "Abilita lo strumento di ricerca e sostituzione sperimentale, consentendo a Kilo Code di sostituire più istanze di un termine di ricerca in una singola richiesta."
		},
		"INSERT_BLOCK": {
			"name": "Usa strumento di inserimento contenuti sperimentale",
			"description": "Abilita lo strumento di inserimento contenuti sperimentale, consentendo a Kilo Code di inserire contenuti a numeri di riga specifici senza dover creare un diff."
		},
		"POWER_STEERING": {
			"name": "Usa modalità \"servosterzo\" sperimentale",
			"description": "Quando abilitato, Kilo Code ricorderà al modello i dettagli della sua definizione di modalità corrente più frequentemente. Questo porterà a una maggiore aderenza alle definizioni dei ruoli e alle istruzioni personalizzate, ma utilizzerà più token per messaggio."
		},
		"MULTI_SEARCH_AND_REPLACE": {
			"name": "Usa strumento diff multi-blocco sperimentale",
			"description": "Quando abilitato, Kilo Code utilizzerà lo strumento diff multi-blocco. Questo tenterà di aggiornare più blocchi di codice nel file in una singola richiesta."
		},
		"CONCURRENT_FILE_READS": {
			"name": "Abilita lettura simultanea dei file",
			"description": "Quando abilitato, Kilo Code può leggere più file in una singola richiesta. Quando disabilitato, Kilo Code deve leggere i file uno alla volta. Disabilitarlo può aiutare quando si lavora con modelli meno capaci o quando si desidera maggiore controllo sull'accesso ai file."
		},
		"MARKETPLACE": {
			"name": "Abilita Marketplace",
			"description": "Quando abilitato, puoi installare MCP e modalità personalizzate dal Marketplace."
		},
		"MULTI_FILE_APPLY_DIFF": {
			"name": "Abilita modifiche di file concorrenti",
			"description": "Quando abilitato, Kilo Code può modificare più file in una singola richiesta. Quando disabilitato, Kilo Code deve modificare i file uno alla volta. Disabilitare questa opzione può aiutare quando lavori con modelli meno capaci o quando vuoi più controllo sulle modifiche dei file."
		},
		"MORPH_FAST_APPLY": {
			"name": "Abilita Morph Fast Apply",
			"description": "Quando abilitato, Kilo Code può modificare i file utilizzando Morph Fast Apply. Richiede il Fornitore API Kilo Code, OpenRouter o una chiave API Morph.",
			"apiKey": "Chiave API Morph (opzionale)",
			"placeholder": "Inserisci la tua chiave API Morph (opzionale)"
		},
		"PREVENT_FOCUS_DISRUPTION": {
			"name": "Modifica in background",
			"description": "Previene l'interruzione del focus dell'editor quando abilitato. Le modifiche ai file avvengono in background senza aprire viste di differenze o rubare il focus. Puoi continuare a lavorare senza interruzioni mentre Kilo Code effettua modifiche. I file possono essere aperti senza focus per catturare diagnostiche o rimanere completamente chiusi."
		},
		"ASSISTANT_MESSAGE_PARSER": {
			"name": "Usa il nuovo parser dei messaggi",
			"description": "Abilita il parser di messaggi in streaming sperimentale che migliora nettamente le risposte lunghe elaborando i messaggi in modo più efficiente."
		},
		"NEW_TASK_REQUIRE_TODOS": {
			"name": "Richiedi elenco 'todos' per nuove attività",
			"description": "Quando abilitato, lo strumento new_task richiederà la fornitura di un parametro todos. Ciò garantisce che tutte le nuove attività inizino con un elenco chiaro di obiettivi. Quando disabilitato (impostazione predefinita), il parametro todos rimane facoltativo per la compatibilità con le versioni precedenti."
		},
		"IMAGE_GENERATION": {
			"name": "Abilita generazione immagini AI",
			"description": "Quando abilitato, Kilo Code può generare immagini da prompt di testo. Richiede una chiave API Kilo Code o OpenRouter configurata.",
			"apiProvider": "Fornitore API",
			"openRouterApiKeyLabel": "Chiave API OpenRouter",
			"openRouterApiKeyPlaceholder": "Inserisci la tua chiave API OpenRouter",
			"kiloCodeApiKeyLabel": "Chiave API Kilo Code",
			"kiloCodeApiKeyPlaceholder": "Inserisci la tua chiave API Kilo Code",
			"kiloCodeApiKeyPaste": "Incolla la chiave API Kilo Code corrente",
			"getApiKeyText": "Ottieni la tua chiave API da",
			"modelSelectionLabel": "Modello di generazione immagini",
			"modelSelectionDescription": "Seleziona il modello per la generazione di immagini",
			"warningMissingKey": "⚠️ È richiesta una chiave API per la generazione di immagini, configurala sopra.",
			"successConfigured": "✓ La generazione di immagini è configurata e pronta per l'uso"
		},
		"INLINE_ASSIST": {
			"name": "Autocomplete",
			"description": "Abilita le funzionalità Autocomplete per suggerimenti di codice rapidi e miglioramenti direttamente nel tuo editor. Include Attività Rapida (Cmd+I) per modifiche mirate e Autocomplete per miglioramenti contestuali."
		},
		"RUN_SLASH_COMMAND": {
			"name": "Abilita comandi slash avviati dal modello",
			"description": "Quando abilitato, Kilo Code può eseguire i tuoi comandi slash per eseguire flussi di lavoro."
		}
	},
	"promptCaching": {
		"label": "Disattiva la cache dei prompt",
		"description": "Quando selezionato, Kilo Code non utilizzerà la cache dei prompt per questo modello."
	},
	"temperature": {
		"useCustom": "Usa temperatura personalizzata",
		"description": "Controlla la casualità nelle risposte del modello.",
		"rangeDescription": "Valori più alti rendono l'output più casuale, valori più bassi lo rendono più deterministico."
	},
	"modelInfo": {
		"supportsImages": "Supporta immagini",
		"noImages": "Non supporta immagini",
		"supportsComputerUse": "Supporta uso del computer",
		"noComputerUse": "Non supporta uso del computer",
		"supportsPromptCache": "Supporta cache dei prompt",
		"noPromptCache": "Non supporta cache dei prompt",
		"contextWindow": "Finestra di contesto:",
		"maxOutput": "Output massimo",
		"inputPrice": "Prezzo input",
		"outputPrice": "Prezzo output",
		"cacheReadsPrice": "Prezzo letture cache",
		"cacheWritesPrice": "Prezzo scritture cache",
		"enableStreaming": "Abilita streaming",
		"enableR1Format": "Abilita i parametri del modello R1",
		"enableR1FormatTips": "Deve essere abilitato quando si utilizzano modelli R1 come QWQ, per evitare l'errore 400",
		"useAzure": "Usa Azure",
		"azureApiVersion": "Imposta versione API Azure",
		"gemini": {
			"freeRequests": "* Gratuito fino a {{count}} richieste al minuto. Dopo, la fatturazione dipende dalla dimensione del prompt.",
			"pricingDetails": "Per maggiori informazioni, vedi i dettagli sui prezzi.",
			"billingEstimate": "* La fatturazione è una stima - il costo esatto dipende dalle dimensioni del prompt."
		}
	},
	"modelPicker": {
		"automaticFetch": "L'estensione recupera automaticamente l'elenco più recente dei modelli disponibili su <serviceLink>{{serviceName}}</serviceLink>. Se non sei sicuro di quale modello scegliere, Kilo Code funziona meglio con <defaultModelLink>{{defaultModelId}}</defaultModelLink>.",
		"label": "Modello",
		"searchPlaceholder": "Cerca",
		"noMatchFound": "Nessuna corrispondenza trovata",
		"useCustomModel": "Usa personalizzato: {{modelId}}"
	},
	"footer": {
		"feedback": "Se hai domande o feedback, sentiti libero di aprire un issue su <githubLink>github.com/Kilo-Org/kilocode</githubLink> o unirti a <redditLink>reddit.com/r/kilocode</redditLink> o <discordLink>kilocode.ai/discord</discordLink>",
		"support": "Per domande finanziarie, contatta il Supporto Clienti a <supportLink>https://kilocode.ai/support</supportLink>",
		"telemetry": {
			"label": "Consenti segnalazioni di errori e utilizzo",
			"description": "Aiuta a migliorare Kilo Code inviando dati di utilizzo e segnalazioni di errori. Non vengono mai inviati codice, prompt o informazioni personali. Consulta la nostra politica sulla privacy per maggiori dettagli."
		},
		"settings": {
			"import": "Importa",
			"export": "Esporta",
			"reset": "Ripristina"
		}
	},
	"thinkingBudget": {
		"maxTokens": "Token massimi",
		"maxThinkingTokens": "Token massimi di pensiero"
	},
	"validation": {
		"apiKey": "È necessario fornire una chiave API valida.",
		"awsRegion": "È necessario scegliere una regione per utilizzare Amazon Bedrock.",
		"googleCloud": "È necessario fornire un ID progetto e una regione Google Cloud validi.",
		"modelId": "È necessario fornire un ID modello valido.",
		"modelSelector": "È necessario fornire un selettore di modello valido.",
		"openAi": "È necessario fornire un URL base, una chiave API e un ID modello validi.",
		"arn": {
			"invalidFormat": "Formato ARN non valido. Verificare i requisiti del formato.",
			"regionMismatch": "Attenzione: La regione nel tuo ARN ({{arnRegion}}) non corrisponde alla regione selezionata ({{region}}). Questo potrebbe causare problemi di accesso. Il provider utilizzerà la regione dall'ARN."
		},
		"modelAvailability": "L'ID modello ({{modelId}}) fornito non è disponibile. Seleziona un modello diverso.",
		"providerNotAllowed": "Il fornitore '{{provider}}' non è consentito dalla tua organizzazione",
		"modelNotAllowed": "Il modello '{{model}}' non è consentito per il fornitore '{{provider}}' dalla tua organizzazione.",
		"profileInvalid": "Questo profilo contiene un fornitore o un modello non consentito dalla tua organizzazione.",
		"qwenCodeOauthPath": "Devi fornire un percorso valido per le credenziali OAuth"
	},
	"placeholders": {
		"apiKey": "Inserisci chiave API...",
		"profileName": "Inserisci nome profilo",
		"accessKey": "Inserisci chiave di accesso...",
		"secretKey": "Inserisci chiave segreta...",
		"sessionToken": "Inserisci token di sessione...",
		"credentialsJson": "Inserisci JSON delle credenziali...",
		"keyFilePath": "Inserisci percorso file chiave...",
		"projectId": "Inserisci ID progetto...",
		"customArn": "Inserisci ARN (es. arn:aws:bedrock:us-east-1:123456789012:foundation-model/my-model)",
		"baseUrl": "Inserisci URL base...",
		"modelId": {
			"lmStudio": "es. meta-llama-3.1-8b-instruct",
			"lmStudioDraft": "es. lmstudio-community/llama-3.2-1b-instruct",
			"ollama": "es. llama3.1"
		},
		"numbers": {
			"maxTokens": "es. 4096",
			"contextWindow": "es. 128000",
			"inputPrice": "es. 0.0001",
			"outputPrice": "es. 0.0002",
			"cacheWritePrice": "es. 0.00005"
		}
	},
	"defaults": {
		"ollamaUrl": "Predefinito: http://localhost:11434",
		"lmStudioUrl": "Predefinito: http://localhost:1234",
		"geminiUrl": "Predefinito: https://generativelanguage.googleapis.com"
	},
	"labels": {
		"customArn": "ARN personalizzato",
		"useCustomArn": "Usa ARN personalizzato..."
	},
	"display": {
		"taskTimeline": {
			"label": "Mostra cronologia attività",
			"description": "Visualizza una cronologia visiva dei messaggi delle attività, colorati per tipologia, permettendoti di visualizzare rapidamente i progressi delle attività e scorrere indietro fino a punti specifici nella cronologia dell'attività."
		}
	},
	"ghost": {
		"showGutterAnimation": {
			"label": "Mostra animazione gutter durante l'autocompletamento",
			"description": "Visualizza indicatore animato nel gutter dell'editor quando l'autocompletamento è in esecuzione",
			"preview": "Anteprima animazione"
		}
	},
	"includeMaxOutputTokens": "Includi token di output massimi",
	"includeMaxOutputTokensDescription": "Invia il parametro dei token di output massimi nelle richieste API. Alcuni provider potrebbero non supportarlo.",
	"limitMaxTokensDescription": "Limita il numero massimo di token nella risposta",
	"maxOutputTokensLabel": "Token di output massimi",
	"maxTokensGenerateDescription": "Token massimi da generare nella risposta",
	"serviceTier": {
		"label": "Livello di servizio",
		"tooltip": "Per un'elaborazione più rapida delle richieste API, prova il livello di servizio di elaborazione prioritaria. Per prezzi più bassi con una latenza maggiore, prova il livello di elaborazione flessibile.",
		"standard": "Standard",
		"flex": "Flessibile",
		"priority": "Priorità",
		"pricingTableTitle": "Prezzi per livello di servizio (prezzo per 1 milione di token)",
		"columns": {
			"tier": "Livello",
			"input": "Input",
			"output": "Output",
			"cacheReads": "Letture cache"
		}
	},
	"ui": {
		"collapseThinking": {
			"label": "Comprimi i messaggi di pensiero per impostazione predefinita",
			"description": "Se abilitato, i blocchi di pensiero verranno compressi per impostazione predefinita finché non interagisci con essi"
		}
	}
}<|MERGE_RESOLUTION|>--- conflicted
+++ resolved
@@ -137,12 +137,8 @@
 		"resetToDefault": "Ripristina al valore predefinito"
 	},
 	"autoApprove": {
-<<<<<<< HEAD
+		"toggleShortcut": "Puoi configurare una scorciatoia globale per questa impostazione <SettingsLink>nelle preferenze del tuo IDE</SettingsLink>.",
 		"description": "Permetti a Kilo Code di eseguire automaticamente operazioni senza richiedere approvazione. Abilita queste impostazioni solo se ti fidi completamente dell'IA e comprendi i rischi di sicurezza associati.",
-=======
-		"toggleShortcut": "Puoi configurare una scorciatoia globale per questa impostazione <SettingsLink>nelle preferenze del tuo IDE</SettingsLink>.",
-		"description": "Permetti a Roo di eseguire automaticamente operazioni senza richiedere approvazione. Abilita queste impostazioni solo se ti fidi completamente dell'IA e comprendi i rischi di sicurezza associati.",
->>>>>>> 17ae7e2d
 		"enabled": "Auto-approvazione abilitata",
 		"toggleAriaLabel": "Attiva/disattiva approvazione automatica",
 		"disabledAriaLabel": "Approvazione automatica disabilitata - seleziona prima le opzioni",
@@ -390,20 +386,12 @@
 		"ollama": {
 			"baseUrl": "URL base (opzionale)",
 			"modelId": "ID modello",
-<<<<<<< HEAD
-			"apiKey": "Chiave API",
-			"apiKeyPlaceholder": "Inserisci la tua chiave API",
-			"apiKeyInfo": "La chiave API verrà inviata come intestazione Authorization",
-			"description": "Ollama ti permette di eseguire modelli localmente sul tuo computer. Per iniziare, consulta la guida rapida.",
-			"warning": "Nota: Kilo Code utilizza prompt complessi e funziona meglio con i modelli Claude. I modelli con capacità inferiori potrebbero non funzionare come previsto."
-=======
 			"apiKey": "Chiave API Ollama",
 			"apiKeyHelp": "Chiave API opzionale per istanze Ollama autenticate o servizi cloud. Lascia vuoto per installazioni locali.",
 			"numCtx": "Dimensione della finestra di contesto (num_ctx)",
 			"numCtxHelp": "Sovrascrive la dimensione predefinita della finestra di contesto del modello. Lasciare vuoto per utilizzare la configurazione del Modelfile del modello. Il valore minimo è 128.",
 			"description": "Ollama ti permette di eseguire modelli localmente sul tuo computer. Per iniziare, consulta la guida rapida.",
-			"warning": "Nota: Roo Code utiliza prompt complessi e funziona meglio con i modelli Claude. I modelli con capacità inferiori potrebbero non funzionare come previsto."
->>>>>>> 17ae7e2d
+			"warning": "Nota: Kilo Code utiliza prompt complessi e funziona meglio con i modelli Claude. I modelli con capacità inferiori potrebbero non funzionare come previsto."
 		},
 		"unboundApiKey": "Chiave API Unbound",
 		"getUnboundApiKey": "Ottieni chiave API Unbound",
