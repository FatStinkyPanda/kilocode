--- conflicted
+++ resolved
@@ -1,9 +1,6 @@
 {
 	"greeting": "Ciao, sono Kilo Code!",
 	"notice": "Per iniziare, questa estensione necessita di un fornitore di API.",
-<<<<<<< HEAD
-	"start": "Andiamo!"
-=======
 	"start": "Andiamo!",
 	"chooseProvider": "Scegli un fornitore di API per iniziare:",
 	"routers": {
@@ -17,14 +14,5 @@
 	},
 	"startRouter": "Configurazione rapida tramite router",
 	"startCustom": "Usa la tua chiave API",
-	"telemetry": {
-		"title": "Aiuta a migliorare Roo Code",
-		"anonymousTelemetry": "Invia dati di utilizzo ed errori anonimi per aiutarci a correggere bug e migliorare l'estensione. Non viene mai inviato codice, testo o informazioni personali.",
-		"changeSettings": "Puoi sempre cambiare questo in fondo alle <settingsLink>impostazioni</settingsLink>",
-		"settings": "impostazioni",
-		"allow": "Consenti",
-		"deny": "Nega"
-	},
 	"or": "o"
->>>>>>> d07af736
 }