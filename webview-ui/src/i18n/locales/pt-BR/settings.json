{
	"common": {
		"save": "Salvar",
		"done": "Concluído",
		"cancel": "Cancelar",
		"reset": "Redefinir",
		"select": "Selecionar",
		"add": "Adicionar cabeçalho",
		"remove": "Remover"
	},
	"header": {
		"title": "Configurações",
		"saveButtonTooltip": "Salvar alterações",
		"nothingChangedTooltip": "Nada alterado",
		"doneButtonTooltip": "Descartar alterações não salvas e fechar o painel de configurações"
	},
	"unsavedChangesDialog": {
		"title": "Alterações não salvas",
		"description": "Deseja descartar as alterações e continuar?",
		"cancelButton": "Cancelar",
		"discardButton": "Descartar alterações"
	},
	"sections": {
		"providers": "Provedores",
		"autoApprove": "Aprovação",
		"browser": "Navegador",
		"checkpoints": "Checkpoints",
		"notifications": "Notificações",
		"contextManagement": "Contexto",
		"terminal": "Terminal",
		"prompts": "Prompts",
		"experimental": "Experimental",
		"language": "Idioma",
		"about": "Sobre",
		"display": "Exibir"
	},
	"prompts": {
		"description": "Configure prompts de suporte usados para ações rápidas como melhorar prompts, explicar código e corrigir problemas. Esses prompts ajudam o Kilo Code a fornecer melhor assistência para tarefas comuns de desenvolvimento."
	},
	"codeIndex": {
		"title": "Indexação de Código",
		"enableLabel": "Ativar Indexação de Código",
		"enableDescription": "Ative a indexação de código para pesquisa e compreensão de contexto aprimoradas",
		"profileLabel": "Provedor de Embeddings",
		"selectProfilePlaceholder": "Selecionar provedor",
		"openaiProvider": "OpenAI",
		"ollamaProvider": "Ollama",
		"geminiProvider": "Gemini",
		"geminiApiKeyLabel": "Chave de API:",
		"geminiApiKeyPlaceholder": "Digite sua chave de API do Gemini",
		"vercelAiGatewayProvider": "Vercel AI Gateway",
		"vercelAiGatewayApiKeyLabel": "Chave de API",
		"vercelAiGatewayApiKeyPlaceholder": "Digite sua chave de API do Vercel AI Gateway",
		"mistralProvider": "Mistral",
		"mistralApiKeyLabel": "Chave de API:",
		"mistralApiKeyPlaceholder": "Digite sua chave de API da Mistral",
		"openaiCompatibleProvider": "Compatível com OpenAI",
		"openAiKeyLabel": "Chave de API OpenAI",
		"openAiKeyPlaceholder": "Digite sua chave de API OpenAI",
		"openAiCompatibleBaseUrlLabel": "URL Base",
		"openAiCompatibleApiKeyLabel": "Chave de API",
		"openAiCompatibleApiKeyPlaceholder": "Digite sua chave de API",
		"openAiCompatibleModelDimensionLabel": "Dimensão de Embedding:",
		"modelDimensionLabel": "Dimensão do Modelo",
		"openAiCompatibleModelDimensionPlaceholder": "ex., 1536",
		"openAiCompatibleModelDimensionDescription": "A dimensão de embedding (tamanho de saída) para seu modelo. Verifique a documentação do seu provedor para este valor. Valores comuns: 384, 768, 1536, 3072.",
		"modelLabel": "Modelo",
		"selectModelPlaceholder": "Selecionar modelo",
		"ollamaUrlLabel": "URL Ollama:",
		"qdrantUrlLabel": "URL Qdrant",
		"qdrantKeyLabel": "Chave Qdrant:",
		"startIndexingButton": "Iniciar",
		"clearIndexDataButton": "Limpar Índice",
		"unsavedSettingsMessage": "Por favor, salve suas configurações antes de iniciar o processo de indexação.",
		"clearDataDialog": {
			"title": "Tem certeza?",
			"description": "Esta ação não pode ser desfeita. Isso excluirá permanentemente os dados de índice da sua base de código.",
			"cancelButton": "Cancelar",
			"confirmButton": "Limpar Dados"
		},
		"description": "Configure as configurações de indexação da base de código para habilitar a pesquisa semântica do seu projeto. <0>Saiba mais</0>",
		"statusTitle": "Status",
		"settingsTitle": "Configurações de Indexação",
		"disabledMessage": "A indexação da base de código está atualmente desativada. Ative-a nas configurações globais para configurar as opções de indexação.",
		"embedderProviderLabel": "Provedor de Embedder",
		"modelPlaceholder": "Insira o nome do modelo",
		"selectModel": "Selecione um modelo",
		"ollamaBaseUrlLabel": "URL Base do Ollama",
		"qdrantApiKeyLabel": "Chave da API Qdrant",
		"qdrantApiKeyPlaceholder": "Insira sua chave da API Qdrant (opcional)",
		"setupConfigLabel": "Configuração",
		"ollamaUrlPlaceholder": "http://localhost:11434",
		"openAiCompatibleBaseUrlPlaceholder": "https://api.example.com",
		"modelDimensionPlaceholder": "1536",
		"qdrantUrlPlaceholder": "http://localhost:6333",
		"saveError": "Falha ao salvar configurações",
		"modelDimensions": "({{dimension}} dimensões)",
		"saveSuccess": "Configurações salvas com sucesso",
		"saving": "Salvando...",
		"saveSettings": "Salvar",
		"indexingStatuses": {
			"standby": "Em espera",
			"indexing": "Indexando",
			"indexed": "Indexado",
			"error": "Erro"
		},
		"close": "Fechar",
		"validation": {
			"invalidQdrantUrl": "URL do Qdrant inválida",
			"invalidOllamaUrl": "URL do Ollama inválida",
			"invalidBaseUrl": "URL base inválida",
			"qdrantUrlRequired": "A URL do Qdrant é obrigatória",
			"openaiApiKeyRequired": "A chave de API da OpenAI é obrigatória",
			"modelSelectionRequired": "A seleção do modelo é obrigatória",
			"apiKeyRequired": "A chave de API é obrigatória",
			"modelIdRequired": "O ID do modelo é obrigatório",
			"modelDimensionRequired": "A dimensão do modelo é obrigatória",
			"geminiApiKeyRequired": "A chave de API do Gemini é obrigatória",
			"mistralApiKeyRequired": "A chave de API Mistral é obrigatória",
			"vercelAiGatewayApiKeyRequired": "A chave de API do Vercel AI Gateway é obrigatória",
			"ollamaBaseUrlRequired": "A URL base do Ollama é obrigatória",
			"baseUrlRequired": "A URL base é obrigatória",
			"modelDimensionMinValue": "A dimensão do modelo deve ser maior que 0"
		},
		"advancedConfigLabel": "Configuração Avançada",
		"searchMinScoreLabel": "Limite de pontuação de busca",
		"searchMinScoreDescription": "Pontuação mínima de similaridade (0.0-1.0) necessária para os resultados da busca. Valores mais baixos retornam mais resultados, mas podem ser menos relevantes. Valores mais altos retornam menos resultados, mas mais relevantes.",
		"searchMinScoreResetTooltip": "Redefinir para o valor padrão (0.4)",
		"searchMaxResultsLabel": "Resultados máximos de busca",
		"searchMaxResultsDescription": "Número máximo de resultados de busca a retornar ao consultar o índice de código. Valores mais altos fornecem mais contexto, mas podem incluir resultados menos relevantes.",
		"resetToDefault": "Redefinir para o padrão"
	},
	"autoApprove": {
		"description": "Permitir que o Kilo Code realize operações automaticamente sem exigir aprovação. Ative essas configurações apenas se confiar totalmente na IA e compreender os riscos de segurança associados.",
		"enabled": "Aprovação automática habilitada",
		"toggleAriaLabel": "Alternar aprovação automática",
		"disabledAriaLabel": "Aprovação automática desativada - selecione as opções primeiro",
		"readOnly": {
			"label": "Leitura",
			"description": "Quando ativado, o Kilo Code visualizará automaticamente o conteúdo do diretório e lerá arquivos sem que você precise clicar no botão Aprovar.",
			"outsideWorkspace": {
				"label": "Incluir arquivos fora do espaço de trabalho",
				"description": "Permitir que o Kilo Code leia arquivos fora do espaço de trabalho atual sem exigir aprovação."
			}
		},
		"write": {
			"label": "Escrita",
			"description": "Criar e editar arquivos automaticamente sem exigir aprovação",
			"delayLabel": "Atraso após escritas para permitir que diagnósticos detectem problemas potenciais",
			"outsideWorkspace": {
				"label": "Incluir arquivos fora do espaço de trabalho",
				"description": "Permitir que o Kilo Code crie e edite arquivos fora do espaço de trabalho atual sem exigir aprovação."
			},
			"protected": {
				"label": "Incluir arquivos protegidos",
				"description": "Permitir que o Kilo Code crie e edite arquivos protegidos (como .kilocodeignore e arquivos de configuração .kilocode/) sem exigir aprovação."
			}
		},
		"browser": {
			"label": "Navegador",
			"description": "Realizar ações do navegador automaticamente sem exigir aprovação. Nota: Aplica-se apenas quando o modelo suporta uso do computador"
		},
		"retry": {
			"label": "Tentar novamente",
			"description": "Tentar novamente automaticamente requisições de API com falha quando o servidor retorna uma resposta de erro",
			"delayLabel": "Atraso antes de tentar novamente a requisição"
		},
		"mcp": {
			"label": "MCP",
			"description": "Ativar aprovação automática de ferramentas MCP individuais na visualização de Servidores MCP (requer tanto esta configuração quanto a caixa de seleção \"Permitir sempre\" da ferramenta)"
		},
		"modeSwitch": {
			"label": "Modo",
			"description": "Alternar automaticamente entre diferentes modos sem exigir aprovação"
		},
		"subtasks": {
			"label": "Subtarefas",
			"description": "Permitir a criação e conclusão de subtarefas sem exigir aprovação"
		},
		"followupQuestions": {
			"label": "Pergunta",
			"description": "Selecionar automaticamente a primeira resposta sugerida para perguntas de acompanhamento após o tempo limite configurado",
			"timeoutLabel": "Tempo de espera antes de selecionar automaticamente a primeira resposta"
		},
		"execute": {
			"label": "Executar",
			"description": "Executar automaticamente comandos de terminal permitidos sem exigir aprovação",
			"allowedCommands": "Comandos de auto-execução permitidos",
			"allowedCommandsDescription": "Prefixos de comando que podem ser auto-executados quando \"Aprovar sempre operações de execução\" está ativado. Adicione * para permitir todos os comandos (use com cautela).",
			"deniedCommands": "Comandos negados",
			"deniedCommandsDescription": "Prefixos de comandos que serão automaticamente negados sem pedir aprovação. Em caso de conflitos com comandos permitidos, a correspondência de prefixo mais longa tem precedência. Adicione * para negar todos os comandos.",
			"commandPlaceholder": "Digite o prefixo do comando (ex. 'git ')",
			"deniedCommandPlaceholder": "Digite o prefixo do comando para negar (ex. 'rm -rf')",
			"addButton": "Adicionar",
			"autoDenied": "Comandos com o prefixo `{{prefix}}` foram proibidos pelo usuário. Não contorne esta restrição executando outro comando."
		},
		"showMenu": {
			"label": "Mostrar menu de aprovação automática na visualização de chat",
			"description": "Quando ativado, o menu de aprovação automática será exibido na parte inferior da visualização de chat, permitindo acesso rápido às configurações de aprovação automática"
		},
		"updateTodoList": {
			"label": "Todo",
			"description": "A lista de tarefas é atualizada automaticamente sem aprovação"
		},
		"apiRequestLimit": {
			"title": "Máximo de Solicitações",
			"description": "Fazer automaticamente este número de requisições à API antes de pedir aprovação para continuar com a tarefa.",
			"unlimited": "Ilimitado"
		},
		"selectOptionsFirst": "Selecione pelo menos uma opção abaixo para habilitar a aprovação automática",
		"apiCostLimit": {
			"title": "Custo máximo",
			"unlimited": "Ilimitado"
		},
		"maxLimits": {
			"description": "Fazer solicitações automaticamente até estes limites antes de pedir aprovação para continuar."
		}
	},
	"providers": {
		"providerDocumentation": "Documentação do {{provider}}",
		"configProfile": "Perfil de configuração",
		"description": "Salve diferentes configurações de API para alternar rapidamente entre provedores e configurações.",
		"apiProvider": "Provedor de API",
		"model": "Modelo",
		"nameEmpty": "O nome não pode estar vazio",
		"nameExists": "Já existe um perfil com este nome",
		"deleteProfile": "Excluir perfil",
		"invalidArnFormat": "Formato de ARN inválido. Verifique os exemplos acima.",
		"enterNewName": "Digite um novo nome",
		"addProfile": "Adicionar perfil",
		"renameProfile": "Renomear perfil",
		"newProfile": "Novo perfil de configuração",
		"enterProfileName": "Digite o nome do perfil",
		"createProfile": "Criar perfil",
		"cannotDeleteOnlyProfile": "Não é possível excluir o único perfil",
		"searchPlaceholder": "Pesquisar perfis",
		"searchProviderPlaceholder": "Pesquisar provedores",
		"noProviderMatchFound": "Nenhum provedor encontrado",
		"noMatchFound": "Nenhum perfil correspondente encontrado",
		"vscodeLmDescription": "A API do Modelo de Linguagem do VS Code permite executar modelos fornecidos por outras extensões do VS Code (incluindo, mas não se limitando, ao GitHub Copilot). A maneira mais fácil de começar é instalar as extensões Copilot e Copilot Chat no VS Code Marketplace.",
		"awsCustomArnUse": "Insira um ARN Amazon Bedrock válido para o modelo que deseja usar. Exemplos de formato:",
		"awsCustomArnDesc": "Certifique-se de que a região no ARN corresponde à região AWS selecionada acima.",
		"openRouterApiKey": "Chave de API OpenRouter",
		"getOpenRouterApiKey": "Obter chave de API OpenRouter",
		"vercelAiGatewayApiKey": "Chave API do Vercel AI Gateway",
		"getVercelAiGatewayApiKey": "Obter chave API do Vercel AI Gateway",
		"apiKeyStorageNotice": "As chaves de API são armazenadas com segurança no Armazenamento Secreto do VSCode",
		"glamaApiKey": "Chave de API Glama",
		"getGlamaApiKey": "Obter chave de API Glama",
		"useCustomBaseUrl": "Usar URL base personalizado",
		"useReasoning": "Habilitar raciocínio",
		"useHostHeader": "Usar cabeçalho Host personalizado",
		"useLegacyFormat": "Usar formato de API OpenAI legado",
		"customHeaders": "Cabeçalhos personalizados",
		"headerName": "Nome do cabeçalho",
		"headerValue": "Valor do cabeçalho",
		"noCustomHeaders": "Nenhum cabeçalho personalizado definido. Clique no botão + para adicionar um.",
		"requestyApiKey": "Chave de API Requesty",
		"refreshModels": {
			"label": "Atualizar modelos",
			"hint": "Por favor, reabra as configurações para ver os modelos mais recentes.",
			"loading": "Atualizando lista de modelos...",
			"success": "Lista de modelos atualizada com sucesso!",
			"error": "Falha ao atualizar a lista de modelos. Por favor, tente novamente."
		},
		"getRequestyApiKey": "Obter chave de API Requesty",
		"getRequestyBaseUrl": "URL Base",
		"requestyUseCustomBaseUrl": "Usar URL base personalizada",
		"openRouterTransformsText": "Comprimir prompts e cadeias de mensagens para o tamanho do contexto (<a>Transformações OpenRouter</a>)",
		"anthropicApiKey": "Chave de API Anthropic",
		"getAnthropicApiKey": "Obter chave de API Anthropic",
		"anthropicUseAuthToken": "Passar a chave de API Anthropic como cabeçalho Authorization em vez de X-Api-Key",
		"anthropic1MContextBetaLabel": "Ativar janela de contexto de 1M (Beta)",
		"anthropic1MContextBetaDescription": "Estende a janela de contexto para 1 milhão de tokens para o Claude Sonnet 4",
		"awsBedrock1MContextBetaLabel": "Ativar janela de contexto de 1M (Beta)",
		"awsBedrock1MContextBetaDescription": "Estende a janela de contexto para 1 milhão de tokens para o Claude Sonnet 4",
		"cerebrasApiKey": "Chave de API Cerebras",
		"getCerebrasApiKey": "Obter chave de API Cerebras",
		"chutesApiKey": "Chave de API Chutes",
		"getChutesApiKey": "Obter chave de API Chutes",
		"fireworksApiKey": "Chave de API Fireworks",
		"getFireworksApiKey": "Obter chave de API Fireworks",
		"featherlessApiKey": "Chave de API Featherless",
		"getFeatherlessApiKey": "Obter chave de API Featherless",
		"ioIntelligenceApiKey": "Chave de API IO Intelligence",
		"ioIntelligenceApiKeyPlaceholder": "Insira sua chave de API da IO Intelligence",
		"getIoIntelligenceApiKey": "Obter chave de API IO Intelligence",
		"deepSeekApiKey": "Chave de API DeepSeek",
		"getDeepSeekApiKey": "Obter chave de API DeepSeek",
		"doubaoApiKey": "Chave de API Doubao",
		"getDoubaoApiKey": "Obter chave de API Doubao",
		"moonshotApiKey": "Chave de API Moonshot",
		"getMoonshotApiKey": "Obter chave de API Moonshot",
		"moonshotBaseUrl": "Ponto de entrada Moonshot",
		"zaiApiKey": "Chave de API Z AI",
		"getZaiApiKey": "Obter chave de API Z AI",
		"zaiEntrypoint": "Ponto de entrada Z AI",
		"zaiEntrypointDescription": "Selecione o ponto de entrada da API apropriado com base na sua localização. Se você estiver na China, escolha open.bigmodel.cn. Caso contrário, escolha api.z.ai.",
		"geminiApiKey": "Chave de API Gemini",
		"getGroqApiKey": "Obter chave de API Groq",
		"groqApiKey": "Chave de API Groq",
		"getSambaNovaApiKey": "Obter chave de API SambaNova",
		"sambaNovaApiKey": "Chave de API SambaNova",
		"getGeminiApiKey": "Obter chave de API Gemini",
		"getHuggingFaceApiKey": "Obter chave de API Hugging Face",
		"huggingFaceApiKey": "Chave de API Hugging Face",
		"huggingFaceModelId": "ID do modelo",
		"huggingFaceLoading": "Carregando...",
		"huggingFaceModelsCount": "({{count}} modelos)",
		"huggingFaceSelectModel": "Selecionar um modelo...",
		"huggingFaceSearchModels": "Buscar modelos...",
		"huggingFaceNoModelsFound": "Nenhum modelo encontrado",
		"huggingFaceProvider": "Provedor",
		"huggingFaceProviderAuto": "Automático",
		"huggingFaceSelectProvider": "Selecionar um provedor...",
		"huggingFaceSearchProviders": "Buscar provedores...",
		"huggingFaceNoProvidersFound": "Nenhum provedor encontrado",
		"apiKey": "Chave de API",
		"openAiApiKey": "Chave de API OpenAI",
		"openAiBaseUrl": "URL Base",
		"getOpenAiApiKey": "Obter chave de API OpenAI",
		"mistralApiKey": "Chave de API Mistral",
		"getMistralApiKey": "Obter chave de API Mistral / Codestral",
		"codestralBaseUrl": "URL Base Codestral (Opcional)",
		"codestralBaseUrlDesc": "Defina uma URL alternativa para o modelo Codestral.",
		"xaiApiKey": "Chave de API xAI",
		"getXaiApiKey": "Obter chave de API xAI",
		"litellmApiKey": "Chave API LiteLLM",
		"litellmBaseUrl": "URL base LiteLLM",
		"awsCredentials": "Credenciais AWS",
		"awsProfile": "Perfil AWS",
		"awsApiKey": "Chave de API Amazon Bedrock",
		"awsProfileName": "Nome do Perfil AWS",
		"awsAccessKey": "Chave de Acesso AWS",
		"awsSecretKey": "Chave Secreta AWS",
		"awsSessionToken": "Token de Sessão AWS",
		"awsRegion": "Região AWS",
		"awsCrossRegion": "Usar inferência entre regiões",
		"awsBedrockVpc": {
			"useCustomVpcEndpoint": "Usar endpoint VPC personalizado",
			"vpcEndpointUrlPlaceholder": "Digite a URL do endpoint VPC (opcional)",
			"examples": "Exemplos:"
		},
		"enablePromptCaching": "Ativar cache de prompts",
		"enablePromptCachingTitle": "Ativar cache de prompts para melhorar o desempenho e reduzir custos para modelos suportados.",
		"cacheUsageNote": "Nota: Se você não vir o uso do cache, tente selecionar um modelo diferente e depois selecionar novamente o modelo desejado.",
		"vscodeLmModel": "Modelo de Linguagem",
		"vscodeLmWarning": "Nota: Esta é uma integração muito experimental e o suporte do provedor pode variar. Se você receber um erro sobre um modelo não ser suportado, isso é um problema do lado do provedor.",
		"geminiParameters": {
			"urlContext": {
				"title": "Ativar contexto de URL",
				"description": "Permite que o Gemini acesse e processe URLs para contexto adicional ao gerar respostas. Útil para tarefas que exijam análise de conteúdo da web."
			},
			"groundingSearch": {
				"title": "Ativar grounding com pesquisa no Google",
				"description": "Permite que o Gemini pesquise informações atuais no Google e fundamente as respostas em dados em tempo real. Útil para consultas que requerem informações atualizadas."
			}
		},
		"googleCloudSetup": {
			"title": "Para usar o Google Cloud Vertex AI, você precisa:",
			"step1": "1. Criar uma conta Google Cloud, ativar a API Vertex AI e ativar os modelos Claude desejados.",
			"step2": "2. Instalar o CLI do Google Cloud e configurar as credenciais padrão do aplicativo.",
			"step3": "3. Ou criar uma conta de serviço com credenciais."
		},
		"googleCloudCredentials": "Credenciais Google Cloud",
		"googleCloudKeyFile": "Caminho do Arquivo de Chave Google Cloud",
		"googleCloudProjectId": "ID do Projeto Google Cloud",
		"googleCloudRegion": "Região Google Cloud",
		"lmStudio": {
			"baseUrl": "URL Base (opcional)",
			"modelId": "ID do Modelo",
			"speculativeDecoding": "Ativar Decodificação Especulativa",
			"draftModelId": "ID do Modelo de Rascunho",
			"draftModelDesc": "O modelo de rascunho deve ser da mesma família de modelos para que a decodificação especulativa funcione corretamente.",
			"selectDraftModel": "Selecionar Modelo de Rascunho",
			"noModelsFound": "Nenhum modelo de rascunho encontrado. Certifique-se de que o LM Studio esteja em execução com o Modo Servidor ativado.",
			"description": "O LM Studio permite que você execute modelos localmente em seu computador. Para instruções sobre como começar, veja o <a>guia de início rápido</a> deles. Você também precisará iniciar o recurso de <b>servidor local</b> do LM Studio para usá-lo com esta extensão. <span>Nota:</span> O Kilo Code usa prompts complexos e funciona melhor com modelos Claude. Modelos menos capazes podem não funcionar como esperado."
		},
		"ollama": {
			"baseUrl": "URL Base (opcional)",
			"modelId": "ID do Modelo",
			"apiKey": "Chave de API",
			"apiKeyPlaceholder": "Insira sua chave de API",
			"apiKeyInfo": "A chave de API será enviada como cabeçalho de autorização",
			"description": "O Ollama permite que você execute modelos localmente em seu computador. Para instruções sobre como começar, veja o guia de início rápido deles.",
			"warning": "Nota: O Kilo Code usa prompts complexos e funciona melhor com modelos Claude. Modelos menos capazes podem não funcionar como esperado."
		},
		"unboundApiKey": "Chave de API Unbound",
		"getUnboundApiKey": "Obter chave de API Unbound",
		"unboundRefreshModelsSuccess": "Lista de modelos atualizada! Agora você pode selecionar entre os modelos mais recentes.",
		"unboundInvalidApiKey": "Chave API inválida. Por favor, verifique sua chave API e tente novamente.",
		"humanRelay": {
			"description": "Não é necessária chave de API, mas o usuário precisa ajudar a copiar e colar as informações para a IA do chat web.",
			"instructions": "Durante o uso, uma caixa de diálogo será exibida e a mensagem atual será copiada para a área de transferência automaticamente. Você precisa colar isso nas versões web de IA (como ChatGPT ou Claude), depois copiar a resposta da IA de volta para a caixa de diálogo e clicar no botão confirmar."
		},
		"roo": {
			"authenticatedMessage": "Autenticado com segurança através da sua conta Roo Code Cloud.",
			"connectButton": "Conectar ao Roo Code Cloud"
		},
		"openRouter": {
			"providerRouting": {
				"title": "Roteamento de Provedores OpenRouter",
				"description": "OpenRouter direciona solicitações para os melhores provedores disponíveis para seu modelo. Por padrão, as solicitações são balanceadas entre os principais provedores para maximizar o tempo de atividade. No entanto, você pode escolher um provedor específico para usar com este modelo.",
				"learnMore": "Saiba mais sobre roteamento de provedores"
			}
		},
		"customModel": {
			"capabilities": "Configure as capacidades e preços para seu modelo personalizado compatível com OpenAI. Tenha cuidado ao especificar as capacidades do modelo, pois elas podem afetar como o Kilo Code funciona.",
			"maxTokens": {
				"label": "Máximo de Tokens de Saída",
				"description": "Número máximo de tokens que o modelo pode gerar em uma resposta. (Especifique -1 para permitir que o servidor defina o máximo de tokens.)"
			},
			"contextWindow": {
				"label": "Tamanho da Janela de Contexto",
				"description": "Total de tokens (entrada + saída) que o modelo pode processar."
			},
			"imageSupport": {
				"label": "Suporte a Imagens",
				"description": "Este modelo é capaz de processar e entender imagens?"
			},
			"computerUse": {
				"label": "Uso do Computador",
				"description": "Este modelo é capaz de interagir com um navegador? (ex. Claude 3.7 Sonnet)."
			},
			"promptCache": {
				"label": "Cache de Prompts",
				"description": "Este modelo é capaz de fazer cache de prompts?"
			},
			"pricing": {
				"input": {
					"label": "Preço de Entrada",
					"description": "Custo por milhão de tokens na entrada/prompt. Isso afeta o custo de enviar contexto e instruções para o modelo."
				},
				"output": {
					"label": "Preço de Saída",
					"description": "Custo por milhão de tokens na resposta do modelo. Isso afeta o custo do conteúdo gerado e das conclusões."
				},
				"cacheReads": {
					"label": "Preço de Leituras de Cache",
					"description": "Custo por milhão de tokens para leitura do cache. Este é o preço cobrado quando uma resposta em cache é recuperada."
				},
				"cacheWrites": {
					"label": "Preço de Escritas de Cache",
					"description": "Custo por milhão de tokens para escrita no cache. Este é o preço cobrado quando um prompt é armazenado em cache pela primeira vez."
				}
			},
			"resetDefaults": "Restaurar Padrões"
		},
		"rateLimitSeconds": {
			"label": "Limite de taxa",
			"description": "Tempo mínimo entre requisições de API."
		},
		"consecutiveMistakeLimit": {
			"label": "Limite de Erros e Repetições",
			"description": "Número de erros consecutivos ou ações repetidas antes de exibir o diálogo 'Kilo Code está com problemas'",
			"unlimitedDescription": "Tentativas ilimitadas ativadas (prosseguimento automático). O diálogo nunca aparecerá.",
			"warning": "⚠️ Definir como 0 permite tentativas ilimitadas, o que pode consumir um uso significativo da API"
		},
		"reasoningEffort": {
			"label": "Esforço de raciocínio do modelo",
			"minimal": "Mínimo (mais rápido)",
			"high": "Alto",
			"medium": "Médio",
			"low": "Baixo"
		},
		"verbosity": {
			"label": "Verbosidade da saída",
			"high": "Alta",
			"medium": "Média",
			"low": "Baixa",
			"description": "Controla o quão detalhadas são as respostas do modelo. A verbosidade baixa produz respostas concisas, enquanto a verbosidade alta fornisce explicações detalhadas."
		},
		"setReasoningLevel": "Habilitar esforço de raciocínio",
		"claudeCode": {
			"pathLabel": "Caminho do Claude Code",
			"description": "Caminho opcional para o seu Claude Code CLI. O padrão é 'claude' se não for definido.",
			"placeholder": "Padrão: claude",
			"maxTokensLabel": "Tokens de saída máximos",
			"maxTokensDescription": "Número máximo de tokens de saída para respostas do Claude Code. O padrão é 8000."
		},
		"geminiCli": {
			"description": "Este provedor usa autenticação OAuth da ferramenta Gemini CLI e não requer chaves de API.",
			"oauthPath": "Caminho das Credenciais OAuth (opcional)",
			"oauthPathDescription": "Caminho para o arquivo de credenciais OAuth. Deixe vazio para usar o local padrão (~/.gemini/oauth_creds.json).",
			"instructions": "Se você ainda não se autenticou, execute",
			"instructionsContinued": "no seu terminal primeiro.",
			"setupLink": "Instruções de Configuração do Gemini CLI",
			"requirementsTitle": "Requisitos Importantes",
			"requirement1": "Primeiro, você precisa instalar a ferramenta Gemini CLI",
			"requirement2": "Em seguida, execute gemini no seu terminal e certifique-se de fazer login com o Google",
			"requirement3": "Funciona apenas com contas pessoais do Google (não contas do Google Workspace)",
			"requirement4": "Não usa chaves de API - a autenticação é tratada via OAuth",
			"requirement5": "Requer que a ferramenta Gemini CLI seja instalada e autenticada primeiro",
			"freeAccess": "Acesso gratuito via autenticação OAuth"
		},
		"qwenCode": {
			"oauthPath": "Caminho das Credenciais OAuth (opcional)",
			"oauthPathDescription": "Caminho para o arquivo de credenciais OAuth. Deixe vazio para usar o local padrão (~/.qwen/oauth_creds.json).",
			"description": "Este provedor usa autenticação OAuth do serviço Qwen e não requer chaves de API.",
			"instructions": "Siga a documentação oficial para obter o arquivo de autorização e colocá-lo no caminho especificado.",
			"setupLink": "Documentação Oficial do Qwen"
		}
	},
	"browser": {
		"enable": {
			"label": "Ativar ferramenta de navegador",
			"description": "Quando ativado, o Kilo Code pode usar um navegador para interagir com sites ao usar modelos que suportam o uso do computador. <0>Saiba mais</0>"
		},
		"viewport": {
			"label": "Tamanho da viewport",
			"description": "Selecione o tamanho da viewport para interações do navegador. Isso afeta como os sites são exibidos e como se interage com eles.",
			"options": {
				"largeDesktop": "Desktop grande (1280x800)",
				"smallDesktop": "Desktop pequeno (900x600)",
				"tablet": "Tablet (768x1024)",
				"mobile": "Móvel (360x640)"
			}
		},
		"screenshotQuality": {
			"label": "Qualidade das capturas de tela",
			"description": "Ajuste a qualidade WebP das capturas de tela do navegador. Valores mais altos fornecem capturas mais nítidas, mas aumentam o uso de token."
		},
		"remote": {
			"label": "Usar conexão remota de navegador",
			"description": "Conectar a um navegador Chrome executando com depuração remota ativada (--remote-debugging-port=9222).",
			"urlPlaceholder": "URL personalizado (ex. http://localhost:9222)",
			"testButton": "Testar conexão",
			"testingButton": "Testando...",
			"instructions": "Digite o endereço do host do protocolo DevTools ou deixe em branco para descobrir automaticamente instâncias locais do Chrome. O botão Testar Conexão tentará usar o URL personalizado, se fornecido, ou descobrirá automaticamente se o campo estiver vazio."
		}
	},
	"checkpoints": {
		"enable": {
			"label": "Ativar pontos de verificação automáticos",
			"description": "Quando ativado, o Kilo Code criará automaticamente pontos de verificação durante a execução de tarefas, facilitando a revisão de alterações ou o retorno a estados anteriores. <0>Saiba mais</0>"
		}
	},
	"notifications": {
		"sound": {
			"label": "Ativar efeitos sonoros",
			"description": "Quando ativado, o Kilo Code reproduzirá efeitos sonoros para notificações e eventos.",
			"volumeLabel": "Volume"
		},
		"tts": {
			"label": "Ativar texto para fala",
			"description": "Quando ativado, o Kilo Code lerá em voz alta suas respostas usando texto para fala.",
			"speedLabel": "Velocidade"
		}
	},
	"contextManagement": {
		"description": "Controle quais informações são incluídas na janela de contexto da IA, afetando o uso de token e a qualidade da resposta",
		"autoCondenseContextPercent": {
			"label": "Limite para acionar a condensação inteligente de contexto",
			"description": "Quando a janela de contexto atingir este limite, o Kilo Code a condensará automaticamente."
		},
		"condensingApiConfiguration": {
			"label": "Configuração de API para Condensação de Contexto",
			"description": "Selecione qual configuração de API usar para operações de condensação de contexto. Deixe desmarcado para usar a configuração ativa atual.",
			"useCurrentConfig": "Padrão"
		},
		"customCondensingPrompt": {
			"label": "Prompt Personalizado de Condensação de Contexto",
			"description": "Prompt de sistema personalizado para condensação de contexto. Deixe em branco para usar o prompt padrão.",
			"placeholder": "Digite seu prompt de condensação personalizado aqui...\n\nVocê pode usar a mesma estrutura do prompt padrão:\n- Conversa Anterior\n- Trabalho Atual\n- Conceitos Técnicos Principais\n- Arquivos e Código Relevantes\n- Resolução de Problemas\n- Tarefas Pendentes e Próximos Passos",
			"reset": "Restaurar Padrão",
			"hint": "Vazio = usar prompt padrão"
		},
		"autoCondenseContext": {
			"name": "Acionar automaticamente a condensação inteligente de contexto",
			"description": "Quando habilitado, o Kilo Code condensará automaticamente o contexto quando o limite for atingido. Quando desabilitado, você ainda pode acionar manualmente a condensação de contexto."
		},
		"openTabs": {
			"label": "Limite de contexto de abas abertas",
			"description": "Número máximo de abas abertas do VSCode a incluir no contexto. Valores mais altos fornecem mais contexto, mas aumentam o uso de token."
		},
		"workspaceFiles": {
			"label": "Limite de contexto de arquivos do espaço de trabalho",
			"description": "Número máximo de arquivos a incluir nos detalhes do diretório de trabalho atual. Valores mais altos fornecem mais contexto, mas aumentam o uso de token."
		},
		"rooignore": {
			"label": "Mostrar arquivos .kilocodeignore em listas e pesquisas",
			"description": "Quando ativado, os arquivos que correspondem aos padrões em .kilocodeignore serão mostrados em listas com um símbolo de cadeado. Quando desativado, esses arquivos serão completamente ocultos das listas de arquivos e pesquisas."
		},
		"maxReadFile": {
			"label": "Limite de auto-truncamento de leitura de arquivo",
			"description": "O Kilo Code lê este número de linhas quando o modelo omite valores de início/fim. Se este número for menor que o total do arquivo, o Kilo Code gera um índice de números de linha das definições de código. Casos especiais: -1 instrui o Kilo Code a ler o arquivo inteiro (sem indexação), e 0 instrui a não ler linhas e fornecer apenas índices de linha para contexto mínimo. Valores mais baixos minimizam o uso inicial de contexto, permitindo leituras posteriores precisas de intervalos de linhas. Requisições com início/fim explícitos não são limitadas por esta configuração.",
			"lines": "linhas",
			"always_full_read": "Sempre ler o arquivo inteiro"
		},
		"maxConcurrentFileReads": {
			"label": "Limite de leituras simultâneas",
			"description": "Número máximo de arquivos que a ferramenta 'read_file' pode processar simultaneamente. Valores mais altos podem acelerar a leitura de vários arquivos pequenos, mas aumentam o uso de memória."
		},
		"diagnostics": {
			"includeMessages": {
				"label": "Incluir diagnósticos automaticamente no contexto",
				"description": "Quando ativado, mensagens de diagnóstico (erros) de arquivos editados serão automaticamente incluídas no contexto. Você sempre pode incluir manualmente todos os diagnósticos do espaço de trabalho usando @problems."
			},
			"maxMessages": {
				"label": "Máximo de mensagens de diagnóstico",
				"description": "Número máximo de mensagens de diagnóstico a serem incluídas por arquivo. Este limite se aplica tanto à inclusão automática (quando a caixa de seleção está ativada) quanto às menções manuais de @problems. Valores mais altos fornecem mais contexto, mas aumentam o uso de tokens.",
				"resetTooltip": "Redefinir para o valor padrão (50)",
				"unlimited": "Mensagens de diagnóstico ilimitadas",
				"unlimitedLabel": "Ilimitado"
			},
			"delayAfterWrite": {
				"label": "Atraso após as gravações para permitir que os diagnósticos detectem possíveis problemas",
				"description": "Tempo de espera após a gravação de arquivos antes de prosseguir, permitindo que as ferramentas de diagnóstico processem as alterações e detectem problemas."
			}
		},
		"condensingThreshold": {
			"label": "Limite de Ativação de Condensação",
			"selectProfile": "Configurar limite para perfil",
			"defaultProfile": "Padrão Global (todos os perfis)",
			"defaultDescription": "Quando o contexto atingir essa porcentagem, será automaticamente condensado para todos os perfis, a menos que tenham configurações personalizadas",
			"profileDescription": "Limite personalizado apenas para este perfil (substitui o padrão global)",
			"inheritDescription": "Este perfil herda o limite padrão global ({{threshold}}%)",
			"usesGlobal": "(usa global {{threshold}}%)"
		},
		"maxImageFileSize": {
			"label": "Tamanho máximo do arquivo de imagem",
			"mb": "MB",
			"description": "Tamanho máximo (em MB) para arquivos de imagem que podem ser processados pela ferramenta de leitura de arquivos."
		},
		"maxTotalImageSize": {
			"label": "Tamanho total máximo da imagem",
			"mb": "MB",
			"description": "Limite máximo de tamanho cumulativo (em MB) para todas as imagens processadas em uma única operação read_file. Ao ler várias imagens, o tamanho de cada imagem é adicionado ao total. Se incluir outra imagem exceder esse limite, ela será ignorada."
		}
	},
	"terminal": {
		"basic": {
			"label": "Configurações do terminal: Básicas",
			"description": "Configurações básicas do terminal"
		},
		"advanced": {
			"label": "Configurações do terminal: Avançadas",
			"description": "As seguintes opções podem exigir reiniciar o terminal para aplicar a configuração."
		},
		"outputLineLimit": {
			"label": "Limite de saída do terminal",
			"description": "Número máximo de linhas a incluir na saída do terminal ao executar comandos. Quando excedido, as linhas serão removidas do meio, economizando token. <0>Saiba mais</0>"
		},
		"outputCharacterLimit": {
			"label": "Limite de caracteres do terminal",
			"description": "Número máximo de caracteres a serem incluídos na saída do terminal ao executar comandos. Este limite tem precedência sobre o limite de linhas para evitar problemas de memória com linhas extremamente longas. Quando excedido, a saída será truncada. <0>Saiba mais</0>"
		},
		"shellIntegrationTimeout": {
			"label": "Tempo limite de integração do shell do terminal",
			"description": "Tempo máximo de espera para a inicialização da integração do shell antes de executar comandos. Para usuários com tempos de inicialização de shell longos, este valor pode precisar ser aumentado se você vir erros \"Shell Integration Unavailable\" no terminal. <0>Saiba mais</0>"
		},
		"shellIntegrationDisabled": {
			"label": "Desativar integração do shell do terminal",
			"description": "Ative isso se os comandos do terminal não estiverem funcionando corretamente ou se você vir erros de 'Shell Integration Unavailable'. Isso usa um método mais simples para executar comandos, ignorando alguns recursos avançados do terminal. <0>Saiba mais</0>"
		},
		"commandDelay": {
			"label": "Atraso de comando do terminal",
			"description": "Atraso em milissegundos para adicionar após a execução do comando. A configuração padrão de 0 desativa completamente o atraso. Isso pode ajudar a garantir que a saída do comando seja totalmente capturada em terminais com problemas de temporização. Na maioria dos terminais, isso é implementado definindo `PROMPT_COMMAND='sleep N'` e o PowerShell adiciona `start-sleep` ao final de cada comando. Originalmente era uma solução para o bug VSCode#237208 e pode não ser necessário. <0>Saiba mais</0>"
		},
		"compressProgressBar": {
			"label": "Comprimir saída de barras de progresso",
			"description": "Quando ativado, processa a saída do terminal com retornos de carro (\\r) para simular como um terminal real exibiria o conteúdo. Isso remove os estados intermediários das barras de progresso, mantendo apenas o estado final, o que conserva espaço de contexto para informações mais relevantes. <0>Saiba mais</0>"
		},
		"powershellCounter": {
			"label": "Ativar solução alternativa do contador PowerShell",
			"description": "Quando ativado, adiciona um contador aos comandos PowerShell para garantir a execução correta dos comandos. Isso ajuda com terminais PowerShell que podem ter problemas com a captura de saída. <0>Saiba mais</0>"
		},
		"zshClearEolMark": {
			"label": "Limpar marca de fim de linha do ZSH",
			"description": "Quando ativado, limpa a marca de fim de linha do ZSH definindo PROMPT_EOL_MARK=''. Isso evita problemas com a interpretação da saída de comandos quando termina com caracteres especiais como '%'. <0>Saiba mais</0>"
		},
		"zshOhMy": {
			"label": "Ativar integração Oh My Zsh",
			"description": "Quando ativado, define ITERM_SHELL_INTEGRATION_INSTALLED=Yes para habilitar os recursos de integração do shell Oh My Zsh. A aplicação desta configuração pode exigir a reinicialização do IDE. <0>Saiba mais</0>"
		},
		"zshP10k": {
			"label": "Ativar integração Powerlevel10k",
			"description": "Quando ativado, define POWERLEVEL9K_TERM_SHELL_INTEGRATION=true para habilitar os recursos de integração do shell Powerlevel10k. <0>Saiba mais</0>"
		},
		"zdotdir": {
			"label": "Ativar gerenciamento do ZDOTDIR",
			"description": "Quando ativado, cria um diretório temporário para o ZDOTDIR para lidar corretamente com a integração do shell zsh. Isso garante que a integração do shell do VSCode funcione corretamente com o zsh enquanto preserva sua configuração do zsh. <0>Saiba mais</0>"
		},
		"inheritEnv": {
			"label": "Herdar variáveis de ambiente",
			"description": "Quando ativado, o terminal herda variáveis de ambiente do processo pai do VSCode, como configurações de integração do shell definidas no perfil do usuário. Isso alterna diretamente a configuração global do VSCode `terminal.integrated.inheritEnv`. <0>Saiba mais</0>"
		}
	},
	"advancedSettings": {
		"title": "Configurações avançadas"
	},
	"advanced": {
		"diff": {
			"label": "Ativar edição através de diffs",
			"description": "Quando ativado, o Kilo Code poderá editar arquivos mais rapidamente e rejeitará automaticamente escritas completas de arquivos truncados. Funciona melhor com o modelo mais recente Claude 4 Sonnet.",
			"strategy": {
				"label": "Estratégia de diff",
				"options": {
					"standard": "Padrão (Bloco único)",
					"multiBlock": "Experimental: Diff multi-bloco",
					"unified": "Experimental: Diff unificado"
				},
				"descriptions": {
					"standard": "A estratégia de diff padrão aplica alterações a um único bloco de código por vez.",
					"unified": "A estratégia de diff unificado adota várias abordagens para aplicar diffs e escolhe a melhor abordagem.",
					"multiBlock": "A estratégia de diff multi-bloco permite atualizar vários blocos de código em um arquivo em uma única requisição."
				}
			},
			"matchPrecision": {
				"label": "Precisão de correspondência",
				"description": "Este controle deslizante controla quão precisamente as seções de código devem corresponder ao aplicar diffs. Valores mais baixos permitem correspondências mais flexíveis, mas aumentam o risco de substituições incorretas. Use valores abaixo de 100% com extrema cautela."
			}
		},
		"todoList": {
			"label": "Habilitar ferramenta de lista de tarefas",
			"description": "Quando habilitado, o Kilo Code pode criar e gerenciar listas de tarefas para acompanhar o progresso das tarefas. Isso ajuda a organizar tarefas complexas em etapas gerenciáveis."
		}
	},
	"experimental": {
		"DIFF_STRATEGY_UNIFIED": {
			"name": "Usar estratégia diff unificada experimental",
			"description": "Ativar a estratégia diff unificada experimental. Esta estratégia pode reduzir o número de novas tentativas causadas por erros do modelo, mas pode causar comportamento inesperado ou edições incorretas. Ative apenas se compreender os riscos e estiver disposto a revisar cuidadosamente todas as alterações."
		},
		"SEARCH_AND_REPLACE": {
			"name": "Usar ferramenta de busca e substituição experimental",
			"description": "Ativar a ferramenta de busca e substituição experimental, permitindo que o Kilo Code substitua várias instâncias de um termo de busca em uma única solicitação."
		},
		"INSERT_BLOCK": {
			"name": "Usar ferramenta de inserção de conteúdo experimental",
			"description": "Ativar a ferramenta de inserção de conteúdo experimental, permitindo que o Kilo Code insira conteúdo em números de linha específicos sem precisar criar um diff."
		},
		"POWER_STEERING": {
			"name": "Usar modo \"direção assistida\" experimental",
			"description": "Quando ativado, o Kilo Code lembrará o modelo sobre os detalhes da sua definição de modo atual com mais frequência. Isso levará a uma adesão mais forte às definições de função e instruções personalizadas, mas usará mais tokens por mensagem."
		},
		"MULTI_SEARCH_AND_REPLACE": {
			"name": "Usar ferramenta diff de múltiplos blocos experimental",
			"description": "Quando ativado, o Kilo Code usará a ferramenta diff de múltiplos blocos. Isso tentará atualizar vários blocos de código no arquivo em uma única solicitação."
		},
		"CONCURRENT_FILE_READS": {
			"name": "Habilitar leitura simultânea de arquivos",
			"description": "Quando habilitado, o Kilo Code pode ler vários arquivos em uma única solicitação. Quando desabilitado, o Kilo Code deve ler arquivos um de cada vez. Desabilitar pode ajudar ao trabalhar com modelos menos capazes ou quando você deseja mais controle sobre o acesso aos arquivos."
		},
		"MARKETPLACE": {
			"name": "Ativar Marketplace",
			"description": "Quando ativado, você pode instalar MCPs e modos personalizados do Marketplace."
		},
		"MULTI_FILE_APPLY_DIFF": {
			"name": "Habilitar edições de arquivos concorrentes",
			"description": "Quando habilitado, o Kilo Code pode editar múltiplos arquivos em uma única solicitação. Quando desabilitado, o Kilo Code deve editar arquivos um de cada vez. Desabilitar isso pode ajudar ao trabalhar com modelos menos capazes ou quando você quer mais controle sobre modificações de arquivos."
		},
		"MORPH_FAST_APPLY": {
			"name": "Habilitar Morph Fast Apply",
			"description": "Quando habilitado, o Kilo Code pode editar arquivos usando Morph Fast Apply. Requer o Provedor de API Kilo Code, OpenRouter ou uma chave de API Morph.",
			"apiKey": "Chave de API Morph (opcional)",
			"placeholder": "Digite sua chave de API Morph (opcional)"
		},
		"PREVENT_FOCUS_DISRUPTION": {
			"name": "Edição em segundo plano",
			"description": "Previne a interrupção do foco do editor quando habilitado. As edições de arquivos acontecem em segundo plano sem abrir visualizações de diferenças ou roubar o foco. Você pode continuar trabalhando sem interrupções enquanto o Kilo Code faz alterações. Os arquivos podem ser abertos sem foco para capturar diagnósticos ou permanecer completamente fechados."
		},
		"ASSISTANT_MESSAGE_PARSER": {
			"name": "Usar o novo parser de mensagens",
			"description": "Ativa o parser de mensagens em streaming experimental que acelera respostas longas ao processar as mensagens de forma mais eficiente."
		},
		"NEW_TASK_REQUIRE_TODOS": {
			"name": "Exigir lista de 'todos' para novas tarefas",
			"description": "Quando ativado, a ferramenta new_task exigirá que um parâmetro todos seja fornecido. Isso garante que todas as novas tarefas comecem com uma lista clara de objetivos. Quando desativado (padrão), o parâmetro todos permanece opcional para compatibilidade com versões anteriores."
		},
<<<<<<< HEAD
		"IMAGE_GENERATION": {
			"name": "Habilitar geração de imagens com IA",
			"description": "Quando habilitado, Roo pode gerar imagens a partir de prompts de texto usando os modelos de geração de imagens do OpenRouter. Requer uma chave de API do OpenRouter configurada.",
			"openRouterApiKeyLabel": "Chave de API do OpenRouter",
			"openRouterApiKeyPlaceholder": "Digite sua chave de API do OpenRouter",
			"getApiKeyText": "Obtenha sua chave de API de",
			"modelSelectionLabel": "Modelo de Geração de Imagens",
			"modelSelectionDescription": "Selecione o modelo para geração de imagens",
			"warningMissingKey": "⚠️ A chave de API do OpenRouter é necessária para geração de imagens. Configure-a acima.",
			"successConfigured": "✓ A geração de imagens está configurada e pronta para uso"
=======
		"INLINE_ASSIST": {
			"name": "Autocomplete",
			"description": "Habilita as funcionalidades do Autocomplete para sugestões de código rápidas e melhorias diretamente no seu editor. Inclui Tarefa Rápida (Cmd+I) para mudanças direcionadas e Autocomplete para melhorias contextuais."
>>>>>>> 3513c60f
		}
	},
	"promptCaching": {
		"label": "Desativar cache de prompts",
		"description": "Quando marcado, o Kilo Code não usará o cache de prompts para este modelo."
	},
	"temperature": {
		"useCustom": "Usar temperatura personalizada",
		"description": "Controla a aleatoriedade nas respostas do modelo.",
		"rangeDescription": "Valores mais altos tornam a saída mais aleatória, valores mais baixos a tornam mais determinística."
	},
	"modelInfo": {
		"supportsImages": "Suporta imagens",
		"noImages": "Não suporta imagens",
		"supportsComputerUse": "Suporta uso do computador",
		"noComputerUse": "Não suporta uso do computador",
		"supportsPromptCache": "Suporta cache de prompts",
		"noPromptCache": "Não suporta cache de prompts",
		"contextWindow": "Janela de Contexto:",
		"maxOutput": "Saída máxima",
		"inputPrice": "Preço de entrada",
		"outputPrice": "Preço de saída",
		"cacheReadsPrice": "Preço de leituras de cache",
		"cacheWritesPrice": "Preço de escritas de cache",
		"enableStreaming": "Ativar streaming",
		"enableR1Format": "Ativar parâmetros do modelo R1",
		"enableR1FormatTips": "Deve ser ativado ao usar modelos R1 como QWQ, para evitar erro 400",
		"useAzure": "Usar Azure",
		"azureApiVersion": "Definir versão da API Azure",
		"gemini": {
			"freeRequests": "* Gratuito até {{count}} requisições por minuto. Depois disso, a cobrança depende do tamanho do prompt.",
			"pricingDetails": "Para mais informações, consulte os detalhes de preços.",
			"billingEstimate": "* A cobrança é uma estimativa - o custo exato depende do tamanho do prompt."
		}
	},
	"modelPicker": {
		"automaticFetch": "A extensão busca automaticamente a lista mais recente de modelos disponíveis em <serviceLink>{{serviceName}}</serviceLink>. Se você não tem certeza sobre qual modelo escolher, o Kilo Code funciona melhor com <defaultModelLink>{{defaultModelId}}</defaultModelLink>.",
		"label": "Modelo",
		"searchPlaceholder": "Pesquisar",
		"noMatchFound": "Nenhuma correspondência encontrada",
		"useCustomModel": "Usar personalizado: {{modelId}}"
	},
	"footer": {
		"feedback": "Se tiver alguma dúvida ou feedback, sinta-se à vontade para abrir um problema em <githubLink>github.com/Kilo-Org/kilocode</githubLink> ou juntar-se a <redditLink>reddit.com/r/kilocode</redditLink> ou <discordLink>kilocode.ai/discord</discordLink>",
		"support": "Para questões financeiras, entre em contato com o Suporte ao Cliente em <supportLink>https://kilocode.ai/support</supportLink>",
		"telemetry": {
			"label": "Permitir relatórios de erros e uso",
			"description": "Ajude a melhorar o Kilo Code enviando dados de uso e relatórios de erros. Nunca são enviados código, prompts ou informações pessoais. Consulte nossa política de privacidade para mais detalhes."
		},
		"settings": {
			"import": "Importar",
			"export": "Exportar",
			"reset": "Redefinir"
		}
	},
	"thinkingBudget": {
		"maxTokens": "Tokens máximos",
		"maxThinkingTokens": "Tokens máximos de pensamento"
	},
	"validation": {
		"apiKey": "Você deve fornecer uma chave de API válida.",
		"awsRegion": "Você deve escolher uma região para usar o Amazon Bedrock.",
		"googleCloud": "Você deve fornecer um ID de projeto e região do Google Cloud válidos.",
		"modelId": "Você deve fornecer um ID de modelo válido.",
		"modelSelector": "Você deve fornecer um seletor de modelo válido.",
		"openAi": "Você deve fornecer uma URL base, chave de API e ID de modelo válidos.",
		"arn": {
			"invalidFormat": "Formato de ARN inválido. Por favor, verifique os requisitos de formato.",
			"regionMismatch": "Aviso: A região em seu ARN ({{arnRegion}}) não corresponde à região selecionada ({{region}}). Isso pode causar problemas de acesso. O provedor usará a região do ARN."
		},
		"modelAvailability": "O ID do modelo ({{modelId}}) que você forneceu não está disponível. Por favor, escolha outro modelo.",
		"providerNotAllowed": "O provedor '{{provider}}' não é permitido pela sua organização",
		"modelNotAllowed": "O modelo '{{model}}' não é permitido para o provedor '{{provider}}' pela sua organização",
		"profileInvalid": "Este perfil contém um provedor ou modelo que não é permitido pela sua organização",
		"qwenCodeOauthPath": "Você deve fornecer um caminho válido de credenciais OAuth"
	},
	"placeholders": {
		"apiKey": "Digite a chave API...",
		"profileName": "Digite o nome do perfil",
		"accessKey": "Digite a chave de acesso...",
		"secretKey": "Digite a chave secreta...",
		"sessionToken": "Digite o token de sessão...",
		"credentialsJson": "Digite o JSON de credenciais...",
		"keyFilePath": "Digite o caminho do arquivo de chave...",
		"projectId": "Digite o ID do projeto...",
		"customArn": "Digite o ARN (ex: arn:aws:bedrock:us-east-1:123456789012:foundation-model/my-model)",
		"baseUrl": "Digite a URL base...",
		"modelId": {
			"lmStudio": "ex: meta-llama-3.1-8b-instruct",
			"lmStudioDraft": "ex: lmstudio-community/llama-3.2-1b-instruct",
			"ollama": "ex: llama3.1"
		},
		"numbers": {
			"maxTokens": "ex: 4096",
			"contextWindow": "ex: 128000",
			"inputPrice": "ex: 0.0001",
			"outputPrice": "ex: 0.0002",
			"cacheWritePrice": "ex: 0.00005"
		}
	},
	"defaults": {
		"ollamaUrl": "Padrão: http://localhost:11434",
		"lmStudioUrl": "Padrão: http://localhost:1234",
		"geminiUrl": "Padrão: https://generativelanguage.googleapis.com"
	},
	"labels": {
		"customArn": "ARN personalizado",
		"useCustomArn": "Usar ARN personalizado..."
	},
	"display": {
		"taskTimeline": {
			"label": "Mostrar linha do tempo da tarefa",
			"description": "Exibe uma linha do tempo visual das mensagens de tarefas, coloridas por tipo, permitindo que você visualize rapidamente o progresso da tarefa e volte para pontos específicos no histórico da tarefa."
		}
	},
	"includeMaxOutputTokens": "Incluir tokens máximos de saída",
	"includeMaxOutputTokensDescription": "Enviar parâmetro de tokens máximos de saída nas solicitações de API. Alguns provedores podem não suportar isso.",
	"limitMaxTokensDescription": "Limitar o número máximo de tokens na resposta",
	"maxOutputTokensLabel": "Tokens máximos de saída",
	"maxTokensGenerateDescription": "Tokens máximos para gerar na resposta"
}<|MERGE_RESOLUTION|>--- conflicted
+++ resolved
@@ -767,7 +767,6 @@
 			"name": "Exigir lista de 'todos' para novas tarefas",
 			"description": "Quando ativado, a ferramenta new_task exigirá que um parâmetro todos seja fornecido. Isso garante que todas as novas tarefas comecem com uma lista clara de objetivos. Quando desativado (padrão), o parâmetro todos permanece opcional para compatibilidade com versões anteriores."
 		},
-<<<<<<< HEAD
 		"IMAGE_GENERATION": {
 			"name": "Habilitar geração de imagens com IA",
 			"description": "Quando habilitado, Roo pode gerar imagens a partir de prompts de texto usando os modelos de geração de imagens do OpenRouter. Requer uma chave de API do OpenRouter configurada.",
@@ -778,11 +777,10 @@
 			"modelSelectionDescription": "Selecione o modelo para geração de imagens",
 			"warningMissingKey": "⚠️ A chave de API do OpenRouter é necessária para geração de imagens. Configure-a acima.",
 			"successConfigured": "✓ A geração de imagens está configurada e pronta para uso"
-=======
+		},
 		"INLINE_ASSIST": {
 			"name": "Autocomplete",
 			"description": "Habilita as funcionalidades do Autocomplete para sugestões de código rápidas e melhorias diretamente no seu editor. Inclui Tarefa Rápida (Cmd+I) para mudanças direcionadas e Autocomplete para melhorias contextuais."
->>>>>>> 3513c60f
 		}
 	},
 	"promptCaching": {
