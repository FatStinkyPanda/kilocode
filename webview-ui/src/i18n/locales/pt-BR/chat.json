--- conflicted
+++ resolved
@@ -107,22 +107,15 @@
 		"current": "Atual"
 	},
 	"instructions": {
-		"wantsToFetch": "Roo quer buscar instruções detalhadas para ajudar com a tarefa atual"
+		"wantsToFetch": "Kilo Code quer buscar instruções detalhadas para ajudar com a tarefa atual"
 	},
 	"fileOperations": {
-<<<<<<< HEAD
 		"wantsToRead": "Kilo Code quer ler este arquivo:",
+		"wantsToReadOutsideWorkspace": "Kilo Code quer ler este arquivo fora do espaço de trabalho:",
 		"didRead": "Kilo Code leu este arquivo:",
 		"wantsToEdit": "Kilo Code quer editar este arquivo:",
+		"wantsToEditOutsideWorkspace": "Kilo Code quer editar este arquivo fora do espaço de trabalho:",
 		"wantsToCreate": "Kilo Code quer criar um novo arquivo:"
-=======
-		"wantsToRead": "Roo quer ler este arquivo:",
-		"wantsToReadOutsideWorkspace": "Roo quer ler este arquivo fora do espaço de trabalho:",
-		"didRead": "Roo leu este arquivo:",
-		"wantsToEdit": "Roo quer editar este arquivo:",
-		"wantsToEditOutsideWorkspace": "Roo quer editar este arquivo fora do espaço de trabalho:",
-		"wantsToCreate": "Roo quer criar um novo arquivo:"
->>>>>>> 0949556b
 	},
 	"directoryOperations": {
 		"wantsToViewTopLevel": "Kilo Code quer visualizar os arquivos de nível superior neste diretório:",
@@ -165,11 +158,7 @@
 	"autoApprove": {
 		"title": "Aprovação automática:",
 		"none": "Nenhuma",
-<<<<<<< HEAD
-		"description": "A aprovação automática permite que o Kilo Code execute ações sem pedir permissão. Ative apenas para ações nas quais você confia totalmente.",
-=======
-		"description": "A aprovação automática permite que o Roo Code execute ações sem pedir permissão. Ative apenas para ações nas quais você confia totalmente. Configuração mais detalhada disponível nas <settingsLink>Configurações</settingsLink>.",
->>>>>>> 0949556b
+		"description": "A aprovação automática permite que o Kilo Code execute ações sem pedir permissão. Ative apenas para ações nas quais você confia totalmente. Configuração mais detalhada disponível nas <settingsLink>Configurações</settingsLink>.",
 		"actions": {
 			"readFiles": {
 				"label": "Ler arquivos e diretórios",
@@ -221,13 +210,8 @@
 		"copyToInput": "Copiar para entrada (ou Shift + clique)"
 	},
 	"announcement": {
-<<<<<<< HEAD
-		"title": "🎉 Kilo Code 3.10 Lançado",
-		"description": "Kilo Code 3.10 traz poderosas melhorias de produtividade!",
-=======
 		"title": "🎉 Roo Code 3.11 Lançado",
 		"description": "Roo Code 3.11 traz melhorias significativas de desempenho e novas funcionalidades!",
->>>>>>> 0949556b
 		"whatsNew": "O que há de novo",
 		"feature1": "Edições rápidas - As edições agora são aplicadas muito mais rápido. Menos espera, mais codificação.",
 		"feature2": "Saldos de chaves API - Visualize seus saldos OpenRouter e Requesty nas configurações.",
