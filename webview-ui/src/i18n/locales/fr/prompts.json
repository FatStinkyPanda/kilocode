--- conflicted
+++ resolved
@@ -50,11 +50,7 @@
 		"title": "Instructions personnalisées spécifiques au mode (optionnel)",
 		"resetToDefault": "Réinitialiser aux valeurs par défaut",
 		"description": "Ajoutez des directives comportementales spécifiques au mode {{modeName}}.",
-<<<<<<< HEAD
-		"loadFromFile": "Les instructions personnalisées spécifiques au mode {{mode}} peuvent également être chargées depuis le dossier <span>.kilocode/rules/</span> dans votre espace de travail (.kilocoderules-{{slug}} est obsolète et cessera de fonctionner bientôt)."
-=======
-		"loadFromFile": "Les instructions personnalisées spécifiques au mode {{mode}} peuvent également être chargées depuis le dossier <span>.roo/rules-{{slug}}/</span> dans votre espace de travail ou depuis le global <0>.roo/rules-{{slug}}/</0> (.roorules-{{slug}} et .clinerules-{{slug}} sont obsolètes et cesseront de fonctionner bientôt)."
->>>>>>> 5203d102
+		"loadFromFile": "Les instructions personnalisées spécifiques au mode {{mode}} peuvent également être chargées depuis le dossier <span>.kilocode/rules-{{slug}}/</span> dans votre espace de travail ou depuis le global <0>.kilocode/rules-{{slug}}/</0> (.kilocoderules-{{slug}} et .clinerules-{{slug}} sont obsolètes et cesseront de fonctionner bientôt)."
 	},
 	"exportMode": {
 		"title": "Exporter le mode",
@@ -80,11 +76,7 @@
 	"globalCustomInstructions": {
 		"title": "Instructions personnalisées pour tous les modes",
 		"description": "Ces instructions s'appliquent à tous les modes. Elles fournissent un ensemble de comportements de base qui peuvent être améliorés par des instructions spécifiques au mode ci-dessous. <0>En savoir plus</0>",
-<<<<<<< HEAD
-		"loadFromFile": "Les instructions peuvent également être chargées depuis le dossier <span>.kilocode/rules/</span> dans votre espace de travail (.kilocoderules et .clinerules sont obsolètes et cesseront de fonctionner bientôt)."
-=======
-		"loadFromFile": "Les instructions peuvent également être chargées depuis le dossier <span>.roo/rules/</span> dans votre espace de travail ou depuis le global <0>.roo/rules/</0> (.roorules et .clinerules sont obsolètes et cesseront de fonctionner bientôt)."
->>>>>>> 5203d102
+		"loadFromFile": "Les instructions peuvent également être chargées depuis le dossier <span>.kilocode/rules/</span> dans votre espace de travail ou depuis le global <0>.kilocode/rules/</0> (.kilocoderules et .clinerules sont obsolètes et cesseront de fonctionner bientôt)."
 	},
 	"systemPrompt": {
 		"preview": "Aperçu du prompt système",
