{
	"greeting": "Que peut faire Kilo Code pour vous ?",
	"task": {
		"title": "Tâche",
		"expand": "Développer la tâche",
		"collapse": "Réduire la tâche",
		"seeMore": "Voir plus",
		"seeLess": "Voir moins",
		"tokens": "Tokens",
		"cache": "Cache",
		"apiCost": "Coût API",
		"size": "Taille",
		"contextWindow": "Durée du contexte",
		"closeAndStart": "Fermer la tâche et en commencer une nouvelle",
		"export": "Exporter l'historique des tâches",
		"delete": "Supprimer la tâche (Shift + Clic pour ignorer la confirmation)",
		"condenseContext": "Condenser intelligemment le contexte",
		"share": "Partager la tâche",
		"shareWithOrganization": "Partager avec l'organisation",
		"shareWithOrganizationDescription": "Seuls les membres de ton organisation peuvent accéder",
		"sharePublicly": "Partager publiquement",
		"sharePubliclyDescription": "Toute personne avec le lien peut accéder",
		"connectToCloud": "Se connecter au Cloud",
		"connectToCloudDescription": "Connecte-toi à Kilo Code Cloud pour partager des tâches",
		"sharingDisabledByOrganization": "Partage désactivé par l'organisation",
		"shareSuccessOrganization": "Lien d'organisation copié dans le presse-papiers",
		"shareSuccessPublic": "Lien public copié dans le presse-papiers"
	},
	"history": {
		"title": "Historique"
	},
	"unpin": "Désépingler",
	"pin": "Épingler",
	"tokenProgress": {
		"availableSpace": "Espace disponible : {{amount}} tokens",
		"tokensUsed": "Tokens utilisés : {{used}} sur {{total}}",
		"reservedForResponse": "Réservé pour la réponse du modèle : {{amount}} tokens"
	},
	"retry": {
		"title": "Réessayer",
		"tooltip": "Tenter à nouveau l'opération"
	},
	"startNewTask": {
		"title": "Commencer une nouvelle tâche",
		"tooltip": "Démarrer une nouvelle tâche"
	},
	"reportBug": {
		"title": "Signaler un bug"
	},
	"proceedAnyways": {
		"title": "Continuer quand même",
		"tooltip": "Continuer pendant l'exécution de la commande"
	},
	"save": {
		"title": "Enregistrer",
		"tooltip": "Enregistrer les modifications du message"
	},
	"reject": {
		"title": "Rejeter",
		"tooltip": "Rejeter cette action"
	},
	"completeSubtaskAndReturn": "Terminer la sous-tâche et revenir",
	"approve": {
		"title": "Approuver",
		"tooltip": "Approuver cette action"
	},
	"runCommand": {
		"title": "Exécuter la commande",
		"tooltip": "Exécuter cette commande"
	},
	"proceedWhileRunning": {
		"title": "Continuer pendant l'exécution",
		"tooltip": "Continuer malgré les avertissements"
	},
	"killCommand": {
		"title": "Arrêter la commande",
		"tooltip": "Arrêter la commande actuelle"
	},
	"resumeTask": {
		"title": "Reprendre la tâche",
		"tooltip": "Continuer la tâche actuelle"
	},
	"terminate": {
		"title": "Terminer",
		"tooltip": "Terminer la tâche actuelle"
	},
	"cancel": {
		"title": "Annuler",
		"tooltip": "Annuler l'opération actuelle"
	},
	"scrollToBottom": "Défiler jusqu'au bas du chat",
	"about": "Générer, refactoriser et déboguer du code avec l'assistance de l'IA. Consultez notre <DocsLink>documentation</DocsLink> pour en savoir plus.",
	"onboarding": "Grâce aux dernières avancées en matière de capacités de codage agent, je peux gérer des tâches complexes de développement logiciel étape par étape. Avec des outils qui me permettent de créer et d'éditer des fichiers, d'explorer des projets complexes, d'utiliser le navigateur et d'exécuter des commandes de terminal (après votre autorisation), je peux vous aider de manières qui vont au-delà de la complétion de code ou du support technique. Je peux même utiliser MCP pour créer de nouveaux outils et étendre mes propres capacités.",
	"rooTips": {
		"boomerangTasks": {
			"title": "Orchestration de Tâches",
			"description": "Divisez les tâches en parties plus petites et gérables."
		},
		"stickyModels": {
			"title": "Modes persistants",
			"description": "Chaque mode se souvient de votre dernier modèle utilisé"
		},
		"tools": {
			"title": "Outils",
			"description": "Permettez à l'IA de résoudre des problèmes en naviguant sur le Web, en exécutant des commandes, et plus encore."
		},
		"customizableModes": {
			"title": "Modes personnalisables",
			"description": "Des personas spécialisés avec leurs propres comportements et modèles assignés"
		}
	},
	"selectMode": "Sélectionner le mode d'interaction",
	"selectApiConfig": "Sélectionner la configuration de l'API",
	"selectModelConfig": "Sélectionner le modèle",
	"enhancePrompt": "Améliorer la requête avec un contexte supplémentaire",
	"addImages": "Ajouter des images au message",
	"sendMessage": "Envoyer le message",
	"stopTts": "Arrêter la synthèse vocale",
	"typeMessage": "Écrivez un message...",
	"typeTask": "Écrivez votre tâche ici...",
	"addContext": "@ pour ajouter du contexte, / pour les commandes",
	"dragFiles": "maintenir Maj pour glisser des fichiers",
	"dragFilesImages": "maintenir Maj pour glisser des fichiers/images",
	"enhancePromptDescription": "Le bouton 'Améliorer la requête' aide à améliorer votre demande en fournissant un contexte supplémentaire, des clarifications ou des reformulations. Essayez de taper une demande ici et cliquez à nouveau sur le bouton pour voir comment cela fonctionne.",
	"modeSelector": {
		"title": "Modes",
		"marketplace": "Marketplace de Modes",
		"settings": "Paramètres des Modes",
		"description": "Personas spécialisés qui adaptent le comportement de Kilo Code.",
		"searchPlaceholder": "Rechercher des modes...",
		"noResults": "Aucun résultat trouvé"
	},
	"errorReadingFile": "Erreur lors de la lecture du fichier :",
	"noValidImages": "Aucune image valide n'a été traitée",
	"separator": "Séparateur",
	"edit": "Éditer...",
	"forNextMode": "pour le prochain mode",
	"forPreviousMode": "pour le mode précédent",
	"error": "Erreur",
	"diffError": {
		"title": "Modification échouée"
	},
	"troubleMessage": "Kilo Code rencontre des difficultés...",
	"apiRequest": {
		"title": "Requête API",
		"failed": "Échec de la requête API",
		"streaming": "Requête API...",
		"cancelled": "Requête API annulée",
		"streamingFailed": "Échec du streaming API"
	},
	"checkpoint": {
		"regular": "Point de contrôle",
		"initializingWarning": "Initialisation du point de contrôle en cours... Si cela prend trop de temps, tu peux désactiver les points de contrôle dans les <settingsLink>paramètres</settingsLink> et redémarrer ta tâche.",
		"menu": {
			"viewDiff": "Voir les différences",
			"restore": "Restaurer le point de contrôle",
			"restoreFiles": "Restaurer les fichiers",
			"restoreFilesDescription": "Restaure les fichiers de votre projet à un instantané pris à ce moment.",
			"restoreFilesAndTask": "Restaurer fichiers et tâche",
			"confirm": "Confirmer",
			"cancel": "Annuler",
			"cannotUndo": "Cette action ne peut pas être annulée.",
			"restoreFilesAndTaskDescription": "Restaure les fichiers de votre projet à un instantané pris à ce moment et supprime tous les messages après ce point."
		},
		"current": "Actuel"
	},
	"fileOperations": {
		"wantsToRead": "Kilo Code veut lire ce fichier :",
		"wantsToReadOutsideWorkspace": "Kilo Code veut lire ce fichier en dehors de l'espace de travail :",
		"didRead": "Kilo Code a lu ce fichier :",
		"wantsToEdit": "Kilo Code veut éditer ce fichier :",
		"wantsToEditOutsideWorkspace": "Kilo Code veut éditer ce fichier en dehors de l'espace de travail :",
		"wantsToEditProtected": "Kilo Code veut éditer un fichier de configuration protégé :",
		"wantsToCreate": "Kilo Code veut créer un nouveau fichier :",
		"wantsToSearchReplace": "Kilo Code veut effectuer une recherche et remplacement sur ce fichier :",
		"didSearchReplace": "Kilo Code a effectué une recherche et remplacement sur ce fichier :",
		"wantsToInsert": "Kilo Code veut insérer du contenu dans ce fichier :",
		"wantsToInsertWithLineNumber": "Kilo Code veut insérer du contenu dans ce fichier à la ligne {{lineNumber}} :",
		"wantsToInsertAtEnd": "Kilo Code veut ajouter du contenu à la fin de ce fichier :",
		"wantsToReadAndXMore": "Kilo Code veut lire ce fichier et {{count}} de plus :",
		"wantsToReadMultiple": "Kilo Code souhaite lire plusieurs fichiers :",
		"wantsToApplyBatchChanges": "Kilo Code veut appliquer des modifications à plusieurs fichiers :"
	},
	"instructions": {
		"wantsToFetch": "Kilo Code veut récupérer des instructions détaillées pour aider à la tâche actuelle"
	},
	"directoryOperations": {
		"wantsToViewTopLevel": "Kilo Code veut voir les fichiers de premier niveau dans ce répertoire :",
		"didViewTopLevel": "Kilo Code a vu les fichiers de premier niveau dans ce répertoire :",
		"wantsToViewRecursive": "Kilo Code veut voir récursivement tous les fichiers dans ce répertoire :",
		"didViewRecursive": "Kilo Code a vu récursivement tous les fichiers dans ce répertoire :",
		"wantsToViewDefinitions": "Kilo Code veut voir les noms de définitions de code source utilisés dans ce répertoire :",
		"didViewDefinitions": "Kilo Code a vu les noms de définitions de code source utilisés dans ce répertoire :",
		"wantsToSearch": "Kilo Code veut rechercher dans ce répertoire <code>{{regex}}</code> :",
		"didSearch": "Kilo Code a recherché dans ce répertoire <code>{{regex}}</code> :",
		"wantsToSearchOutsideWorkspace": "Kilo Code veut rechercher dans ce répertoire (hors espace de travail) <code>{{regex}}</code> :",
		"didSearchOutsideWorkspace": "Kilo Code a recherché dans ce répertoire (hors espace de travail) <code>{{regex}}</code> :",
		"wantsToViewTopLevelOutsideWorkspace": "Kilo Code veut voir les fichiers de premier niveau dans ce répertoire (hors espace de travail) :",
		"didViewTopLevelOutsideWorkspace": "Kilo Code a vu les fichiers de premier niveau dans ce répertoire (hors espace de travail) :",
		"wantsToViewRecursiveOutsideWorkspace": "Kilo Code veut voir récursivement tous les fichiers dans ce répertoire (hors espace de travail) :",
		"didViewRecursiveOutsideWorkspace": "Kilo Code a vu récursivement tous les fichiers dans ce répertoire (hors espace de travail) :",
		"wantsToViewDefinitionsOutsideWorkspace": "Kilo Code veut voir les noms de définitions de code source utilisés dans ce répertoire (hors espace de travail) :",
		"didViewDefinitionsOutsideWorkspace": "Kilo Code a vu les noms de définitions de code source utilisés dans ce répertoire (hors espace de travail) :"
	},
	"commandOutput": "Sortie de commande",
	"commandExecution": {
		"running": "En cours d'exécution",
		"pid": "PID : {{pid}}",
		"exited": "Terminé ({{exitCode}})",
		"manageCommands": "Gérer les autorisations de commande",
		"commandManagementDescription": "Gérer les autorisations de commande : Cliquez sur ✓ pour autoriser l'exécution automatique, ✗ pour refuser l'exécution. Les modèles peuvent être activés/désactivés ou supprimés des listes. <settingsLink>Voir tous les paramètres</settingsLink>",
		"addToAllowed": "Ajouter à la liste autorisée",
		"removeFromAllowed": "Retirer de la liste autorisée",
		"addToDenied": "Ajouter à la liste refusée",
		"removeFromDenied": "Retirer de la liste refusée",
		"abortCommand": "Abandonner l'exécution de la commande",
		"expandOutput": "Développer la sortie",
		"collapseOutput": "Réduire la sortie",
		"expandManagement": "Développer la section de gestion des commandes",
		"collapseManagement": "Réduire la section de gestion des commandes"
	},
	"response": "Réponse",
	"arguments": "Arguments",
	"mcp": {
		"wantsToUseTool": "Kilo Code veut utiliser un outil sur le serveur MCP {{serverName}} :",
		"wantsToAccessResource": "Kilo Code veut accéder à une ressource sur le serveur MCP {{serverName}} :"
	},
	"modes": {
		"wantsToSwitch": "Kilo Code veut passer au mode <code>{{mode}}</code>",
		"wantsToSwitchWithReason": "Kilo Code veut passer au mode <code>{{mode}}</code> car : {{reason}}",
		"didSwitch": "Kilo Code est passé au mode <code>{{mode}}</code>",
		"didSwitchWithReason": "Kilo Code est passé au mode <code>{{mode}}</code> car : {{reason}}"
	},
	"subtasks": {
		"wantsToCreate": "Kilo Code veut créer une nouvelle sous-tâche en mode <code>{{mode}}</code> :",
		"wantsToFinish": "Kilo Code veut terminer cette sous-tâche",
		"newTaskContent": "Instructions de la sous-tâche",
		"completionContent": "Sous-tâche terminée",
		"resultContent": "Résultats de la sous-tâche",
		"defaultResult": "Veuillez continuer avec la tâche suivante.",
		"completionInstructions": "Sous-tâche terminée ! Vous pouvez examiner les résultats et suggérer des corrections ou les prochaines étapes. Si tout semble bon, confirmez pour retourner le résultat à la tâche parente."
	},
	"questions": {
		"hasQuestion": "Kilo Code a une question :"
	},
	"taskCompleted": "Tâche terminée",
	"powershell": {
		"issues": "Il semble que vous rencontriez des problèmes avec Windows PowerShell, veuillez consulter ce"
	},
	"autoApprove": {
		"title": "Auto-approbation :",
		"none": "Aucune",
		"description": "L'auto-approbation permet à Kilo Code d'effectuer des actions sans demander d'autorisation. Activez-la uniquement pour les actions auxquelles vous faites entièrement confiance. Configuration plus détaillée disponible dans les <settingsLink>Paramètres</settingsLink>.",
		"selectOptionsFirst": "Sélectionnez au moins une option ci-dessous pour activer l'auto-approbation",
		"toggleAriaLabel": "Activer/désactiver l'approbation automatique",
		"disabledAriaLabel": "Approbation automatique désactivée - sélectionnez d'abord les options"
	},
	"reasoning": {
		"thinking": "Réflexion",
		"seconds": "{{count}}s"
	},
	"contextCondense": {
		"title": "Contexte condensé",
		"condensing": "Condensation du contexte...",
		"errorHeader": "Échec de la condensation du contexte",
		"tokens": "tokens"
	},
	"followUpSuggest": {
		"copyToInput": "Copier vers l'entrée (ou Shift + clic)",
		"autoSelectCountdown": "Sélection automatique dans {{count}}s",
		"countdownDisplay": "{{count}}s"
	},
	"announcement": {
<<<<<<< HEAD
		"title": "🎉 Kilo Code {{version}} est sortie",
		"description": "Kilo Code {{version}} apporte de puissantes nouvelles fonctionnalités et des améliorations significatives pour améliorer ton flux de travail de développement.",
=======
		"title": "🎉 Roo Code {{version}} est sortie",
		"stealthModel": {
			"feature": "<bold>Modèle stealth GRATUIT pour une durée limitée</bold> - Un modèle de raisonnement ultra-rapide qui excelle dans le codage agentique avec une fenêtre de contexte de 262k, disponible via Roo Code Cloud.",
			"note": "(Note : les prompts et complétions sont enregistrés par le créateur du modèle et utilisés pour l'améliorer)",
			"connectButton": "Se connecter à Roo Code Cloud",
			"selectModel": "Sélectionne <code>roo/sonic</code> du fournisseur Roo Code Cloud dans<br/><settingsLink>Paramètres</settingsLink> pour commencer"
		},
		"description": "Roo Code {{version}} apporte de puissantes nouvelles fonctionnalités et des améliorations significatives pour améliorer ton flux de travail de développement.",
>>>>>>> 81cba186
		"whatsNew": "Quoi de neuf",
		"feature1": "<bold>File d'Attente de Messages</bold> : Mettez en file d'attente plusieurs messages pendant que Roo travaille, vous permettant de continuer à planifier votre flux de travail sans interruption.",
		"feature2": "<bold>Commandes Slash Personnalisées</bold> : Créez des commandes slash personnalisées pour un accès rapide aux prompts et flux de travail fréquemment utilisés, avec une gestion complète de l'interface utilisateur.",
		"feature3": "<bold>Outils Gemini Améliorés</bold> : De nouvelles capacités de contexte d'URL et de fondation de recherche Google fournissent aux modèles Gemini des informations web en temps réel et des capacités de recherche améliorées.",
		"hideButton": "Masquer l'annonce",
		"detailsDiscussLinks": "Obtenez plus de détails et participez aux discussions sur <discordLink>Discord</discordLink> et <redditLink>Reddit</redditLink> 🚀"
	},
	"browser": {
		"rooWantsToUse": "Kilo Code veut utiliser le navigateur :",
		"consoleLogs": "Journaux de console",
		"noNewLogs": "(Pas de nouveaux journaux)",
		"screenshot": "Capture d'écran du navigateur",
		"cursor": "curseur",
		"navigation": {
			"step": "Étape {{current}} sur {{total}}",
			"previous": "Précédent",
			"next": "Suivant"
		},
		"sessionStarted": "Session de navigateur démarrée",
		"actions": {
			"title": "Action de navigation : ",
			"launch": "Lancer le navigateur sur {{url}}",
			"click": "Cliquer ({{coordinate}})",
			"type": "Saisir \"{{text}}\"",
			"scrollDown": "Défiler vers le bas",
			"scrollUp": "Défiler vers le haut",
			"close": "Fermer le navigateur"
		}
	},
	"codeblock": {
		"tooltips": {
			"expand": "Développer le bloc de code",
			"collapse": "Réduire le bloc de code",
			"enable_wrap": "Activer le retour à la ligne",
			"disable_wrap": "Désactiver le retour à la ligne",
			"copy_code": "Copier le code"
		}
	},
	"systemPromptWarning": "AVERTISSEMENT : Remplacement d'instructions système personnalisées actif. Cela peut gravement perturber la fonctionnalité et provoquer un comportement imprévisible.",
	"profileViolationWarning": "Le profil actuel n'est pas compatible avec les paramètres de votre organisation",
	"shellIntegration": {
		"title": "Avertissement d'exécution de commande",
		"description": "Votre commande est exécutée sans l'intégration shell du terminal VSCode. Pour supprimer cet avertissement, vous pouvez désactiver l'intégration shell dans la section <strong>Terminal</strong> des <settingsLink>paramètres de Kilo Code</settingsLink> ou résoudre les problèmes d'intégration du terminal VSCode en utilisant le lien ci-dessous.",
		"troubleshooting": "Cliquez ici pour la documentation d'intégration shell."
	},
	"ask": {
		"autoApprovedRequestLimitReached": {
			"title": "Limite de requêtes auto-approuvées atteinte",
			"description": "Kilo Code a atteint la limite auto-approuvée de {{count}} requête(s) API. Souhaitez-vous réinitialiser le compteur et poursuivre la tâche ?",
			"button": "Réinitialiser et continuer"
		},
		"autoApprovedCostLimitReached": {
			"title": "Limite de coût en auto-approbation atteinte",
			"description": "Kilo Code a atteint la limite de coût auto-approuvée de ${{count}}. Souhaitez-vous réinitialiser le coût et poursuivre la tâche ?",
			"button": "Réinitialiser et Continuer"
		}
	},
	"codebaseSearch": {
		"wantsToSearch": "Kilo Code veut rechercher dans la base de code <code>{{query}}</code> :",
		"wantsToSearchWithPath": "Kilo Code veut rechercher dans la base de code <code>{{query}}</code> dans <code>{{path}}</code> :",
		"didSearch_one": "1 résultat trouvé",
		"didSearch_other": "{{count}} résultats trouvés",
		"resultTooltip": "Score de similarité : {{score}} (cliquer pour ouvrir le fichier)"
	},
	"read-batch": {
		"approve": {
			"title": "Tout approuver"
		},
		"deny": {
			"title": "Tout refuser"
		}
	},
	"indexingStatus": {
		"ready": "Index prêt",
		"indexing": "Indexation {{percentage}}%",
		"indexed": "Indexé",
		"error": "Erreur d'index",
		"status": "Statut de l'index"
	},
	"versionIndicator": {
		"ariaLabel": "Version {{version}} - Cliquez pour voir les notes de version"
	},
	"rooCloudCTA": {
		"title": "Roo Code Cloud évolue !",
		"description": "Exécutez des agents distants dans le cloud, accédez à vos tâches de n'importe où, collaborez avec d'autres et bien plus encore.",
		"joinWaitlist": "Inscrivez-vous pour recevoir les dernières mises à jour."
	},
	"editMessage": {
		"placeholder": "Modifiez votre message..."
	},
	"command": {
		"triggerDescription": "Déclencher la commande {{name}}"
	},
	"slashCommands": {
		"tooltip": "Gérer les commandes slash",
		"title": "Commandes Slash",
		"description": "Créez des commandes slash personnalisées pour accéder rapidement aux prompts et flux de travail fréquemment utilisés. <DocsLink>Documentation</DocsLink>",
		"globalCommands": "Commandes Globales",
		"workspaceCommands": "Commandes de l'Espace de Travail",
		"globalCommand": "Commande globale",
		"editCommand": "Modifier la commande",
		"deleteCommand": "Supprimer la commande",
		"newGlobalCommandPlaceholder": "Nouvelle commande globale...",
		"newWorkspaceCommandPlaceholder": "Nouvelle commande de l'espace de travail...",
		"deleteDialog": {
			"title": "Supprimer la commande",
			"description": "Êtes-vous sûr de vouloir supprimer la commande \"{{name}}\" ? Cette action ne peut pas être annulée.",
			"cancel": "Annuler",
			"confirm": "Supprimer"
		}
	},
	"queuedMessages": {
		"title": "Messages en file d'attente :",
		"clickToEdit": "Cliquez pour modifier le message"
	}
}<|MERGE_RESOLUTION|>--- conflicted
+++ resolved
@@ -271,10 +271,6 @@
 		"countdownDisplay": "{{count}}s"
 	},
 	"announcement": {
-<<<<<<< HEAD
-		"title": "🎉 Kilo Code {{version}} est sortie",
-		"description": "Kilo Code {{version}} apporte de puissantes nouvelles fonctionnalités et des améliorations significatives pour améliorer ton flux de travail de développement.",
-=======
 		"title": "🎉 Roo Code {{version}} est sortie",
 		"stealthModel": {
 			"feature": "<bold>Modèle stealth GRATUIT pour une durée limitée</bold> - Un modèle de raisonnement ultra-rapide qui excelle dans le codage agentique avec une fenêtre de contexte de 262k, disponible via Roo Code Cloud.",
@@ -283,7 +279,6 @@
 			"selectModel": "Sélectionne <code>roo/sonic</code> du fournisseur Roo Code Cloud dans<br/><settingsLink>Paramètres</settingsLink> pour commencer"
 		},
 		"description": "Roo Code {{version}} apporte de puissantes nouvelles fonctionnalités et des améliorations significatives pour améliorer ton flux de travail de développement.",
->>>>>>> 81cba186
 		"whatsNew": "Quoi de neuf",
 		"feature1": "<bold>File d'Attente de Messages</bold> : Mettez en file d'attente plusieurs messages pendant que Roo travaille, vous permettant de continuer à planifier votre flux de travail sans interruption.",
 		"feature2": "<bold>Commandes Slash Personnalisées</bold> : Créez des commandes slash personnalisées pour un accès rapide aux prompts et flux de travail fréquemment utilisés, avec une gestion complète de l'interface utilisateur.",
