{
	"common": {
		"save": "Enregistrer",
		"done": "Terminé",
		"cancel": "Annuler",
		"reset": "Réinitialiser",
		"select": "Sélectionner",
		"add": "Ajouter un en-tête",
		"remove": "Supprimer"
	},
	"header": {
		"title": "Paramètres",
		"saveButtonTooltip": "Enregistrer les modifications",
		"nothingChangedTooltip": "Rien n'a changé",
		"doneButtonTooltip": "Ignorer les modifications non enregistrées et fermer le panneau des paramètres"
	},
	"unsavedChangesDialog": {
		"title": "Modifications non enregistrées",
		"description": "Voulez-vous ignorer les modifications et continuer ?",
		"cancelButton": "Annuler",
		"discardButton": "Ignorer les modifications"
	},
	"sections": {
		"providers": "Fournisseurs",
		"autoApprove": "Auto-approbation",
		"browser": "Accès ordinateur",
		"checkpoints": "Points de contrôle",
		"notifications": "Notifications",
		"contextManagement": "Contexte",
		"terminal": "Terminal",
		"slashCommands": "Commandes Slash",
		"prompts": "Invites",
		"ui": "UI",
		"experimental": "Expérimental",
		"language": "Langue",
		"about": "À propos de Kilo Code",
		"display": "Afficher"
	},
	"slashCommands": {
		"description": "Gérez vos commandes slash pour exécuter rapidement des flux de travail et des actions personnalisées. <DocsLink>En savoir plus</DocsLink>"
	},
	"prompts": {
		"description": "Configurez les invites de support utilisées pour les actions rapides comme l'amélioration des invites, l'explication du code et la résolution des problèmes. Ces invites aident Kilo Code à fournir une meilleure assistance pour les tâches de développement courantes."
	},
	"codeIndex": {
		"title": "Indexation de la base de code",
		"description": "Configurez les paramètres d'indexation de la base de code pour activer la recherche sémantique dans votre projet. <0>En savoir plus</0>",
		"statusTitle": "Statut",
		"enableLabel": "Activer l'indexation de la base de code",
		"enableDescription": "Activer l'indexation du code pour une recherche et une compréhension du contexte améliorées",
		"settingsTitle": "Paramètres d'indexation",
		"disabledMessage": "L'indexation de la base de code est actuellement désactivée. Activez-la dans les paramètres globaux pour configurer les options d'indexation.",
		"profileLabel": "Fournisseur d'embeddings",
		"embedderProviderLabel": "Fournisseur d'embedder",
		"selectProfilePlaceholder": "Sélectionner un fournisseur",
		"openaiProvider": "OpenAI",
		"ollamaProvider": "Ollama",
		"geminiProvider": "Gemini",
		"geminiApiKeyLabel": "Clé API :",
		"geminiApiKeyPlaceholder": "Entrez votre clé API Gemini",
		"vercelAiGatewayProvider": "Vercel AI Gateway",
		"vercelAiGatewayApiKeyLabel": "Clé API",
		"vercelAiGatewayApiKeyPlaceholder": "Entrez votre clé API Vercel AI Gateway",
		"mistralProvider": "Mistral",
		"mistralApiKeyLabel": "Clé d'API:",
		"mistralApiKeyPlaceholder": "Entrez votre clé d'API Mistral",
		"openaiCompatibleProvider": "Compatible OpenAI",
		"openAiKeyLabel": "Clé API OpenAI",
		"openAiKeyPlaceholder": "Entrez votre clé API OpenAI",
		"openAiCompatibleBaseUrlLabel": "URL de base",
		"openAiCompatibleApiKeyLabel": "Clé API",
		"openAiCompatibleApiKeyPlaceholder": "Entrez votre clé API",
		"openAiCompatibleModelDimensionLabel": "Dimension d'Embedding :",
		"modelDimensionLabel": "Dimension du modèle",
		"openAiCompatibleModelDimensionPlaceholder": "ex., 1536",
		"openAiCompatibleModelDimensionDescription": "La dimension d'embedding (taille de sortie) pour votre modèle. Consultez la documentation de votre fournisseur pour cette valeur. Valeurs courantes : 384, 768, 1536, 3072.",
		"modelLabel": "Modèle",
		"modelPlaceholder": "Entrez le nom du modèle",
		"selectModel": "Sélectionner un modèle",
		"selectModelPlaceholder": "Sélectionner un modèle",
		"ollamaUrlLabel": "URL Ollama :",
		"ollamaBaseUrlLabel": "URL de base Ollama",
		"qdrantUrlLabel": "URL Qdrant",
		"qdrantKeyLabel": "Clé Qdrant :",
		"qdrantApiKeyLabel": "Clé API Qdrant",
		"qdrantApiKeyPlaceholder": "Entrez votre clé API Qdrant (optionnel)",
		"setupConfigLabel": "Configuration",
		"startIndexingButton": "Démarrer",
		"clearIndexDataButton": "Effacer l'index",
		"unsavedSettingsMessage": "Merci d'enregistrer tes paramètres avant de démarrer le processus d'indexation.",
		"clearDataDialog": {
			"title": "Êtes-vous sûr ?",
			"description": "Cette action ne peut pas être annulée. Cela supprimera définitivement les données d'index de votre base de code.",
			"cancelButton": "Annuler",
			"confirmButton": "Effacer les données"
		},
		"ollamaUrlPlaceholder": "http://localhost:11434",
		"openAiCompatibleBaseUrlPlaceholder": "https://api.example.com",
		"modelDimensionPlaceholder": "1536",
		"qdrantUrlPlaceholder": "http://localhost:6333",
		"saveError": "Échec de la sauvegarde des paramètres",
		"modelDimensions": "({{dimension}} dimensions)",
		"saveSuccess": "Paramètres sauvegardés avec succès",
		"saving": "Sauvegarde...",
		"saveSettings": "Sauvegarder",
		"indexingStatuses": {
			"standby": "En attente",
			"indexing": "Indexation",
			"indexed": "Indexé",
			"error": "Erreur"
		},
		"close": "Fermer",
		"validation": {
			"invalidQdrantUrl": "URL Qdrant invalide",
			"invalidOllamaUrl": "URL Ollama invalide",
			"invalidBaseUrl": "URL de base invalide",
			"qdrantUrlRequired": "L'URL Qdrant est requise",
			"openaiApiKeyRequired": "La clé API OpenAI est requise",
			"modelSelectionRequired": "La sélection du modèle est requise",
			"apiKeyRequired": "La clé API est requise",
			"modelIdRequired": "L'ID du modèle est requis",
			"modelDimensionRequired": "La dimension du modèle est requise",
			"geminiApiKeyRequired": "La clé API Gemini est requise",
			"mistralApiKeyRequired": "La clé API Mistral est requise",
			"vercelAiGatewayApiKeyRequired": "La clé API Vercel AI Gateway est requise",
			"ollamaBaseUrlRequired": "L'URL de base Ollama est requise",
			"baseUrlRequired": "L'URL de base est requise",
			"modelDimensionMinValue": "La dimension du modèle doit être supérieure à 0"
		},
		"advancedConfigLabel": "Configuration avancée",
		"searchMinScoreLabel": "Seuil de score de recherche",
		"searchMinScoreDescription": "Score de similarité minimum (0.0-1.0) requis pour les résultats de recherche. Des valeurs plus faibles renvoient plus de résultats mais peuvent être moins pertinents. Des valeurs plus élevées renvoient moins de résultats mais plus pertinents.",
		"searchMinScoreResetTooltip": "Réinitialiser à la valeur par défaut (0.4)",
		"searchMaxResultsLabel": "Résultats de recherche maximum",
		"searchMaxResultsDescription": "Nombre maximum de résultats de recherche à retourner lors de l'interrogation de l'index de code. Des valeurs plus élevées fournissent plus de contexte mais peuvent inclure des résultats moins pertinents.",
		"resetToDefault": "Réinitialiser par défaut"
	},
	"autoApprove": {
<<<<<<< HEAD
		"description": "Permettre à Kilo Code d'effectuer automatiquement des opérations sans requérir d'approbation. Activez ces paramètres uniquement si vous faites entièrement confiance à l'IA et que vous comprenez les risques de sécurité associés.",
=======
		"toggleShortcut": "Vous pouvez configurer un raccourci global pour ce paramètre <SettingsLink>dans les préférences de votre IDE</SettingsLink>.",
		"description": "Permettre à Roo d'effectuer automatiquement des opérations sans requérir d'approbation. Activez ces paramètres uniquement si vous faites entièrement confiance à l'IA et que vous comprenez les risques de sécurité associés.",
>>>>>>> 17ae7e2d
		"enabled": "Auto-approbation activée",
		"toggleAriaLabel": "Activer/désactiver l'approbation automatique",
		"disabledAriaLabel": "Approbation automatique désactivée - sélectionnez d'abord les options",
		"selectOptionsFirst": "Sélectionnez au moins une option ci-dessous pour activer l'approbation automatique",
		"readOnly": {
			"label": "Lecture",
			"description": "Lorsque cette option est activée, Kilo Code affichera automatiquement le contenu des répertoires et lira les fichiers sans que vous ayez à cliquer sur le bouton Approuver.",
			"outsideWorkspace": {
				"label": "Inclure les fichiers en dehors de l'espace de travail",
				"description": "Permettre à Kilo Code de lire des fichiers en dehors de l'espace de travail actuel sans nécessiter d'approbation."
			}
		},
		"write": {
			"label": "Écriture",
			"description": "Créer et modifier automatiquement des fichiers sans nécessiter d'approbation",
			"delayLabel": "Délai après les écritures pour permettre aux diagnostics de détecter les problèmes potentiels",
			"outsideWorkspace": {
				"label": "Inclure les fichiers en dehors de l'espace de travail",
				"description": "Permettre à Kilo Code de créer et modifier des fichiers en dehors de l'espace de travail actuel sans nécessiter d'approbation."
			},
			"protected": {
				"label": "Inclure les fichiers protégés",
				"description": "Permettre à Kilo Code de créer et modifier des fichiers protégés (comme .kilocodeignore et les fichiers de configuration .kilocode/) sans nécessiter d'approbation."
			}
		},
		"browser": {
			"label": "Navigateur",
			"description": "Effectuer automatiquement des actions du navigateur sans nécessiter d'approbation. Remarque : S'applique uniquement lorsque le modèle prend en charge l'utilisation de l'ordinateur"
		},
		"retry": {
			"label": "Réessayer",
			"description": "Réessayer automatiquement les requêtes API échouées lorsque le serveur renvoie une réponse d'erreur",
			"delayLabel": "Délai avant de réessayer la requête"
		},
		"mcp": {
			"label": "MCP",
			"description": "Activer l'approbation automatique des outils MCP individuels dans la vue des serveurs MCP (nécessite à la fois ce paramètre et la case à cocher \"Toujours autoriser\" de l'outil)"
		},
		"modeSwitch": {
			"label": "Mode",
			"description": "Basculer automatiquement entre différents modes sans nécessiter d'approbation"
		},
		"subtasks": {
			"label": "Sous-tâches",
			"description": "Permettre la création et l'achèvement des sous-tâches sans nécessiter d'approbation"
		},
		"followupQuestions": {
			"label": "Question",
			"description": "Sélectionner automatiquement la première réponse suggérée pour les questions de suivi après le délai configuré",
			"timeoutLabel": "Temps d'attente avant la sélection automatique de la première réponse"
		},
		"execute": {
			"label": "Exécuter",
			"description": "Exécuter automatiquement les commandes de terminal autorisées sans nécessiter d'approbation",
			"allowedCommands": "Commandes auto-exécutables autorisées",
			"allowedCommandsDescription": "Préfixes de commandes qui peuvent être auto-exécutés lorsque \"Toujours approuver les opérations d'exécution\" est activé. Ajoutez * pour autoriser toutes les commandes (à utiliser avec précaution).",
			"deniedCommands": "Commandes refusées",
			"deniedCommandsDescription": "Préfixes de commandes qui seront automatiquement refusés sans demander d'approbation. En cas de conflit avec les commandes autorisées, la correspondance de préfixe la plus longue prend la priorité. Ajoutez * pour refuser toutes les commandes.",
			"commandPlaceholder": "Entrez le préfixe de commande (ex. 'git ')",
			"deniedCommandPlaceholder": "Entrez le préfixe de commande à refuser (ex. 'rm -rf')",
			"addButton": "Ajouter",
			"autoDenied": "Les commandes avec le préfixe `{{prefix}}` ont été interdites par l'utilisateur. Ne contourne pas cette restriction en exécutant une autre commande."
		},
		"showMenu": {
			"label": "Afficher le menu d'approbation automatique dans la vue de chat",
			"description": "Lorsque cette option est activée, le menu d'approbation automatique sera affiché en bas de la vue de chat, permettant un accès rapide aux paramètres d'approbation automatique"
		},
		"updateTodoList": {
			"label": "Todo",
			"description": "La liste de tâches est mise à jour automatiquement sans approbation"
		},
		"apiRequestLimit": {
			"title": "Requêtes maximales",
			"description": "Effectuer automatiquement ce nombre de requêtes API avant de demander l'approbation pour continuer la tâche.",
			"unlimited": "Illimité"
		},
		"apiCostLimit": {
			"unlimited": "Illimité",
			"title": "Coût maximum"
		},
		"maxLimits": {
			"description": "Effectuer automatiquement des requêtes jusqu'à ces limites avant de demander une autorisation pour continuer."
		}
	},
	"providers": {
		"providerDocumentation": "Documentation {{provider}}",
		"configProfile": "Profil de configuration",
		"description": "Enregistrez différentes configurations d'API pour basculer rapidement entre les fournisseurs et les paramètres.",
		"apiProvider": "Fournisseur d'API",
		"model": "Modèle",
		"nameEmpty": "Le nom ne peut pas être vide",
		"nameExists": "Un profil avec ce nom existe déjà",
		"deleteProfile": "Supprimer le profil",
		"invalidArnFormat": "Format ARN invalide. Veuillez vérifier les exemples ci-dessus.",
		"enterNewName": "Entrez un nouveau nom",
		"addProfile": "Ajouter un profil",
		"renameProfile": "Renommer le profil",
		"newProfile": "Nouveau profil de configuration",
		"enterProfileName": "Entrez le nom du profil",
		"createProfile": "Créer un profil",
		"cannotDeleteOnlyProfile": "Impossible de supprimer le seul profil",
		"searchPlaceholder": "Rechercher des profils",
		"searchProviderPlaceholder": "Rechercher des fournisseurs",
		"noProviderMatchFound": "Aucun fournisseur trouvé",
		"noMatchFound": "Aucun profil correspondant trouvé",
		"vscodeLmDescription": "L'API du modèle de langage VS Code vous permet d'exécuter des modèles fournis par d'autres extensions VS Code (y compris, mais sans s'y limiter, GitHub Copilot). Le moyen le plus simple de commencer est d'installer les extensions Copilot et Copilot Chat depuis le VS Code Marketplace.",
		"awsCustomArnUse": "Entrez un ARN Amazon Bedrock valide pour le modèle que vous souhaitez utiliser. Exemples de format :",
		"awsCustomArnDesc": "Assurez-vous que la région dans l'ARN correspond à la région AWS sélectionnée ci-dessus.",
		"openRouterApiKey": "Clé API OpenRouter",
		"getOpenRouterApiKey": "Obtenir la clé API OpenRouter",
		"vercelAiGatewayApiKey": "Clé API Vercel AI Gateway",
		"getVercelAiGatewayApiKey": "Obtenir la clé API Vercel AI Gateway",
		"apiKeyStorageNotice": "Les clés API sont stockées en toute sécurité dans le stockage sécurisé de VSCode",
		"glamaApiKey": "Clé API Glama",
		"getGlamaApiKey": "Obtenir la clé API Glama",
		"useCustomBaseUrl": "Utiliser une URL de base personnalisée",
		"useReasoning": "Activer le raisonnement",
		"useHostHeader": "Utiliser un en-tête Host personnalisé",
		"useLegacyFormat": "Utiliser le format API OpenAI hérité",
		"customHeaders": "En-têtes personnalisés",
		"headerName": "Nom de l'en-tête",
		"headerValue": "Valeur de l'en-tête",
		"noCustomHeaders": "Aucun en-tête personnalisé défini. Cliquez sur le bouton + pour en ajouter un.",
		"requestyApiKey": "Clé API Requesty",
		"refreshModels": {
			"label": "Actualiser les modèles",
			"hint": "Veuillez rouvrir les paramètres pour voir les modèles les plus récents.",
			"loading": "Actualisation de la liste des modèles...",
			"success": "Liste des modèles actualisée avec succès !",
			"error": "Échec de l'actualisation de la liste des modèles. Veuillez réessayer."
		},
		"getRequestyApiKey": "Obtenir la clé API Requesty",
		"getRequestyBaseUrl": "URL de base",
		"requestyUseCustomBaseUrl": "Utiliser une URL de base personnalisée",
		"openRouterTransformsText": "Compresser les prompts et chaînes de messages à la taille du contexte (<a>Transformations OpenRouter</a>)",
		"anthropicApiKey": "Clé API Anthropic",
		"getAnthropicApiKey": "Obtenir la clé API Anthropic",
		"anthropicUseAuthToken": "Passer la clé API Anthropic comme en-tête d'autorisation au lieu de X-Api-Key",
		"anthropic1MContextBetaLabel": "Activer la fenêtre de contexte de 1M (Bêta)",
		"anthropic1MContextBetaDescription": "Étend la fenêtre de contexte à 1 million de tokens pour Claude Sonnet 4",
		"awsBedrock1MContextBetaLabel": "Activer la fenêtre de contexte de 1M (Bêta)",
		"awsBedrock1MContextBetaDescription": "Étend la fenêtre de contexte à 1 million de tokens pour Claude Sonnet 4",
		"cerebrasApiKey": "Clé API Cerebras",
		"getCerebrasApiKey": "Obtenir la clé API Cerebras",
		"chutesApiKey": "Clé API Chutes",
		"getChutesApiKey": "Obtenir la clé API Chutes",
		"fireworksApiKey": "Clé API Fireworks",
		"getFireworksApiKey": "Obtenir la clé API Fireworks",
		"featherlessApiKey": "Clé API Featherless",
		"getFeatherlessApiKey": "Obtenir la clé API Featherless",
		"ioIntelligenceApiKey": "Clé API IO Intelligence",
		"ioIntelligenceApiKeyPlaceholder": "Saisissez votre clé d'API IO Intelligence",
		"getIoIntelligenceApiKey": "Obtenir la clé API IO Intelligence",
		"deepSeekApiKey": "Clé API DeepSeek",
		"getDeepSeekApiKey": "Obtenir la clé API DeepSeek",
		"doubaoApiKey": "Clé API Doubao",
		"getDoubaoApiKey": "Obtenir la clé API Doubao",
		"moonshotApiKey": "Clé API Moonshot",
		"getMoonshotApiKey": "Obtenir la clé API Moonshot",
		"moonshotBaseUrl": "Point d'entrée Moonshot",
		"zaiApiKey": "Clé API Z AI",
		"getZaiApiKey": "Obtenir la clé API Z AI",
		"zaiEntrypoint": "Point d'entrée Z AI",
		"zaiEntrypointDescription": "Veuillez sélectionner le point d'entrée API approprié en fonction de votre emplacement. Si vous êtes en Chine, choisissez open.bigmodel.cn. Sinon, choisissez api.z.ai.",
		"geminiApiKey": "Clé API Gemini",
		"getGroqApiKey": "Obtenir la clé API Groq",
		"groqApiKey": "Clé API Groq",
		"getSambaNovaApiKey": "Obtenir la clé API SambaNova",
		"sambaNovaApiKey": "Clé API SambaNova",
		"getHuggingFaceApiKey": "Obtenir la clé API Hugging Face",
		"huggingFaceApiKey": "Clé API Hugging Face",
		"huggingFaceModelId": "ID du modèle",
		"huggingFaceLoading": "Chargement...",
		"huggingFaceModelsCount": "({{count}} modèles)",
		"huggingFaceSelectModel": "Sélectionner un modèle...",
		"huggingFaceSearchModels": "Rechercher des modèles...",
		"huggingFaceNoModelsFound": "Aucun modèle trouvé",
		"huggingFaceProvider": "Fournisseur",
		"huggingFaceProviderAuto": "Automatique",
		"huggingFaceSelectProvider": "Sélectionner un fournisseur...",
		"huggingFaceSearchProviders": "Rechercher des fournisseurs...",
		"huggingFaceNoProvidersFound": "Aucun fournisseur trouvé",
		"getGeminiApiKey": "Obtenir la clé API Gemini",
		"openAiApiKey": "Clé API OpenAI",
		"apiKey": "Clé API",
		"openAiBaseUrl": "URL de base",
		"getOpenAiApiKey": "Obtenir la clé API OpenAI",
		"mistralApiKey": "Clé API Mistral",
		"getMistralApiKey": "Obtenir la clé API Mistral / Codestral",
		"codestralBaseUrl": "URL de base Codestral (Optionnel)",
		"codestralBaseUrlDesc": "Définir une URL alternative pour le modèle Codestral.",
		"xaiApiKey": "Clé API xAI",
		"getXaiApiKey": "Obtenir la clé API xAI",
		"litellmApiKey": "Clé API LiteLLM",
		"litellmBaseUrl": "URL de base LiteLLM",
		"awsCredentials": "Identifiants AWS",
		"awsProfile": "Profil AWS",
		"awsApiKey": "Clé API Amazon Bedrock",
		"awsProfileName": "Nom du profil AWS",
		"awsAccessKey": "Clé d'accès AWS",
		"awsSecretKey": "Clé secrète AWS",
		"awsSessionToken": "Jeton de session AWS",
		"awsRegion": "Région AWS",
		"awsCrossRegion": "Utiliser l'inférence inter-régions",
		"awsBedrockVpc": {
			"useCustomVpcEndpoint": "Utiliser un point de terminaison VPC personnalisé",
			"vpcEndpointUrlPlaceholder": "Entrer l'URL du point de terminaison VPC (optionnel)",
			"examples": "Exemples :"
		},
		"enablePromptCaching": "Activer la mise en cache des prompts",
		"enablePromptCachingTitle": "Activer la mise en cache des prompts pour améliorer les performances et réduire les coûts pour les modèles pris en charge.",
		"cacheUsageNote": "Remarque : Si vous ne voyez pas l'utilisation du cache, essayez de sélectionner un modèle différent puis de sélectionner à nouveau votre modèle souhaité.",
		"vscodeLmModel": "Modèle de langage",
		"vscodeLmWarning": "Remarque : Il s'agit d'une intégration très expérimentale et le support des fournisseurs variera. Si vous recevez une erreur concernant un modèle non pris en charge, c'est un problème du côté du fournisseur.",
		"geminiParameters": {
			"urlContext": {
				"title": "Activer le contexte d'URL",
				"description": "Permet à Gemini d'accéder et de traiter les URL pour un contexte supplémentaire lors de la génération des réponses. Utile pour les tâches nécessitant l'analyse de contenu web."
			},
			"groundingSearch": {
				"title": "Activer la mise en contexte via la recherche Google",
				"description": "Permet à Gemini d'effectuer des recherches sur Google pour obtenir des informations actuelles et fonder les réponses sur des données en temps réel. Utile pour les requêtes nécessitant des informations à jour."
			}
		},
		"googleCloudSetup": {
			"title": "Pour utiliser Google Cloud Vertex AI, vous devez :",
			"step1": "1. Créer un compte Google Cloud, activer l'API Vertex AI et activer les modèles Claude souhaités.",
			"step2": "2. Installer Google Cloud CLI et configurer les identifiants par défaut de l'application.",
			"step3": "3. Ou créer un compte de service avec des identifiants."
		},
		"googleCloudCredentials": "Identifiants Google Cloud",
		"googleCloudKeyFile": "Chemin du fichier de clé Google Cloud",
		"googleCloudProjectId": "ID du projet Google Cloud",
		"googleCloudRegion": "Région Google Cloud",
		"lmStudio": {
			"baseUrl": "URL de base (optionnel)",
			"modelId": "ID du modèle",
			"speculativeDecoding": "Activer le décodage spéculatif",
			"draftModelId": "ID du modèle brouillon",
			"draftModelDesc": "Le modèle brouillon doit être de la même famille de modèles pour que le décodage spéculatif fonctionne correctement.",
			"selectDraftModel": "Sélectionner le modèle brouillon",
			"noModelsFound": "Aucun modèle brouillon trouvé. Veuillez vous assurer que LM Studio est en cours d'exécution avec le mode serveur activé.",
			"description": "LM Studio vous permet d'exécuter des modèles localement sur votre ordinateur. Pour obtenir des instructions sur la mise en route, consultez leur <a>guide de démarrage rapide</a>. Vous devrez également démarrer la fonction <b>serveur local</b> de LM Studio pour l'utiliser avec cette extension. <span>Remarque :</span> Kilo Code utilise des prompts complexes et fonctionne mieux avec les modèles Claude. Les modèles moins performants peuvent ne pas fonctionner comme prévu."
		},
		"ollama": {
			"baseUrl": "URL de base (optionnel)",
			"modelId": "ID du modèle",
<<<<<<< HEAD
			"apiKey": "Clé API",
			"apiKeyPlaceholder": "Entrez votre clé API",
			"apiKeyInfo": "La clé API sera envoyée comme en-tête d'autorisation",
=======
			"apiKey": "Clé API Ollama",
			"apiKeyHelp": "Clé API optionnelle pour les instances Ollama authentifiées ou les services cloud. Laissez vide pour les installations locales.",
			"numCtx": "Taille de la fenêtre de contexte (num_ctx)",
			"numCtxHelp": "Remplace la taille de la fenêtre de contexte par défaut du modèle. Laissez vide pour utiliser la configuration du Modelfile du modèle. La valeur minimale est 128.",
>>>>>>> 17ae7e2d
			"description": "Ollama vous permet d'exécuter des modèles localement sur votre ordinateur. Pour obtenir des instructions sur la mise en route, consultez le guide de démarrage rapide.",
			"warning": "Remarque : Kilo Code utilise des prompts complexes et fonctionne mieux avec les modèles Claude. Les modèles moins performants peuvent ne pas fonctionner comme prévu."
		},
		"unboundApiKey": "Clé API Unbound",
		"getUnboundApiKey": "Obtenir la clé API Unbound",
		"unboundRefreshModelsSuccess": "Liste des modèles mise à jour ! Vous pouvez maintenant sélectionner parmi les derniers modèles.",
		"unboundInvalidApiKey": "Clé API invalide. Veuillez vérifier votre clé API et réessayer.",
		"humanRelay": {
			"description": "Aucune clé API n'est requise, mais l'utilisateur doit aider à copier et coller les informations dans le chat web de l'IA.",
			"instructions": "Pendant l'utilisation, une boîte de dialogue apparaîtra et le message actuel sera automatiquement copié dans le presse-papiers. Vous devez le coller dans les versions web de l'IA (comme ChatGPT ou Claude), puis copier la réponse de l'IA dans la boîte de dialogue et cliquer sur le bouton de confirmation."
		},
		"roo": {
			"authenticatedMessage": "Authentifié de manière sécurisée via ton compte Roo Code Cloud.",
			"connectButton": "Se connecter à Roo Code Cloud"
		},
		"openRouter": {
			"providerRouting": {
				"title": "Routage des fournisseurs OpenRouter",
				"description": "OpenRouter dirige les requêtes vers les meilleurs fournisseurs disponibles pour votre modèle. Par défaut, les requêtes sont équilibrées entre les principaux fournisseurs pour maximiser la disponibilité. Cependant, vous pouvez choisir un fournisseur spécifique à utiliser pour ce modèle.",
				"learnMore": "En savoir plus sur le routage des fournisseurs"
			}
		},
		"customModel": {
			"capabilities": "Configurez les capacités et les prix pour votre modèle personnalisé compatible OpenAI. Soyez prudent lors de la spécification des capacités du modèle, car elles peuvent affecter le fonctionnement de Kilo Code.",
			"maxTokens": {
				"label": "Tokens de sortie maximum",
				"description": "Nombre maximum de tokens que le modèle peut générer dans une réponse. (Spécifiez -1 pour permettre au serveur de définir les tokens maximum.)"
			},
			"contextWindow": {
				"label": "Taille de la fenêtre de contexte",
				"description": "Total des tokens (entrée + sortie) que le modèle peut traiter."
			},
			"imageSupport": {
				"label": "Support des images",
				"description": "Ce modèle est-il capable de traiter et de comprendre les images ?"
			},
			"computerUse": {
				"label": "Utilisation de l'ordinateur",
				"description": "Ce modèle est-il capable d'interagir avec un navigateur ? (ex. Claude 3.7 Sonnet)"
			},
			"promptCache": {
				"label": "Mise en cache des prompts",
				"description": "Ce modèle est-il capable de mettre en cache les prompts ?"
			},
			"pricing": {
				"input": {
					"label": "Prix d'entrée",
					"description": "Coût par million de tokens dans l'entrée/prompt. Cela affecte le coût d'envoi du contexte et des instructions au modèle."
				},
				"output": {
					"label": "Prix de sortie",
					"description": "Coût par million de tokens dans la réponse du modèle. Cela affecte le coût du contenu généré et des complétions."
				},
				"cacheReads": {
					"label": "Prix des lectures de cache",
					"description": "Coût par million de tokens pour la lecture depuis le cache. C'est le prix facturé lors de la récupération d'une réponse mise en cache."
				},
				"cacheWrites": {
					"label": "Prix des écritures de cache",
					"description": "Coût par million de tokens pour l'écriture dans le cache. C'est le prix facturé lors de la première mise en cache d'un prompt."
				}
			},
			"resetDefaults": "Réinitialiser les valeurs par défaut"
		},
		"rateLimitSeconds": {
			"label": "Limite de débit",
			"description": "Temps minimum entre les requêtes API."
		},
		"consecutiveMistakeLimit": {
			"label": "Limite d'erreurs et de répétitions",
			"description": "Nombre d'erreurs consécutives ou d'actions répétées avant d'afficher la boîte de dialogue 'Kilo Code a des difficultés'",
			"unlimitedDescription": "Réessais illimités activés (poursuite automatique). La boîte de dialogue n'apparaîtra jamais.",
			"warning": "⚠️ Mettre à 0 autorise des réessais illimités, ce qui peut consommer une utilisation importante de l'API"
		},
		"reasoningEffort": {
			"label": "Effort de raisonnement du modèle",
			"minimal": "Minimal (le plus rapide)",
			"high": "Élevé",
			"medium": "Moyen",
			"low": "Faible"
		},
		"verbosity": {
			"label": "Verbosité de la sortie",
			"high": "Élevée",
			"medium": "Moyenne",
			"low": "Faible",
			"description": "Contrôle le niveau de détail des réponses du modèle. Une faible verbosité produit des réponses concises, tandis qu'une verbosité élevée fournit des explications approfondies."
		},
		"setReasoningLevel": "Activer l'effort de raisonnement",
		"claudeCode": {
			"pathLabel": "Chemin du code Claude",
			"description": "Chemin facultatif vers votre CLI Claude Code. La valeur par défaut est 'claude' si non défini.",
			"placeholder": "Défaut : claude",
			"maxTokensLabel": "Jetons de sortie max",
			"maxTokensDescription": "Nombre maximum de jetons de sortie pour les réponses de Claude Code. La valeur par défaut est 8000."
		},
		"geminiCli": {
			"description": "Ce fournisseur utilise l'authentification OAuth de l'outil Gemini CLI et ne nécessite pas de clés API.",
			"oauthPath": "Chemin des Identifiants OAuth (optionnel)",
			"oauthPathDescription": "Chemin vers le fichier d'identifiants OAuth. Laissez vide pour utiliser l'emplacement par défaut (~/.gemini/oauth_creds.json).",
			"instructions": "Si vous ne vous êtes pas encore authentifié, veuillez exécuter",
			"instructionsContinued": "dans votre terminal d'abord.",
			"setupLink": "Instructions de Configuration Gemini CLI",
			"requirementsTitle": "Exigences Importantes",
			"requirement1": "D'abord, vous devez installer l'outil Gemini CLI",
			"requirement2": "Ensuite, exécutez gemini dans votre terminal et assurez-vous de vous connecter avec Google",
			"requirement3": "Fonctionne uniquement avec les comptes Google personnels (pas les comptes Google Workspace)",
			"requirement4": "N'utilise pas de clés API - l'authentification est gérée via OAuth",
			"requirement5": "Nécessite que l'outil Gemini CLI soit installé et authentifié d'abord",
			"freeAccess": "Accès gratuit via l'authentification OAuth"
		},
		"qwenCode": {
			"oauthPath": "Chemin des identifiants OAuth (optionnel)",
			"oauthPathDescription": "Chemin vers le fichier d'identifiants OAuth. Laissez vide pour utiliser l'emplacement par défaut (~/.qwen/oauth_creds.json).",
			"description": "Ce fournisseur utilise l'authentification OAuth du service Qwen et ne nécessite pas de clés API.",
			"instructions": "Veuillez suivre la documentation officielle pour obtenir le fichier d'autorisation et le placer dans le chemin spécifié.",
			"setupLink": "Documentation officielle Qwen"
		}
	},
	"browser": {
		"enable": {
			"label": "Activer l'outil de navigateur",
			"description": "Lorsque cette option est activée, Kilo Code peut utiliser un navigateur pour interagir avec des sites web lors de l'utilisation de modèles qui prennent en charge l'utilisation de l'ordinateur. <0>En savoir plus</0>"
		},
		"viewport": {
			"label": "Taille de la fenêtre d'affichage",
			"description": "Sélectionnez la taille de la fenêtre d'affichage pour les interactions du navigateur. Cela affecte la façon dont les sites web sont affichés et dont on interagit avec eux.",
			"options": {
				"largeDesktop": "Grand bureau (1280x800)",
				"smallDesktop": "Petit bureau (900x600)",
				"tablet": "Tablette (768x1024)",
				"mobile": "Mobile (360x640)"
			}
		},
		"screenshotQuality": {
			"label": "Qualité des captures d'écran",
			"description": "Ajustez la qualité WebP des captures d'écran du navigateur. Des valeurs plus élevées fournissent des captures plus claires mais augmentent l'utilisation de token."
		},
		"remote": {
			"label": "Utiliser une connexion de navigateur distant",
			"description": "Se connecter à un navigateur Chrome exécuté avec le débogage à distance activé (--remote-debugging-port=9222).",
			"urlPlaceholder": "URL personnalisée (ex. http://localhost:9222)",
			"testButton": "Tester la connexion",
			"testingButton": "Test en cours...",
			"instructions": "Entrez l'adresse hôte du protocole DevTools ou laissez vide pour découvrir automatiquement les instances Chrome locales. Le bouton Tester la connexion essaiera l'URL personnalisée si fournie, ou découvrira automatiquement si le champ est vide."
		}
	},
	"checkpoints": {
		"enable": {
			"label": "Activer les points de contrôle automatiques",
			"description": "Lorsque cette option est activée, Kilo Code créera automatiquement des points de contrôle pendant l'exécution des tâches, facilitant la révision des modifications ou le retour à des états antérieurs. <0>En savoir plus</0>"
		}
	},
	"notifications": {
		"sound": {
			"label": "Activer les effets sonores",
			"description": "Lorsque cette option est activée, Kilo Code jouera des effets sonores pour les notifications et les événements.",
			"volumeLabel": "Volume"
		},
		"tts": {
			"label": "Activer la synthèse vocale",
			"description": "Lorsque cette option est activée, Kilo Code lira ses réponses à haute voix en utilisant la synthèse vocale.",
			"speedLabel": "Vitesse"
		}
	},
	"contextManagement": {
		"description": "Contrôlez quelles informations sont incluses dans la fenêtre de contexte de l'IA, affectant l'utilisation de token et la qualité des réponses",
		"autoCondenseContextPercent": {
			"label": "Seuil de déclenchement de la condensation intelligente du contexte",
			"description": "Lorsque la fenêtre de contexte atteint ce seuil, Kilo Code la condensera automatiquement."
		},
		"condensingApiConfiguration": {
			"label": "Configuration API pour la condensation du contexte",
			"description": "Sélectionnez quelle configuration API utiliser pour les opérations de condensation du contexte. Laissez non sélectionné pour utiliser la configuration active actuelle.",
			"useCurrentConfig": "Par défaut"
		},
		"customCondensingPrompt": {
			"label": "Prompt personnalisé de condensation du contexte",
			"description": "Personnalisez le prompt système utilisé pour la condensation du contexte. Laissez vide pour utiliser le prompt par défaut.",
			"placeholder": "Entrez votre prompt de condensation personnalisé ici...\n\nVous pouvez utiliser la même structure que le prompt par défaut :\n- Conversation précédente\n- Travail en cours\n- Concepts techniques clés\n- Fichiers et code pertinents\n- Résolution de problèmes\n- Tâches en attente et prochaines étapes",
			"reset": "Réinitialiser par défaut",
			"hint": "Vide = utiliser le prompt par défaut"
		},
		"autoCondenseContext": {
			"name": "Déclencher automatiquement la condensation intelligente du contexte",
			"description": "Lorsque cette option est activée, Kilo Code condensera automatiquement le contexte lorsque le seuil est atteint. Lorsqu'elle est désactivée, vous pouvez toujours déclencher manuellement la condensation du contexte."
		},
		"openTabs": {
			"label": "Limite de contexte des onglets ouverts",
			"description": "Nombre maximum d'onglets VSCode ouverts à inclure dans le contexte. Des valeurs plus élevées fournissent plus de contexte mais augmentent l'utilisation de token."
		},
		"workspaceFiles": {
			"label": "Limite de contexte des fichiers de l'espace de travail",
			"description": "Nombre maximum de fichiers à inclure dans les détails du répertoire de travail actuel. Des valeurs plus élevées fournissent plus de contexte mais augmentent l'utilisation de token."
		},
		"rooignore": {
			"label": "Afficher les fichiers .kilocodeignore dans les listes et recherches",
			"description": "Lorsque cette option est activée, les fichiers correspondant aux modèles dans .kilocodeignore seront affichés dans les listes avec un symbole de cadenas. Lorsqu'elle est désactivée, ces fichiers seront complètement masqués des listes de fichiers et des recherches."
		},
		"maxReadFile": {
			"label": "Seuil d'auto-troncature de lecture de fichier",
			"description": "Kilo Code lit ce nombre de lignes lorsque le modèle omet les valeurs de début/fin. Si ce nombre est inférieur au total du fichier, Kilo Code génère un index des numéros de ligne des définitions de code. Cas spéciaux : -1 indique à Kilo Code de lire le fichier entier (sans indexation), et 0 indique de ne lire aucune ligne et de fournir uniquement les index de ligne pour un contexte minimal. Des valeurs plus basses minimisent l'utilisation initiale du contexte, permettant des lectures ultérieures de plages de lignes précises. Les requêtes avec début/fin explicites ne sont pas limitées par ce paramètre.",
			"lines": "lignes",
			"always_full_read": "Toujours lire le fichier entier"
		},
		"maxConcurrentFileReads": {
			"label": "Limite de lectures simultanées",
			"description": "Nombre maximum de fichiers que l'outil 'read_file' peut traiter simultanément. Des valeurs plus élevées peuvent accélérer la lecture de plusieurs petits fichiers mais augmentent l'utilisation de la mémoire."
		},
		"maxImageFileSize": {
			"label": "Taille maximale des fichiers d'image",
			"mb": "MB",
			"description": "Taille maximale (en MB) pour les fichiers d'image qui peuvent être traités par l'outil de lecture de fichier."
		},
		"maxTotalImageSize": {
			"label": "Taille totale maximale des images",
			"mb": "MB",
			"description": "Limite de taille cumulée maximale (en MB) pour toutes les images traitées dans une seule opération read_file. Lors de la lecture de plusieurs images, la taille de chaque image est ajoutée au total. Si l'inclusion d'une autre image dépasserait cette limite, elle sera ignorée."
		},
		"diagnostics": {
			"includeMessages": {
				"label": "Inclure automatiquement les diagnostics dans le contexte",
				"description": "Lorsque cette option est activée, les messages de diagnostic (erreurs) des fichiers modifiés seront automatiquement inclus dans le contexte. Vous pouvez toujours inclure manuellement tous les diagnostics de l'espace de travail en utilisant @problems."
			},
			"maxMessages": {
				"label": "Nombre maximum de messages de diagnostic",
				"description": "Nombre maximum de messages de diagnostic à inclure par fichier. Cette limite s'applique à la fois à l'inclusion automatique (lorsque la case est cochée) et aux mentions manuelles @problems. Des valeurs plus élevées fournissent plus de contexte mais augmentent l'utilisation des jetons.",
				"resetTooltip": "Réinitialiser à la valeur par défaut (50)",
				"unlimitedLabel": "Illimité"
			},
			"delayAfterWrite": {
				"label": "Délai après les écritures pour permettre aux diagnostics de détecter les problèmes potentiels",
				"description": "Temps d'attente après les écritures de fichiers avant de continuer, permettant aux outils de diagnostic de traiter les modifications et de détecter les problèmes."
			}
		},
		"condensingThreshold": {
			"label": "Seuil de condensation du contexte",
			"selectProfile": "Configurer le seuil pour le profil",
			"defaultProfile": "Par défaut global (tous les profils)",
			"defaultDescription": "Lorsque le contexte atteint ce pourcentage, il sera automatiquement condensé pour tous les profils sauf s'ils ont des paramètres personnalisés",
			"profileDescription": "Seuil personnalisé pour ce profil uniquement (remplace le défaut global)",
			"inheritDescription": "Ce profil hérite du seuil par défaut global ({{threshold}}%)",
			"usesGlobal": "(utilise global {{threshold}}%)"
		}
	},
	"terminal": {
		"basic": {
			"label": "Paramètres du terminal : Base",
			"description": "Paramètres de base du terminal"
		},
		"advanced": {
			"label": "Paramètres du terminal : Avancé",
			"description": "Les options suivantes peuvent nécessiter un redémarrage du terminal pour appliquer le paramètre."
		},
		"outputLineLimit": {
			"label": "Limite de sortie du terminal",
			"description": "Nombre maximum de lignes à inclure dans la sortie du terminal lors de l'exécution de commandes. Lorsque ce nombre est dépassé, les lignes seront supprimées du milieu, économisant des token. <0>En savoir plus</0>"
		},
		"outputCharacterLimit": {
			"label": "Limite de caractères du terminal",
			"description": "Nombre maximum de caractères à inclure dans la sortie du terminal lors de l'exécution de commandes. Cette limite prévaut sur la limite de lignes pour éviter les problèmes de mémoire avec des lignes extrêmement longues. Lorsque cette limite est dépassée, la sortie sera tronquée. <0>En savoir plus</0>"
		},
		"shellIntegrationTimeout": {
			"label": "Délai d'intégration du shell du terminal",
			"description": "Temps maximum d'attente pour l'initialisation de l'intégration du shell avant d'exécuter des commandes. Pour les utilisateurs avec des temps de démarrage de shell longs, cette valeur peut nécessiter d'être augmentée si vous voyez des erreurs \"Shell Integration Unavailable\" dans le terminal. <0>En savoir plus</0>"
		},
		"shellIntegrationDisabled": {
			"label": "Désactiver l'intégration du shell du terminal",
			"description": "Active ceci si les commandes du terminal ne fonctionnent pas correctement ou si tu vois des erreurs 'Shell Integration Unavailable'. Cela utilise une méthode plus simple pour exécuter les commandes, en contournant certaines fonctionnalités avancées du terminal. <0>En savoir plus</0>"
		},
		"commandDelay": {
			"label": "Délai de commande du terminal",
			"description": "Délai en millisecondes à ajouter après l'exécution de la commande. Le paramètre par défaut de 0 désactive complètement le délai. Cela peut aider à garantir que la sortie de la commande est entièrement capturée dans les terminaux avec des problèmes de synchronisation. Dans la plupart des terminaux, cela est implémenté en définissant `PROMPT_COMMAND='sleep N'` et Powershell ajoute `start-sleep` à la fin de chaque commande. À l'origine, c'était une solution pour le bug VSCode#237208 et peut ne pas être nécessaire. <0>En savoir plus</0>"
		},
		"compressProgressBar": {
			"label": "Compresser la sortie des barres de progression",
			"description": "Lorsque activé, traite la sortie du terminal avec des retours chariot (\\r) pour simuler l'affichage d'un terminal réel. Cela supprime les états intermédiaires des barres de progression, ne conservant que l'état final, ce qui économise de l'espace de contexte pour des informations plus pertinentes. <0>En savoir plus</0>"
		},
		"powershellCounter": {
			"label": "Activer le contournement du compteur PowerShell",
			"description": "Lorsqu'activé, ajoute un compteur aux commandes PowerShell pour assurer une exécution correcte des commandes. Cela aide avec les terminaux PowerShell qui peuvent avoir des problèmes de capture de sortie. <0>En savoir plus</0>"
		},
		"zshClearEolMark": {
			"label": "Effacer la marque de fin de ligne ZSH",
			"description": "Lorsqu'activé, efface la marque de fin de ligne ZSH en définissant PROMPT_EOL_MARK=''. Cela évite les problèmes d'interprétation de la sortie des commandes lorsqu'elle se termine par des caractères spéciaux comme '%'. <0>En savoir plus</0>"
		},
		"zshOhMy": {
			"label": "Activer l'intégration Oh My Zsh",
			"description": "Lorsqu'activé, définit ITERM_SHELL_INTEGRATION_INSTALLED=Yes pour activer les fonctionnalités d'intégration du shell Oh My Zsh. L'application de ce paramètre peut nécessiter le redémarrage de l'IDE. <0>En savoir plus</0>"
		},
		"zshP10k": {
			"label": "Activer l'intégration Powerlevel10k",
			"description": "Lorsqu'activé, définit POWERLEVEL9K_TERM_SHELL_INTEGRATION=true pour activer les fonctionnalités d'intégration du shell Powerlevel10k. <0>En savoir plus</0>"
		},
		"zdotdir": {
			"label": "Activer la gestion ZDOTDIR",
			"description": "Lorsque activé, crée un répertoire temporaire pour ZDOTDIR afin de gérer correctement l'intégration du shell zsh. Cela garantit le bon fonctionnement de l'intégration du shell VSCode avec zsh tout en préservant votre configuration zsh. <0>En savoir plus</0>"
		},
		"inheritEnv": {
			"label": "Hériter des variables d'environnement",
			"description": "Lorsqu'activé, le terminal hérite des variables d'environnement du processus parent VSCode, comme les paramètres d'intégration du shell définis dans le profil utilisateur. Cela bascule directement le paramètre global VSCode `terminal.integrated.inheritEnv`. <0>En savoir plus</0>"
		}
	},
	"advancedSettings": {
		"title": "Paramètres avancés"
	},
	"advanced": {
		"diff": {
			"label": "Activer l'édition via des diffs",
			"description": "Lorsque cette option est activée, Kilo Code pourra éditer des fichiers plus rapidement et rejettera automatiquement les écritures de fichiers complets tronqués. Fonctionne mieux avec le dernier modèle Claude 4 Sonnet.",
			"strategy": {
				"label": "Stratégie de diff",
				"options": {
					"standard": "Standard (Bloc unique)",
					"multiBlock": "Expérimental : Diff multi-blocs",
					"unified": "Expérimental : Diff unifié"
				},
				"descriptions": {
					"standard": "La stratégie de diff standard applique les modifications à un seul bloc de code à la fois.",
					"unified": "La stratégie de diff unifié prend plusieurs approches pour appliquer les diffs et choisit la meilleure approche.",
					"multiBlock": "La stratégie de diff multi-blocs permet de mettre à jour plusieurs blocs de code dans un fichier en une seule requête."
				}
			},
			"matchPrecision": {
				"label": "Précision de correspondance",
				"description": "Ce curseur contrôle la précision avec laquelle les sections de code doivent correspondre lors de l'application des diffs. Des valeurs plus basses permettent des correspondances plus flexibles mais augmentent le risque de remplacements incorrects. Utilisez des valeurs inférieures à 100 % avec une extrême prudence."
			}
		},
		"todoList": {
			"label": "Activer l'outil de liste de tâches",
			"description": "Lorsqu'activé, Kilo Code peut créer et gérer des listes de tâches pour suivre la progression. Cela aide à organiser les tâches complexes en étapes gérables."
		}
	},
	"experimental": {
		"DIFF_STRATEGY_UNIFIED": {
			"name": "Utiliser la stratégie diff unifiée expérimentale",
			"description": "Activer la stratégie diff unifiée expérimentale. Cette stratégie pourrait réduire le nombre de tentatives causées par des erreurs de modèle, mais peut provoquer des comportements inattendus ou des modifications incorrectes. Activez-la uniquement si vous comprenez les risques et êtes prêt à examiner attentivement tous les changements."
		},
		"SEARCH_AND_REPLACE": {
			"name": "Utiliser l'outil de recherche et remplacement expérimental",
			"description": "Activer l'outil de recherche et remplacement expérimental, permettant à Kilo Code de remplacer plusieurs occurrences d'un terme de recherche en une seule requête."
		},
		"INSERT_BLOCK": {
			"name": "Utiliser l'outil d'insertion de contenu expérimental",
			"description": "Activer l'outil d'insertion de contenu expérimental, permettant à Kilo Code d'insérer du contenu à des numéros de ligne spécifiques sans avoir besoin de créer un diff."
		},
		"POWER_STEERING": {
			"name": "Utiliser le mode \"direction assistée\" expérimental",
			"description": "Lorsqu'il est activé, Kilo Code rappellera plus fréquemment au modèle les détails de sa définition de mode actuelle. Cela conduira à une adhérence plus forte aux définitions de rôles et aux instructions personnalisées, mais utilisera plus de tokens par message."
		},
		"MULTI_SEARCH_AND_REPLACE": {
			"name": "Utiliser l'outil diff multi-blocs expérimental",
			"description": "Lorsqu'il est activé, Kilo Code utilisera l'outil diff multi-blocs. Cela tentera de mettre à jour plusieurs blocs de code dans le fichier en une seule requête."
		},
		"CONCURRENT_FILE_READS": {
			"name": "Activer la lecture simultanée de fichiers",
			"description": "Lorsqu'activé, Kilo Code peut lire plusieurs fichiers dans une seule requête. Lorsque désactivé, Kilo Code doit lire les fichiers un par un. La désactivation peut aider lors du travail avec des modèles moins performants ou lorsque tu souhaites plus de contrôle sur l'accès aux fichiers."
		},
		"MARKETPLACE": {
			"name": "Activer le Marketplace",
			"description": "Lorsque cette option est activée, tu peux installer des MCP et des modes personnalisés depuis le Marketplace."
		},
		"MULTI_FILE_APPLY_DIFF": {
			"name": "Activer les éditions de fichiers concurrentes",
			"description": "Lorsque cette option est activée, Kilo Code peut éditer plusieurs fichiers en une seule requête. Lorsqu'elle est désactivée, Kilo Code doit éditer les fichiers un par un. Désactiver cette option peut aider lorsque tu travailles avec des modèles moins capables ou lorsque tu veux plus de contrôle sur les modifications de fichiers."
		},
		"MORPH_FAST_APPLY": {
			"name": "Activer Morph Fast Apply",
			"description": "Lorsque cette option est activée, Kilo Code peut éditer des fichiers en utilisant Morph Fast Apply. Nécessite le fournisseur d'API Kilo Code, OpenRouter ou une clé API Morph.",
			"apiKey": "Clé API Morph (optionnel)",
			"placeholder": "Entrez votre clé API Morph (optionnel)"
		},
		"PREVENT_FOCUS_DISRUPTION": {
			"name": "Édition en arrière-plan",
			"description": "Empêche la perturbation du focus de l'éditeur lorsqu'activé. Les modifications de fichiers se font en arrière-plan sans ouvrir de vues de différences ou voler le focus. Vous pouvez continuer à travailler sans interruption pendant que Kilo Code effectue des changements. Les fichiers peuvent être ouverts sans focus pour capturer les diagnostics ou rester complètement fermés."
		},
		"ASSISTANT_MESSAGE_PARSER": {
			"name": "Utiliser le nouveau parseur de messages",
			"description": "Active le parseur de messages en streaming expérimental qui accélère nettement les longues réponses en traitant les messages plus efficacement."
		},
		"NEW_TASK_REQUIRE_TODOS": {
			"name": "Exiger la liste 'todos' pour les nouvelles tâches",
			"description": "Lorsqu'il est activé, l'outil new_task exigera qu'un paramètre todos soit fourni. Cela garantit que toutes les nouvelles tâches commencent avec une liste claire d'objectifs. Lorsqu'il est désactivé (par défaut), le paramètre todos reste facultatif pour la compatibilité descendante."
		},
		"IMAGE_GENERATION": {
			"name": "Activer la génération d'images IA",
			"description": "Lorsqu'activé, Kilo Code peut générer des images à partir de prompts textuels. Nécessite qu'une clé API Kilo Code ou OpenRouter soit configurée.",
			"apiProvider": "Fournisseur d'API",
			"openRouterApiKeyLabel": "Clé API OpenRouter",
			"openRouterApiKeyPlaceholder": "Entrez votre clé API OpenRouter",
			"kiloCodeApiKeyLabel": "Clé API Kilo Code",
			"kiloCodeApiKeyPlaceholder": "Entrez votre clé API Kilo Code",
			"kiloCodeApiKeyPaste": "Coller la clé API Kilo Code actuelle",
			"getApiKeyText": "Obtenez votre clé API depuis",
			"modelSelectionLabel": "Modèle de génération d'images",
			"modelSelectionDescription": "Sélectionnez le modèle pour la génération d'images",
			"warningMissingKey": "⚠️ Une clé API est requise pour la génération d'images, veuillez la configurer ci-dessus.",
			"successConfigured": "✓ La génération d'images est configurée et prête à utiliser"
		},
		"INLINE_ASSIST": {
			"name": "Autocomplete",
			"description": "Active les fonctionnalités Autocomplete pour des suggestions de code rapides et des améliorations directement dans ton éditeur. Inclut Tâche Rapide (Cmd+I) pour des changements ciblés et Autocomplete pour des améliorations contextuelles."
		},
		"RUN_SLASH_COMMAND": {
			"name": "Activer les commandes slash initiées par le modèle",
			"description": "Lorsque activé, Kilo Code peut exécuter tes commandes slash pour lancer des workflows."
		}
	},
	"promptCaching": {
		"label": "Désactiver la mise en cache des prompts",
		"description": "Lorsque cette option est cochée, Kilo Code n'utilisera pas la mise en cache des prompts pour ce modèle."
	},
	"temperature": {
		"useCustom": "Utiliser une température personnalisée",
		"description": "Contrôle l'aléatoire dans les réponses du modèle.",
		"rangeDescription": "Des valeurs plus élevées rendent la sortie plus aléatoire, des valeurs plus basses la rendent plus déterministe."
	},
	"modelInfo": {
		"supportsImages": "Prend en charge les images",
		"noImages": "Ne prend pas en charge les images",
		"supportsComputerUse": "Prend en charge l'utilisation de l'ordinateur",
		"noComputerUse": "Ne prend pas en charge l'utilisation de l'ordinateur",
		"supportsPromptCache": "Prend en charge la mise en cache des prompts",
		"noPromptCache": "Ne prend pas en charge la mise en cache des prompts",
		"contextWindow": "Fenêtre de contexte :",
		"maxOutput": "Sortie maximale",
		"inputPrice": "Prix d'entrée",
		"outputPrice": "Prix de sortie",
		"cacheReadsPrice": "Prix des lectures de cache",
		"cacheWritesPrice": "Prix des écritures de cache",
		"enableStreaming": "Activer le streaming",
		"enableR1Format": "Activer les paramètres du modèle R1",
		"enableR1FormatTips": "Doit être activé lors de l'utilisation de modèles R1 tels que QWQ, pour éviter l'erreur 400",
		"useAzure": "Utiliser Azure",
		"azureApiVersion": "Définir la version de l'API Azure",
		"gemini": {
			"freeRequests": "* Gratuit jusqu'à {{count}} requêtes par minute. Après cela, la facturation dépend de la taille du prompt.",
			"pricingDetails": "Pour plus d'informations, voir les détails de tarification.",
			"billingEstimate": "* La facturation est une estimation - le coût exact dépend de la taille du prompt."
		}
	},
	"modelPicker": {
		"automaticFetch": "L'extension récupère automatiquement la liste la plus récente des modèles disponibles sur <serviceLink>{{serviceName}}</serviceLink>. Si vous ne savez pas quel modèle choisir, Kilo Code fonctionne mieux avec <defaultModelLink>{{defaultModelId}}</defaultModelLink>.",
		"label": "Modèle",
		"searchPlaceholder": "Rechercher",
		"noMatchFound": "Aucune correspondance trouvée",
		"useCustomModel": "Utiliser personnalisé : {{modelId}}"
	},
	"footer": {
		"feedback": "Si vous avez des questions ou des commentaires, n'hésitez pas à ouvrir un problème sur <githubLink>github.com/Kilo-Org/kilocode</githubLink> ou à rejoindre <redditLink>reddit.com/r/kilocode</redditLink> ou <discordLink>kilocode.ai/discord</discordLink>",
		"support": "Pour les questions financières, veuillez contacter le Support Client à <supportLink>https://kilocode.ai/support</supportLink>",
		"telemetry": {
			"label": "Autoriser les rapports d'erreurs et d'utilisation",
			"description": "Aide à améliorer Kilo Code en envoyant des données d'utilisation et des rapports d'erreurs. Aucun code, prompt ou information personnelle n'est jamais envoyé. Consulte notre politique de confidentialité pour plus de détails."
		},
		"settings": {
			"import": "Importer",
			"export": "Exporter",
			"reset": "Réinitialiser"
		}
	},
	"thinkingBudget": {
		"maxTokens": "Tokens maximum",
		"maxThinkingTokens": "Tokens de réflexion maximum"
	},
	"validation": {
		"apiKey": "Vous devez fournir une clé API valide.",
		"awsRegion": "Vous devez choisir une région pour utiliser Amazon Bedrock.",
		"googleCloud": "Vous devez fournir un ID de projet et une région Google Cloud valides.",
		"modelId": "Vous devez fournir un ID de modèle valide.",
		"modelSelector": "Vous devez fournir un sélecteur de modèle valide.",
		"openAi": "Vous devez fournir une URL de base, une clé API et un ID de modèle valides.",
		"arn": {
			"invalidFormat": "Format ARN invalide. Veuillez vérifier les exigences de format.",
			"regionMismatch": "Attention : La région dans votre ARN ({{arnRegion}}) ne correspond pas à votre région sélectionnée ({{region}}). Cela peut causer des problèmes d'accès. Le fournisseur utilisera la région de l'ARN."
		},
		"modelAvailability": "L'ID de modèle ({{modelId}}) que vous avez fourni n'est pas disponible. Veuillez choisir un modèle différent.",
		"providerNotAllowed": "Le fournisseur '{{provider}}' n'est pas autorisé par votre organisation",
		"modelNotAllowed": "Le modèle '{{model}}' n'est pas autorisé pour le fournisseur '{{provider}}' par votre organisation",
		"profileInvalid": "Ce profil contient un fournisseur ou un modèle qui n'est pas autorisé par votre organisation",
		"qwenCodeOauthPath": "Tu dois fournir un chemin valide pour les identifiants OAuth"
	},
	"placeholders": {
		"apiKey": "Saisissez la clé API...",
		"profileName": "Saisissez le nom du profil",
		"accessKey": "Saisissez la clé d'accès...",
		"secretKey": "Saisissez la clé secrète...",
		"sessionToken": "Saisissez le jeton de session...",
		"credentialsJson": "Saisissez le JSON des identifiants...",
		"keyFilePath": "Saisissez le chemin du fichier de clé...",
		"projectId": "Saisissez l'ID du projet...",
		"customArn": "Saisissez l'ARN (ex. arn:aws:bedrock:us-east-1:123456789012:foundation-model/my-model)",
		"baseUrl": "Saisissez l'URL de base...",
		"modelId": {
			"lmStudio": "ex. meta-llama-3.1-8b-instruct",
			"lmStudioDraft": "ex. lmstudio-community/llama-3.2-1b-instruct",
			"ollama": "ex. llama3.1"
		},
		"numbers": {
			"maxTokens": "ex. 4096",
			"contextWindow": "ex. 128000",
			"inputPrice": "ex. 0.0001",
			"outputPrice": "ex. 0.0002",
			"cacheWritePrice": "ex. 0.00005"
		}
	},
	"defaults": {
		"ollamaUrl": "Par défaut : http://localhost:11434",
		"lmStudioUrl": "Par défaut : http://localhost:1234",
		"geminiUrl": "Par défaut : https://generativelanguage.googleapis.com"
	},
	"labels": {
		"customArn": "ARN personnalisé",
		"useCustomArn": "Utiliser un ARN personnalisé..."
	},
	"display": {
		"taskTimeline": {
			"label": "Afficher la chronologie des tâches",
			"description": "Afficher une chronologie visuelle des messages de tâches, colorés selon leur type, permettant de voir rapidement la progression des tâches et de revenir à des points spécifiques dans l'historique de la tâche."
		}
	},
	"ghost": {
		"showGutterAnimation": {
			"label": "Afficher l'animation dans la gouttière lors de l'autocomplétion",
			"description": "Affiche un indicateur animé dans la gouttière de l'éditeur lorsque l'autocomplétion est en cours",
			"preview": "Aperçu de l'animation"
		}
	},
	"includeMaxOutputTokens": "Inclure les tokens de sortie maximum",
	"includeMaxOutputTokensDescription": "Envoyer le paramètre de tokens de sortie maximum dans les requêtes API. Certains fournisseurs peuvent ne pas supporter cela.",
	"limitMaxTokensDescription": "Limiter le nombre maximum de tokens dans la réponse",
	"maxOutputTokensLabel": "Tokens de sortie maximum",
	"maxTokensGenerateDescription": "Tokens maximum à générer dans la réponse",
	"serviceTier": {
		"label": "Niveau de service",
		"tooltip": "Pour un traitement plus rapide des demandes d'API, essayez le niveau de service de traitement prioritaire. Pour des prix plus bas avec une latence plus élevée, essayez le niveau de traitement flexible.",
		"standard": "Standard",
		"flex": "Flexible",
		"priority": "Priorité",
		"pricingTableTitle": "Tarification par niveau de service (prix par 1M de tokens)",
		"columns": {
			"tier": "Niveau",
			"input": "Entrée",
			"output": "Sortie",
			"cacheReads": "Lectures du cache"
		}
	},
	"ui": {
		"collapseThinking": {
			"label": "Réduire les messages de réflexion par défaut",
			"description": "Si activé, les blocs de réflexion seront réduits par défaut jusqu'à ce que vous interagissiez avec eux"
		}
	}
}<|MERGE_RESOLUTION|>--- conflicted
+++ resolved
@@ -136,12 +136,8 @@
 		"resetToDefault": "Réinitialiser par défaut"
 	},
 	"autoApprove": {
-<<<<<<< HEAD
+		"toggleShortcut": "Vous pouvez configurer un raccourci global pour ce paramètre <SettingsLink>dans les préférences de votre IDE</SettingsLink>.",
 		"description": "Permettre à Kilo Code d'effectuer automatiquement des opérations sans requérir d'approbation. Activez ces paramètres uniquement si vous faites entièrement confiance à l'IA et que vous comprenez les risques de sécurité associés.",
-=======
-		"toggleShortcut": "Vous pouvez configurer un raccourci global pour ce paramètre <SettingsLink>dans les préférences de votre IDE</SettingsLink>.",
-		"description": "Permettre à Roo d'effectuer automatiquement des opérations sans requérir d'approbation. Activez ces paramètres uniquement si vous faites entièrement confiance à l'IA et que vous comprenez les risques de sécurité associés.",
->>>>>>> 17ae7e2d
 		"enabled": "Auto-approbation activée",
 		"toggleAriaLabel": "Activer/désactiver l'approbation automatique",
 		"disabledAriaLabel": "Approbation automatique désactivée - sélectionnez d'abord les options",
@@ -389,16 +385,10 @@
 		"ollama": {
 			"baseUrl": "URL de base (optionnel)",
 			"modelId": "ID du modèle",
-<<<<<<< HEAD
-			"apiKey": "Clé API",
-			"apiKeyPlaceholder": "Entrez votre clé API",
-			"apiKeyInfo": "La clé API sera envoyée comme en-tête d'autorisation",
-=======
 			"apiKey": "Clé API Ollama",
 			"apiKeyHelp": "Clé API optionnelle pour les instances Ollama authentifiées ou les services cloud. Laissez vide pour les installations locales.",
 			"numCtx": "Taille de la fenêtre de contexte (num_ctx)",
 			"numCtxHelp": "Remplace la taille de la fenêtre de contexte par défaut du modèle. Laissez vide pour utiliser la configuration du Modelfile du modèle. La valeur minimale est 128.",
->>>>>>> 17ae7e2d
 			"description": "Ollama vous permet d'exécuter des modèles localement sur votre ordinateur. Pour obtenir des instructions sur la mise en route, consultez le guide de démarrage rapide.",
 			"warning": "Remarque : Kilo Code utilise des prompts complexes et fonctionne mieux avec les modèles Claude. Les modèles moins performants peuvent ne pas fonctionner comme prévu."
 		},
