{
	"common": {
		"save": "Kaydet",
		"done": "Tamamlandı",
		"cancel": "İptal",
		"reset": "Sıfırla",
		"select": "Seç",
		"add": "Başlık Ekle",
		"remove": "Kaldır"
	},
	"header": {
		"title": "Ayarlar",
		"saveButtonTooltip": "Değişiklikleri kaydet",
		"nothingChangedTooltip": "Hiçbir şey değişmedi",
		"doneButtonTooltip": "Kaydedilmemiş değişiklikleri at ve ayarlar panelini kapat"
	},
	"unsavedChangesDialog": {
		"title": "Kaydedilmemiş Değişiklikler",
		"description": "Değişiklikleri atmak ve devam etmek istiyor musunuz?",
		"cancelButton": "İptal",
		"discardButton": "Değişiklikleri At"
	},
	"sections": {
		"providers": "Sağlayıcılar",
		"autoApprove": "Oto-Onay",
		"browser": "Bilgisayar Erişimi",
		"checkpoints": "Kontrol Noktaları",
		"notifications": "Bildirimler",
		"contextManagement": "Bağlam",
		"terminal": "Terminal",
		"slashCommands": "Eğik Çizgi Komutları",
		"prompts": "Promptlar",
		"ui": "UI",
		"experimental": "Deneysel",
		"language": "Dil",
		"about": "Kilo Code Hakkında",
		"display": "Göster",
		"ghost": "Ghost"
	},
	"slashCommands": {
		"description": "Özel iş akışlarını ve eylemleri hızlı bir şekilde yürütmek için eğik çizgi komutlarınızı yönetin. <DocsLink>Daha fazla bilgi edinin</DocsLink>"
	},
	"prompts": {
		"description": "Prompt geliştirme, kod açıklama ve sorun çözme gibi hızlı eylemler için kullanılan destek promptlarını yapılandırın. Bu promptlar, Kilo Code'nun yaygın geliştirme görevleri için daha iyi destek sağlamasına yardımcı olur."
	},
	"codeIndex": {
		"title": "Kod Tabanı İndeksleme",
		"enableLabel": "Kod Tabanı İndekslemeyi Etkinleştir",
		"enableDescription": "Geliştirilmiş arama ve bağlam anlayışı için kod indekslemeyi etkinleştirin",
		"profileLabel": "Gömme Sağlayıcısı",
		"selectProfilePlaceholder": "Sağlayıcı seç",
		"openaiProvider": "OpenAI",
		"ollamaProvider": "Ollama",
		"geminiProvider": "Gemini",
		"geminiApiKeyLabel": "API Anahtarı:",
		"geminiApiKeyPlaceholder": "Gemini API anahtarınızı girin",
		"mistralProvider": "Mistral",
		"mistralApiKeyLabel": "API Anahtarı:",
		"mistralApiKeyPlaceholder": "Mistral API anahtarınızı girin",
		"vercelAiGatewayProvider": "Vercel AI Gateway",
		"vercelAiGatewayApiKeyLabel": "API Anahtarı",
		"vercelAiGatewayApiKeyPlaceholder": "Vercel AI Gateway API anahtarınızı girin",
		"openaiCompatibleProvider": "OpenAI Uyumlu",
		"openAiKeyLabel": "OpenAI API Anahtarı",
		"openAiKeyPlaceholder": "OpenAI API anahtarınızı girin",
		"openAiCompatibleBaseUrlLabel": "Temel URL",
		"openAiCompatibleApiKeyLabel": "API Anahtarı",
		"openAiCompatibleApiKeyPlaceholder": "API anahtarınızı girin",
		"openAiCompatibleModelDimensionLabel": "Gömme Boyutu:",
		"modelDimensionLabel": "Model Boyutu",
		"openAiCompatibleModelDimensionPlaceholder": "örn., 1536",
		"openAiCompatibleModelDimensionDescription": "Modeliniz için gömme boyutu (çıktı boyutu). Bu değer için sağlayıcınızın belgelerine bakın. Yaygın değerler: 384, 768, 1536, 3072.",
		"modelLabel": "Model",
		"selectModelPlaceholder": "Model seç",
		"ollamaUrlLabel": "Ollama URL:",
		"qdrantUrlLabel": "Qdrant URL",
		"qdrantKeyLabel": "Qdrant Anahtarı:",
		"startIndexingButton": "Başlat",
		"clearIndexDataButton": "İndeks Temizle",
		"unsavedSettingsMessage": "İndeksleme işlemini başlatmadan önce lütfen ayarlarını kaydet.",
		"clearDataDialog": {
			"title": "Emin misiniz?",
			"description": "Bu işlem geri alınamaz. Bu, kod tabanı indeks verilerinizi kalıcı olarak silecektir.",
			"cancelButton": "İptal",
			"confirmButton": "Verileri Temizle"
		},
		"description": "Projenizin anlamsal aramasını etkinleştirmek için kod tabanı indeksleme ayarlarını yapılandırın. <0>Daha fazla bilgi</0>",
		"statusTitle": "Durum",
		"settingsTitle": "İndeksleme Ayarları",
		"disabledMessage": "Kod tabanı indeksleme şu anda devre dışı. İndeksleme seçeneklerini yapılandırmak için genel ayarlarda etkinleştirin.",
		"embedderProviderLabel": "Gömücü Sağlayıcı",
		"modelPlaceholder": "Model adını girin",
		"selectModel": "Bir model seçin",
		"ollamaBaseUrlLabel": "Ollama Temel URL",
		"qdrantApiKeyLabel": "Qdrant API Anahtarı",
		"qdrantApiKeyPlaceholder": "Qdrant API anahtarınızı girin (isteğe bağlı)",
		"setupConfigLabel": "Kurulum",
		"ollamaUrlPlaceholder": "http://localhost:11434",
		"openAiCompatibleBaseUrlPlaceholder": "https://api.example.com",
		"modelDimensionPlaceholder": "1536",
		"qdrantUrlPlaceholder": "http://localhost:6333",
		"saveError": "Ayarlar kaydedilemedi",
		"modelDimensions": "({{dimension}} boyut)",
		"saveSuccess": "Ayarlar başarıyla kaydedildi",
		"saving": "Kaydediliyor...",
		"saveSettings": "Kaydet",
		"indexingStatuses": {
			"standby": "Bekleme",
			"indexing": "İndeksleniyor",
			"indexed": "İndekslendi",
			"error": "Hata"
		},
		"close": "Kapat",
		"validation": {
			"invalidQdrantUrl": "Geçersiz Qdrant URL'si",
			"invalidOllamaUrl": "Geçersiz Ollama URL'si",
			"invalidBaseUrl": "Geçersiz temel URL'si",
			"qdrantUrlRequired": "Qdrant URL'si gereklidir",
			"openaiApiKeyRequired": "OpenAI API anahtarı gereklidir",
			"modelSelectionRequired": "Model seçimi gereklidir",
			"apiKeyRequired": "API anahtarı gereklidir",
			"modelIdRequired": "Model kimliği gereklidir",
			"modelDimensionRequired": "Model boyutu gereklidir",
			"geminiApiKeyRequired": "Gemini API anahtarı gereklidir",
			"mistralApiKeyRequired": "Mistral API anahtarı gereklidir",
			"vercelAiGatewayApiKeyRequired": "Vercel AI Gateway API anahtarı gereklidir",
			"ollamaBaseUrlRequired": "Ollama temel URL'si gereklidir",
			"baseUrlRequired": "Temel URL'si gereklidir",
			"modelDimensionMinValue": "Model boyutu 0'dan büyük olmalıdır"
		},
		"advancedConfigLabel": "Gelişmiş Yapılandırma",
		"searchMinScoreLabel": "Arama Skoru Eşiği",
		"searchMinScoreDescription": "Arama sonuçları için gereken minimum benzerlik puanı (0.0-1.0). Düşük değerler daha fazla sonuç döndürür ancak daha az alakalı olabilir. Yüksek değerler daha az ancak daha alakalı sonuçlar döndürür.",
		"searchMinScoreResetTooltip": "Varsayılan değere sıfırla (0.4)",
		"searchMaxResultsLabel": "Maksimum Arama Sonuçları",
		"searchMaxResultsDescription": "Kod tabanı dizinini sorgularken döndürülecek maksimum arama sonucu sayısı. Daha yüksek değerler daha fazla bağlam sağlar ancak daha az alakalı sonuçlar içerebilir.",
		"resetToDefault": "Varsayılana sıfırla"
	},
	"autoApprove": {
<<<<<<< HEAD
		"description": "Kilo Code'nun onay gerektirmeden otomatik olarak işlemler gerçekleştirmesine izin verin. Bu ayarları yalnızca yapay zekaya tamamen güveniyorsanız ve ilgili güvenlik risklerini anlıyorsanız etkinleştirin.",
=======
		"toggleShortcut": "<SettingsLink>IDE tercihlerinizde</SettingsLink> bu ayar için genel bir kısayol yapılandırabilirsiniz.",
		"description": "Roo'nun onay gerektirmeden otomatik olarak işlemler gerçekleştirmesine izin verin. Bu ayarları yalnızca yapay zekaya tamamen güveniyorsanız ve ilgili güvenlik risklerini anlıyorsanız etkinleştirin.",
>>>>>>> 17ae7e2d
		"enabled": "Oto-onay etkinleştirildi",
		"toggleAriaLabel": "Otomatik onayı değiştir",
		"disabledAriaLabel": "Otomatik onay devre dışı - önce seçenekleri belirleyin",
		"readOnly": {
			"label": "Okuma",
			"description": "Etkinleştirildiğinde, Kilo Code otomatik olarak dizin içeriğini görüntüleyecek ve Onayla düğmesine tıklamanıza gerek kalmadan dosyaları okuyacaktır.",
			"outsideWorkspace": {
				"label": "Çalışma alanı dışındaki dosyaları dahil et",
				"description": "Kilo Code'nun onay gerektirmeden mevcut çalışma alanı dışındaki dosyaları okumasına izin ver."
			}
		},
		"write": {
			"label": "Yazma",
			"description": "Onay gerektirmeden otomatik olarak dosya oluştur ve düzenle",
			"delayLabel": "Tanılamanın potansiyel sorunları tespit etmesine izin vermek için yazmalardan sonra gecikme",
			"outsideWorkspace": {
				"label": "Çalışma alanı dışındaki dosyaları dahil et",
				"description": "Kilo Code'nun onay gerektirmeden mevcut çalışma alanı dışında dosya oluşturmasına ve düzenlemesine izin ver."
			},
			"protected": {
				"label": "Korumalı dosyaları dahil et",
				"description": "Kilo Code'nun korumalı dosyaları (.kilocodeignore ve .kilocode/ yapılandırma dosyaları gibi) onay gerektirmeden oluşturmasına ve düzenlemesine izin ver."
			}
		},
		"browser": {
			"label": "Tarayıcı",
			"description": "Onay gerektirmeden otomatik olarak tarayıcı eylemleri gerçekleştir. Not: Yalnızca model bilgisayar kullanımını desteklediğinde geçerlidir"
		},
		"retry": {
			"label": "Yeniden Dene",
			"description": "Sunucu bir hata yanıtı döndürdüğünde başarısız API isteklerini otomatik olarak yeniden dene",
			"delayLabel": "İsteği yeniden denemeden önce gecikme"
		},
		"mcp": {
			"label": "MCP",
			"description": "MCP Sunucuları görünümünde bireysel MCP araçlarının otomatik onayını etkinleştir (hem bu ayar hem de aracın \"Her zaman izin ver\" onay kutusu gerekir)"
		},
		"modeSwitch": {
			"label": "Mod",
			"description": "Onay gerektirmeden otomatik olarak farklı modlar arasında geçiş yap"
		},
		"subtasks": {
			"label": "Alt Görevler",
			"description": "Onay gerektirmeden alt görevlerin oluşturulmasına ve tamamlanmasına izin ver"
		},
		"followupQuestions": {
			"label": "Soru",
			"description": "Yapılandırılan zaman aşımından sonra takip sorularına ilişkin ilk önerilen yanıtı otomatik olarak seç",
			"timeoutLabel": "İlk yanıtı otomatik olarak seçmeden önce beklenecek süre"
		},
		"execute": {
			"label": "Yürüt",
			"description": "Onay gerektirmeden otomatik olarak izin verilen terminal komutlarını yürüt",
			"allowedCommands": "İzin Verilen Otomatik Yürütme Komutları",
			"allowedCommandsDescription": "\"Yürütme işlemlerini her zaman onayla\" etkinleştirildiğinde otomatik olarak yürütülebilen komut önekleri. Tüm komutlara izin vermek için * ekleyin (dikkatli kullanın).",
			"deniedCommands": "Reddedilen komutlar",
			"deniedCommandsDescription": "Onay istenmeden otomatik olarak reddedilecek komut önekleri. İzin verilen komutlarla çakışma durumunda, en uzun önek eşleşmesi öncelik alır. Tüm komutları reddetmek için * ekleyin.",
			"commandPlaceholder": "Komut öneki girin (örn. 'git ')",
			"deniedCommandPlaceholder": "Reddetmek için komut öneki girin (örn. 'rm -rf')",
			"addButton": "Ekle",
			"autoDenied": "`{{prefix}}` önekli komutlar kullanıcı tarafından yasaklandı. Başka bir komut çalıştırarak bu kısıtlamayı aşma."
		},
		"showMenu": {
			"label": "Sohbet görünümünde otomatik onay menüsünü göster",
			"description": "Etkinleştirildiğinde, otomatik onay menüsü sohbet görünümünün alt kısmında gösterilecek, otomatik onay ayarlarına hızlı erişim sağlayacaktır"
		},
		"updateTodoList": {
			"label": "Todo",
			"description": "Yapılacaklar listesi onay gerektirmeden otomatik olarak güncellenir"
		},
		"apiRequestLimit": {
			"title": "Maksimum İstek",
			"description": "Göreve devam etmek için onay istemeden önce bu sayıda API isteği otomatik olarak yap.",
			"unlimited": "Sınırsız"
		},
		"selectOptionsFirst": "Otomatik onayı etkinleştirmek için aşağıdan en az bir seçenek seçin",
		"apiCostLimit": {
			"unlimited": "Sınırsız",
			"title": "Maksimum Maliyet"
		},
		"maxLimits": {
			"description": "Bu sınırlara ulaşana kadar otomatik olarak istekleri yap, sonrasında devam etmek için onay iste."
		}
	},
	"providers": {
		"providerDocumentation": "{{provider}} Dokümantasyonu",
		"configProfile": "Yapılandırma Profili",
		"description": "Sağlayıcılar ve ayarlar arasında hızlıca geçiş yapmak için farklı API yapılandırmalarını kaydedin.",
		"apiProvider": "API Sağlayıcı",
		"model": "Model",
		"nameEmpty": "İsim boş olamaz",
		"nameExists": "Bu isme sahip bir profil zaten mevcut",
		"deleteProfile": "Profili sil",
		"invalidArnFormat": "Geçersiz ARN formatı. Yukarıdaki örnekleri kontrol edin.",
		"enterNewName": "Yeni ad girin",
		"addProfile": "Profil ekle",
		"renameProfile": "Profili yeniden adlandır",
		"newProfile": "Yeni yapılandırma profili",
		"enterProfileName": "Profil adını girin",
		"createProfile": "Profil oluştur",
		"cannotDeleteOnlyProfile": "Yalnızca tek profili silemezsiniz",
		"searchPlaceholder": "Profilleri ara",
		"searchProviderPlaceholder": "Sağlayıcıları ara",
		"noProviderMatchFound": "Eşleşen sağlayıcı bulunamadı",
		"noMatchFound": "Eşleşen profil bulunamadı",
		"vscodeLmDescription": "VS Code Dil Modeli API'si, diğer VS Code uzantıları tarafından sağlanan modelleri çalıştırmanıza olanak tanır (GitHub Copilot dahil ancak bunlarla sınırlı değildir). Başlamanın en kolay yolu, VS Code Marketplace'ten Copilot ve Copilot Chat uzantılarını yüklemektir.",
		"awsCustomArnUse": "Kullanmak istediğiniz model için geçerli bir Amazon Bedrock ARN'si girin. Format örnekleri:",
		"awsCustomArnDesc": "ARN içindeki bölgenin yukarıda seçilen AWS Bölgesiyle eşleştiğinden emin olun.",
		"openRouterApiKey": "OpenRouter API Anahtarı",
		"getOpenRouterApiKey": "OpenRouter API Anahtarı Al",
		"vercelAiGatewayApiKey": "Vercel AI Gateway API Anahtarı",
		"getVercelAiGatewayApiKey": "Vercel AI Gateway API Anahtarı Al",
		"apiKeyStorageNotice": "API anahtarları VSCode'un Gizli Depolamasında güvenli bir şekilde saklanır",
		"glamaApiKey": "Glama API Anahtarı",
		"getGlamaApiKey": "Glama API Anahtarı Al",
		"useCustomBaseUrl": "Özel temel URL kullan",
		"useReasoning": "Akıl yürütmeyi etkinleştir",
		"useHostHeader": "Özel Host başlığı kullan",
		"useLegacyFormat": "Eski OpenAI API formatını kullan",
		"customHeaders": "Özel Başlıklar",
		"headerName": "Başlık adı",
		"headerValue": "Başlık değeri",
		"noCustomHeaders": "Tanımlanmış özel başlık yok. Eklemek için + düğmesine tıklayın.",
		"requestyApiKey": "Requesty API Anahtarı",
		"refreshModels": {
			"label": "Modelleri Yenile",
			"hint": "En son modelleri görmek için lütfen ayarları yeniden açın.",
			"loading": "Model listesi yenileniyor...",
			"success": "Model listesi başarıyla yenilendi!",
			"error": "Model listesi yenilenemedi. Lütfen tekrar deneyin."
		},
		"getRequestyApiKey": "Requesty API Anahtarı Al",
		"getRequestyBaseUrl": "Temel URL",
		"requestyUseCustomBaseUrl": "Özel temel URL kullan",
		"openRouterTransformsText": "İstem ve mesaj zincirlerini bağlam boyutuna sıkıştır (<a>OpenRouter Dönüşümleri</a>)",
		"anthropicApiKey": "Anthropic API Anahtarı",
		"getAnthropicApiKey": "Anthropic API Anahtarı Al",
		"anthropicUseAuthToken": "Anthropic API Anahtarını X-Api-Key yerine Authorization başlığı olarak geçir",
		"anthropic1MContextBetaLabel": "1M bağlam penceresini etkinleştir (Beta)",
		"anthropic1MContextBetaDescription": "Claude Sonnet 4 için bağlam penceresini 1 milyon token'a genişletir",
		"awsBedrock1MContextBetaLabel": "1M bağlam penceresini etkinleştir (Beta)",
		"awsBedrock1MContextBetaDescription": "Claude Sonnet 4 için bağlam penceresini 1 milyon token'a genişletir",
		"cerebrasApiKey": "Cerebras API Anahtarı",
		"getCerebrasApiKey": "Cerebras API Anahtarını Al",
		"chutesApiKey": "Chutes API Anahtarı",
		"getChutesApiKey": "Chutes API Anahtarı Al",
		"fireworksApiKey": "Fireworks API Anahtarı",
		"getFireworksApiKey": "Fireworks API Anahtarı Al",
		"featherlessApiKey": "Featherless API Anahtarı",
		"getFeatherlessApiKey": "Featherless API Anahtarı Al",
		"ioIntelligenceApiKey": "IO Intelligence API Anahtarı",
		"ioIntelligenceApiKeyPlaceholder": "IO Intelligence API anahtarınızı girin",
		"getIoIntelligenceApiKey": "IO Intelligence API Anahtarı Al",
		"deepSeekApiKey": "DeepSeek API Anahtarı",
		"getDeepSeekApiKey": "DeepSeek API Anahtarı Al",
		"doubaoApiKey": "Doubao API Anahtarı",
		"getDoubaoApiKey": "Doubao API Anahtarı Al",
		"moonshotApiKey": "Moonshot API Anahtarı",
		"getMoonshotApiKey": "Moonshot API Anahtarı Al",
		"moonshotBaseUrl": "Moonshot Giriş Noktası",
		"zaiApiKey": "Z AI API Anahtarı",
		"getZaiApiKey": "Z AI API Anahtarı Al",
		"zaiEntrypoint": "Z AI Giriş Noktası",
		"zaiEntrypointDescription": "Konumunuza göre uygun API giriş noktasını seçin. Çin'de iseniz open.bigmodel.cn'yi seçin. Aksi takdirde api.z.ai'yi seçin.",
		"geminiApiKey": "Gemini API Anahtarı",
		"getGroqApiKey": "Groq API Anahtarı Al",
		"groqApiKey": "Groq API Anahtarı",
		"getSambaNovaApiKey": "SambaNova API Anahtarı Al",
		"sambaNovaApiKey": "SambaNova API Anahtarı",
		"getHuggingFaceApiKey": "Hugging Face API Anahtarı Al",
		"huggingFaceApiKey": "Hugging Face API Anahtarı",
		"huggingFaceModelId": "Model ID",
		"huggingFaceLoading": "Yükleniyor...",
		"huggingFaceModelsCount": "({{count}} model)",
		"huggingFaceSelectModel": "Bir model seç...",
		"huggingFaceSearchModels": "Modelleri ara...",
		"huggingFaceNoModelsFound": "Model bulunamadı",
		"huggingFaceProvider": "Sağlayıcı",
		"huggingFaceProviderAuto": "Otomatik",
		"huggingFaceSelectProvider": "Bir sağlayıcı seç...",
		"huggingFaceSearchProviders": "Sağlayıcıları ara...",
		"huggingFaceNoProvidersFound": "Sağlayıcı bulunamadı",
		"getGeminiApiKey": "Gemini API Anahtarı Al",
		"openAiApiKey": "OpenAI API Anahtarı",
		"apiKey": "API Anahtarı",
		"openAiBaseUrl": "Temel URL",
		"getOpenAiApiKey": "OpenAI API Anahtarı Al",
		"mistralApiKey": "Mistral API Anahtarı",
		"getMistralApiKey": "Mistral / Codestral API Anahtarı Al",
		"codestralBaseUrl": "Codestral Temel URL (İsteğe bağlı)",
		"codestralBaseUrlDesc": "Codestral modeli için alternatif URL ayarlayın.",
		"xaiApiKey": "xAI API Anahtarı",
		"getXaiApiKey": "xAI API Anahtarı Al",
		"litellmApiKey": "LiteLLM API Anahtarı",
		"litellmBaseUrl": "LiteLLM Temel URL",
		"awsCredentials": "AWS Kimlik Bilgileri",
		"awsProfile": "AWS Profili",
		"awsApiKey": "Amazon Bedrock API Anahtarı",
		"awsProfileName": "AWS Profil Adı",
		"awsAccessKey": "AWS Erişim Anahtarı",
		"awsSecretKey": "AWS Gizli Anahtarı",
		"awsSessionToken": "AWS Oturum Belirteci",
		"awsRegion": "AWS Bölgesi",
		"awsCrossRegion": "Bölgeler arası çıkarım kullan",
		"awsBedrockVpc": {
			"useCustomVpcEndpoint": "Özel VPC uç noktası kullan",
			"vpcEndpointUrlPlaceholder": "VPC uç noktası URL'sini girin (isteğe bağlı)",
			"examples": "Örnekler:"
		},
		"enablePromptCaching": "İstem önbelleğini etkinleştir",
		"enablePromptCachingTitle": "Desteklenen modeller için performansı artırmak ve maliyetleri azaltmak için istem önbelleğini etkinleştir.",
		"cacheUsageNote": "Not: Önbellek kullanımını görmüyorsanız, farklı bir model seçip ardından istediğiniz modeli tekrar seçmeyi deneyin.",
		"vscodeLmModel": "Dil Modeli",
		"vscodeLmWarning": "Not: Bu çok deneysel bir entegrasyondur ve sağlayıcı desteği değişebilir. Bir modelin desteklenmediğine dair bir hata alırsanız, bu sağlayıcı tarafındaki bir sorundur.",
		"geminiParameters": {
			"urlContext": {
				"title": "URL bağlamını etkinleştir",
				"description": "Yanıtlar oluşturulurken ek bağlam için Gemini'nin URL'lere erişmesine ve işlemesine izin verir. Web içeriği analizi gerektiren görevler için faydalıdır."
			},
			"groundingSearch": {
				"title": "Google Aramasıyla Grounding Etkinleştir",
				"description": "Gemini'nin güncel bilgileri almak için Google'da arama yapmasına ve yanıtları gerçek zamanlı verilere dayandırmasına izin verir. Güncel bilgi gerektiren sorgular için kullanışlıdır."
			}
		},
		"googleCloudSetup": {
			"title": "Google Cloud Vertex AI'yi kullanmak için şunları yapmanız gerekir:",
			"step1": "1. Google Cloud hesabı oluşturun, Vertex AI API'sini etkinleştirin ve istediğiniz Claude modellerini etkinleştirin.",
			"step2": "2. Google Cloud CLI'yi yükleyin ve uygulama varsayılan kimlik bilgilerini yapılandırın.",
			"step3": "3. Veya kimlik bilgileriyle bir hizmet hesabı oluşturun."
		},
		"googleCloudCredentials": "Google Cloud Kimlik Bilgileri",
		"googleCloudKeyFile": "Google Cloud Anahtar Dosyası Yolu",
		"googleCloudProjectId": "Google Cloud Proje Kimliği",
		"googleCloudRegion": "Google Cloud Bölgesi",
		"lmStudio": {
			"baseUrl": "Temel URL (İsteğe bağlı)",
			"modelId": "Model Kimliği",
			"speculativeDecoding": "Spekülatif Kod Çözmeyi Etkinleştir",
			"draftModelId": "Taslak Model Kimliği",
			"draftModelDesc": "Spekülatif kod çözmenin doğru çalışması için taslak model aynı model ailesinden olmalıdır.",
			"selectDraftModel": "Taslak Model Seç",
			"noModelsFound": "Taslak model bulunamadı. Lütfen LM Studio'nun Sunucu Modu etkinken çalıştığından emin olun.",
			"description": "LM Studio, modelleri bilgisayarınızda yerel olarak çalıştırmanıza olanak tanır. Başlamak için <a>hızlı başlangıç kılavuzlarına</a> bakın. Bu uzantıyla kullanmak için LM Studio'nun <b>yerel sunucu</b> özelliğini de başlatmanız gerekecektir. <span>Not:</span> Kilo Code karmaşık istemler kullanır ve Claude modelleriyle en iyi şekilde çalışır. Daha az yetenekli modeller beklendiği gibi çalışmayabilir."
		},
		"ollama": {
			"baseUrl": "Temel URL (İsteğe bağlı)",
			"modelId": "Model Kimliği",
<<<<<<< HEAD
			"apiKey": "API Anahtarı",
			"apiKeyPlaceholder": "API anahtarınızı girin",
			"apiKeyInfo": "API anahtarı Authorization başlığı olarak gönderilecek",
=======
			"apiKey": "Ollama API Anahtarı",
			"apiKeyHelp": "Kimlik doğrulamalı Ollama örnekleri veya bulut hizmetleri için isteğe bağlı API anahtarı. Yerel kurulumlar için boş bırakın.",
			"numCtx": "Bağlam Penceresi Boyutu (num_ctx)",
			"numCtxHelp": "Modelin varsayılan bağlam penceresi boyutunu geçersiz kılar. Modelin Modelfile yapılandırmasını kullanmak için boş bırakın. Minimum değer 128'dir.",
>>>>>>> 17ae7e2d
			"description": "Ollama, modelleri bilgisayarınızda yerel olarak çalıştırmanıza olanak tanır. Başlamak için hızlı başlangıç kılavuzlarına bakın.",
			"warning": "Not: Kilo Code karmaşık istemler kullanır ve Claude modelleriyle en iyi şekilde çalışır. Daha az yetenekli modeller beklendiği gibi çalışmayabilir."
		},
		"unboundApiKey": "Unbound API Anahtarı",
		"getUnboundApiKey": "Unbound API Anahtarı Al",
		"unboundRefreshModelsSuccess": "Model listesi güncellendi! Artık en son modeller arasından seçim yapabilirsiniz.",
		"unboundInvalidApiKey": "Geçersiz API anahtarı. Lütfen API anahtarınızı kontrol edin ve tekrar deneyin.",
		"humanRelay": {
			"description": "API anahtarı gerekmez, ancak kullanıcının bilgileri web sohbet yapay zekasına kopyalayıp yapıştırması gerekir.",
			"instructions": "Kullanım sırasında bir iletişim kutusu açılacak ve mevcut mesaj otomatik olarak panoya kopyalanacaktır. Bunları web yapay zekalarına (ChatGPT veya Claude gibi) yapıştırmanız, ardından yapay zekanın yanıtını iletişim kutusuna kopyalayıp onay düğmesine tıklamanız gerekir."
		},
		"roo": {
			"authenticatedMessage": "Roo Code Cloud hesabın üzerinden güvenli bir şekilde kimlik doğrulandı.",
			"connectButton": "Roo Code Cloud'a Bağlan"
		},
		"openRouter": {
			"providerRouting": {
				"title": "OpenRouter Sağlayıcı Yönlendirmesi",
				"description": "OpenRouter, modeliniz için mevcut en iyi sağlayıcılara istekleri yönlendirir. Varsayılan olarak, istekler çalışma süresini en üst düzeye çıkarmak için en iyi sağlayıcılar arasında dengelenir. Ancak, bu model için kullanılacak belirli bir sağlayıcı seçebilirsiniz.",
				"learnMore": "Sağlayıcı yönlendirmesi hakkında daha fazla bilgi edinin"
			}
		},
		"customModel": {
			"capabilities": "Özel OpenAI uyumlu modelinizin yeteneklerini ve fiyatlandırmasını yapılandırın. Model yeteneklerini belirtirken dikkatli olun, çünkü bunlar Kilo Code'un performansını etkileyebilir.",
			"maxTokens": {
				"label": "Maksimum Çıktı Token'ları",
				"description": "Modelin bir yanıtta üretebileceği maksimum token sayısı. (Sunucunun maksimum token'ları ayarlamasına izin vermek için -1 belirtin.)"
			},
			"contextWindow": {
				"label": "Bağlam Penceresi Boyutu",
				"description": "Modelin işleyebileceği toplam token sayısı (giriş + çıkış)."
			},
			"imageSupport": {
				"label": "Görüntü Desteği",
				"description": "Bu model görüntüleri işleyip anlayabilir mi?"
			},
			"computerUse": {
				"label": "Bilgisayar Kullanımı",
				"description": "Bu model bir tarayıcıyla etkileşim kurabilir mi? (örn. Claude 3.7 Sonnet)"
			},
			"promptCache": {
				"label": "İstem Önbelleği",
				"description": "Bu model istemleri önbelleğe alabilir mi?"
			},
			"pricing": {
				"input": {
					"label": "Giriş Fiyatı",
					"description": "Giriş/istem başına milyon token maliyeti. Bu, modele bağlam ve talimatlar gönderme maliyetini etkiler."
				},
				"output": {
					"label": "Çıkış Fiyatı",
					"description": "Model yanıtı başına milyon token maliyeti. Bu, oluşturulan içerik ve tamamlamaların maliyetini etkiler."
				},
				"cacheReads": {
					"label": "Önbellek Okuma Fiyatı",
					"description": "Önbellekten okuma başına milyon token maliyeti. Bu, önbelleğe alınmış bir yanıt alındığında uygulanan fiyattır."
				},
				"cacheWrites": {
					"label": "Önbellek Yazma Fiyatı",
					"description": "Önbelleğe yazma başına milyon token maliyeti. Bu, bir istem ilk kez önbelleğe alındığında uygulanan fiyattır."
				}
			},
			"resetDefaults": "Varsayılanlara Sıfırla"
		},
		"rateLimitSeconds": {
			"label": "Hız sınırı",
			"description": "API istekleri arasındaki minimum süre."
		},
		"consecutiveMistakeLimit": {
			"label": "Hata ve Tekrar Limiti",
			"description": "'Kilo Code sorun yaşıyor' iletişim kutusunu göstermeden önceki ardışık hata veya tekrarlanan eylem sayısı",
			"unlimitedDescription": "Sınırsız yeniden deneme etkin (otomatik devam et). Diyalog asla görünmeyecek.",
			"warning": "⚠️ 0'a ayarlamak, önemli API kullanımına neden olabilecek sınırsız yeniden denemeye izin verir"
		},
		"reasoningEffort": {
			"label": "Model Akıl Yürütme Çabası",
			"minimal": "Minimal (en hızlı)",
			"high": "Yüksek",
			"medium": "Orta",
			"low": "Düşük"
		},
		"verbosity": {
			"label": "Çıktı Ayrıntı Düzeyi",
			"high": "Yüksek",
			"medium": "Orta",
			"low": "Düşük",
			"description": "Modelin yanıtlarının ne kadar ayrıntılı olduğunu kontrol eder. Düşük ayrıntı düzeyi kısa yanıtlar üretirken, yüksek ayrıntı düzeyi kapsamlı açıklamalar sunar."
		},
		"setReasoningLevel": "Akıl Yürütme Çabasını Etkinleştir",
		"claudeCode": {
			"pathLabel": "Claude Code Yolu",
			"description": "Claude Code CLI'nize isteğe bağlı yol. Ayarlanmazsa varsayılan olarak 'claude' kullanılır.",
			"placeholder": "Varsayılan: claude",
			"maxTokensLabel": "Maksimum Çıktı Token sayısı",
			"maxTokensDescription": "Claude Code yanıtları için maksimum çıktı token sayısı. Varsayılan 8000'dir."
		},
		"geminiCli": {
			"description": "Bu sağlayıcı Gemini CLI aracından OAuth kimlik doğrulaması kullanır ve API anahtarları gerektirmez.",
			"oauthPath": "OAuth Kimlik Bilgileri Yolu (isteğe bağlı)",
			"oauthPathDescription": "OAuth kimlik bilgileri dosyasının yolu. Varsayılan konumu kullanmak için boş bırakın (~/.gemini/oauth_creds.json).",
			"instructions": "Henüz kimlik doğrulaması yapmadıysanız, önce",
			"instructionsContinued": "komutunu terminalinizde çalıştırın.",
			"setupLink": "Gemini CLI Kurulum Talimatları",
			"requirementsTitle": "Önemli Gereksinimler",
			"requirement1": "Önce Gemini CLI aracını yüklemeniz gerekir",
			"requirement2": "Sonra terminalinizde gemini çalıştırın ve Google ile giriş yaptığınızdan emin olun",
			"requirement3": "Sadece kişisel Google hesaplarıyla çalışır (Google Workspace hesapları değil)",
			"requirement4": "API anahtarları kullanmaz - kimlik doğrulama OAuth ile yapılır",
			"requirement5": "Gemini CLI aracının önce yüklenmesi ve kimlik doğrulaması yapılması gerekir",
			"freeAccess": "OAuth kimlik doğrulaması ile ücretsiz erişim"
		},
		"qwenCode": {
			"oauthPath": "OAuth Kimlik Bilgileri Yolu (isteğe bağlı)",
			"oauthPathDescription": "OAuth kimlik bilgileri dosyasının yolu. Varsayılan konumu kullanmak için boş bırakın (~/.qwen/oauth_creds.json).",
			"description": "Bu sağlayıcı Qwen hizmetinden OAuth kimlik doğrulaması kullanır ve API anahtarları gerektirmez.",
			"instructions": "Yetkilendirme dosyasını almak ve belirtilen yola yerleştirmek için lütfen resmi belgeleri takip edin.",
			"setupLink": "Qwen Resmi Belgeleri"
		}
	},
	"browser": {
		"enable": {
			"label": "Tarayıcı aracını etkinleştir",
			"description": "Etkinleştirildiğinde, Kilo Code bilgisayar kullanımını destekleyen modeller kullanırken web siteleriyle etkileşim kurmak için bir tarayıcı kullanabilir. <0>Daha fazla bilgi</0>"
		},
		"viewport": {
			"label": "Görünüm alanı boyutu",
			"description": "Tarayıcı etkileşimleri için görünüm alanı boyutunu seçin. Bu, web sitelerinin nasıl görüntülendiğini ve etkileşime girdiğini etkiler.",
			"options": {
				"largeDesktop": "Büyük Masaüstü (1280x800)",
				"smallDesktop": "Küçük Masaüstü (900x600)",
				"tablet": "Tablet (768x1024)",
				"mobile": "Mobil (360x640)"
			}
		},
		"screenshotQuality": {
			"label": "Ekran görüntüsü kalitesi",
			"description": "Tarayıcı ekran görüntülerinin WebP kalitesini ayarlayın. Daha yüksek değerler daha net ekran görüntüleri sağlar ancak token kullanımını artırır."
		},
		"remote": {
			"label": "Uzak tarayıcı bağlantısı kullan",
			"description": "Uzaktan hata ayıklama etkinleştirilmiş olarak çalışan bir Chrome tarayıcısına bağlanın (--remote-debugging-port=9222).",
			"urlPlaceholder": "Özel URL (örn. http://localhost:9222)",
			"testButton": "Bağlantıyı Test Et",
			"testingButton": "Test Ediliyor...",
			"instructions": "DevTools protokolü ana bilgisayar adresini girin veya yerel Chrome örneklerini otomatik olarak keşfetmek için boş bırakın. Bağlantıyı Test Et düğmesi, sağlanmışsa özel URL'yi deneyecek veya alan boşsa otomatik olarak keşfedecektir."
		}
	},
	"checkpoints": {
		"enable": {
			"label": "Otomatik kontrol noktalarını etkinleştir",
			"description": "Etkinleştirildiğinde, Kilo Code görev yürütme sırasında otomatik olarak kontrol noktaları oluşturarak değişiklikleri gözden geçirmeyi veya önceki durumlara dönmeyi kolaylaştırır. <0>Daha fazla bilgi</0>"
		}
	},
	"notifications": {
		"sound": {
			"label": "Ses efektlerini etkinleştir",
			"description": "Etkinleştirildiğinde, Kilo Code bildirimler ve olaylar için ses efektleri çalacaktır.",
			"volumeLabel": "Ses Düzeyi"
		},
		"tts": {
			"label": "Metinden sese özelliğini etkinleştir",
			"description": "Etkinleştirildiğinde, Kilo Code yanıtlarını metinden sese teknolojisi kullanarak sesli okuyacaktır.",
			"speedLabel": "Hız"
		}
	},
	"contextManagement": {
		"description": "Yapay zekanın bağlam penceresine hangi bilgilerin dahil edileceğini kontrol edin, token kullanımını ve yanıt kalitesini etkiler",
		"autoCondenseContextPercent": {
			"label": "Akıllı bağlam sıkıştırmayı tetikleyecek eşik",
			"description": "Bağlam penceresi bu eşiğe ulaştığında, Kilo Code otomatik olarak sıkıştıracaktır."
		},
		"condensingApiConfiguration": {
			"label": "Bağlam Yoğunlaştırma için API Yapılandırması",
			"description": "Bağlam yoğunlaştırma işlemleri için hangi API yapılandırmasının kullanılacağını seçin. Mevcut aktif yapılandırmayı kullanmak için seçimsiz bırakın.",
			"useCurrentConfig": "Varsayılan"
		},
		"customCondensingPrompt": {
			"label": "Özel Bağlam Yoğunlaştırma İstemcisi",
			"description": "Bağlam yoğunlaştırma için özel sistem istemcisi. Varsayılan istemciyi kullanmak için boş bırakın.",
			"placeholder": "Özel yoğunlaştırma promptunuzu buraya girin...\n\nVarsayılan prompt ile aynı yapıyı kullanabilirsiniz:\n- Önceki Konuşma\n- Mevcut Çalışma\n- Temel Teknik Kavramlar\n- İlgili Dosyalar ve Kod\n- Problem Çözme\n- Bekleyen Görevler ve Sonraki Adımlar",
			"reset": "Varsayılana Sıfırla",
			"hint": "Boş = varsayılan promptu kullan"
		},
		"autoCondenseContext": {
			"name": "Akıllı bağlam sıkıştırmayı otomatik olarak tetikle",
			"description": "Etkinleştirildiğinde, Kilo Code eşiğe ulaşıldığında bağlamı otomatik olarak sıkıştırır. Devre dışı bırakıldığında, bağlam sıkıştırmayı hala manuel olarak tetikleyebilirsiniz."
		},
		"openTabs": {
			"label": "Açık sekmeler bağlam sınırı",
			"description": "Bağlama dahil edilecek maksimum VSCode açık sekme sayısı. Daha yüksek değerler daha fazla bağlam sağlar ancak token kullanımını artırır."
		},
		"workspaceFiles": {
			"label": "Çalışma alanı dosyaları bağlam sınırı",
			"description": "Mevcut çalışma dizini ayrıntılarına dahil edilecek maksimum dosya sayısı. Daha yüksek değerler daha fazla bağlam sağlar ancak token kullanımını artırır."
		},
		"rooignore": {
			"label": "Listelerde ve aramalarda .kilocodeignore dosyalarını göster",
			"description": "Etkinleştirildiğinde, .kilocodeignore'daki desenlerle eşleşen dosyalar kilit sembolü ile listelerde gösterilecektir. Devre dışı bırakıldığında, bu dosyalar dosya listelerinden ve aramalardan tamamen gizlenecektir."
		},
		"maxReadFile": {
			"label": "Dosya okuma otomatik kısaltma eşiği",
			"description": "Model başlangıç/bitiş değerlerini belirtmediğinde Kilo Code bu sayıda satırı okur. Bu sayı dosyanın toplam satır sayısından azsa, Kilo Code kod tanımlamalarının satır numarası dizinini oluşturur. Özel durumlar: -1, Kilo Code'ya tüm dosyayı okumasını (dizinleme olmadan), 0 ise hiç satır okumamasını ve minimum bağlam için yalnızca satır dizinleri sağlamasını belirtir. Düşük değerler başlangıç bağlam kullanımını en aza indirir ve sonraki hassas satır aralığı okumalarına olanak tanır. Açık başlangıç/bitiş istekleri bu ayarla sınırlı değildir.",
			"lines": "satır",
			"always_full_read": "Her zaman tüm dosyayı oku"
		},
		"maxConcurrentFileReads": {
			"label": "Eşzamanlı dosya okuma sınırı",
			"description": "'read_file' aracının aynı anda işleyebileceği maksimum dosya sayısı. Daha yüksek değerler birden çok küçük dosyanın okunmasını hızlandırabilir ancak bellek kullanımını artırır."
		},
		"diagnostics": {
			"includeMessages": {
				"label": "Tanı mesajlarını otomatik olarak bağlama dahil et",
				"description": "Etkinleştirildiğinde, düzenlenen dosyalardan tanı mesajları (hatalar) otomatik olarak bağlama dahil edilecektir. @problems kullanarak tüm çalışma alanı tanı mesajlarını her zaman manuel olarak dahil edebilirsiniz."
			},
			"maxMessages": {
				"label": "Maksimum tanı mesajı",
				"description": "Dosya başına dahil edilecek maksimum tanı mesajı sayısı. Bu sınır hem otomatik dahil etme (onay kutusu etkinleştirildiğinde) hem de manuel @problems bahisleri için geçerlidir. Daha yüksek değerler daha fazla bağlam sağlar ancak jeton kullanımını artırır.",
				"resetTooltip": "Varsayılan değere sıfırla (50)",
				"unlimited": "Sınırsız tanı mesajları",
				"unlimitedLabel": "Sınırsız"
			},
			"delayAfterWrite": {
				"label": "Potansiyel sorunları tespit etmek için tanılamaya izin vermek üzere yazmalardan sonra gecikme",
				"description": "Devam etmeden önce dosya yazımlarından sonra beklenecek süre, tanılama araçlarının değişiklikleri işlemesine ve sorunları tespit etmesine olanak tanır."
			}
		},
		"condensingThreshold": {
			"label": "Sıkıştırma Tetikleme Eşiği",
			"selectProfile": "Profil için eşik yapılandır",
			"defaultProfile": "Küresel Varsayılan (tüm profiller)",
			"defaultDescription": "Bağlam bu yüzdeye ulaştığında, özel ayarları olmadıkça tüm profiller için otomatik olarak sıkıştırılacak",
			"profileDescription": "Sadece bu profil için özel eşik (küresel varsayılanı geçersiz kılar)",
			"inheritDescription": "Bu profil küresel varsayılan eşiği miras alır ({{threshold}}%)",
			"usesGlobal": "(küresel {{threshold}}% kullanır)"
		},
		"maxImageFileSize": {
			"label": "Maksimum görüntü dosyası boyutu",
			"mb": "MB",
			"description": "Dosya okuma aracı tarafından işlenebilecek görüntü dosyaları için maksimum boyut (MB cinsinden)."
		},
		"maxTotalImageSize": {
			"label": "Maksimum toplam görüntü boyutu",
			"mb": "MB",
			"description": "Tek bir read_file işleminde işlenen tüm görüntüler için maksimum kümülatif boyut sınırı (MB cinsinden). Birden çok görüntü okurken, her görüntünün boyutu toplama eklenir. Başka bir görüntü eklemek bu sınırı aşacaksa, atlanacaktır."
		}
	},
	"terminal": {
		"basic": {
			"label": "Terminal Ayarları: Temel",
			"description": "Temel terminal ayarları"
		},
		"advanced": {
			"label": "Terminal Ayarları: Gelişmiş",
			"description": "Aşağıdaki seçeneklerin uygulanması için terminalin yeniden başlatılması gerekebilir."
		},
		"outputLineLimit": {
			"label": "Terminal çıktısı sınırı",
			"description": "Komutları yürütürken terminal çıktısına dahil edilecek maksimum satır sayısı. Aşıldığında, token tasarrufu sağlayarak satırlar ortadan kaldırılacaktır. <0>Daha fazla bilgi</0>"
		},
		"outputCharacterLimit": {
			"label": "Terminal karakter sınırı",
			"description": "Komutları yürütürken terminal çıktısına dahil edilecek maksimum karakter sayısı. Bu sınır, aşırı uzun satırlardan kaynaklanan bellek sorunlarını önlemek için satır sınırına göre önceliklidir. Aşıldığında, çıktı kesilir. <0>Daha fazla bilgi edinin</0>"
		},
		"shellIntegrationTimeout": {
			"label": "Terminal kabuk entegrasyonu zaman aşımı",
			"description": "Komutları yürütmeden önce kabuk entegrasyonunun başlatılması için beklenecek maksimum süre. Kabuk başlatma süresi uzun olan kullanıcılar için, terminalde \"Shell Integration Unavailable\" hatalarını görürseniz bu değerin artırılması gerekebilir. <0>Daha fazla bilgi</0>"
		},
		"shellIntegrationDisabled": {
			"label": "Terminal kabuk entegrasyonunu devre dışı bırak",
			"description": "Terminal komutları düzgün çalışmıyorsa veya 'Shell Integration Unavailable' hataları görüyorsanız bunu etkinleştirin. Bu, bazı gelişmiş terminal özelliklerini atlayarak komutları çalıştırmak için daha basit bir yöntem kullanır. <0>Daha fazla bilgi</0>"
		},
		"commandDelay": {
			"label": "Terminal komut gecikmesi",
			"description": "Komut yürütmesinden sonra eklenecek gecikme süresi (milisaniye). 0 varsayılan ayarı gecikmeyi tamamen devre dışı bırakır. Bu, zamanlama sorunları olan terminallerde komut çıktısının tam olarak yakalanmasını sağlamaya yardımcı olabilir. Çoğu terminalde bu, `PROMPT_COMMAND='sleep N'` ayarlanarak uygulanır ve PowerShell her komutun sonuna `start-sleep` ekler. Başlangıçta VSCode hata#237208 için bir geçici çözümdü ve gerekli olmayabilir. <0>Daha fazla bilgi</0>"
		},
		"compressProgressBar": {
			"label": "İlerleme çubuğu çıktısını sıkıştır",
			"description": "Etkinleştirildiğinde, satır başı karakteri (\\r) içeren terminal çıktısını işleyerek gerçek bir terminalin içeriği nasıl göstereceğini simüle eder. Bu, ilerleme çubuğunun ara durumlarını kaldırır, yalnızca son durumu korur ve daha alakalı bilgiler için bağlam alanından tasarruf sağlar. <0>Daha fazla bilgi</0>"
		},
		"powershellCounter": {
			"label": "PowerShell sayaç geçici çözümünü etkinleştir",
			"description": "Etkinleştirildiğinde, komutların doğru şekilde yürütülmesini sağlamak için PowerShell komutlarına bir sayaç ekler. Bu, çıktı yakalama sorunları yaşayabilecek PowerShell terminallerinde yardımcı olur. <0>Daha fazla bilgi</0>"
		},
		"zshClearEolMark": {
			"label": "ZSH satır sonu işaretini temizle",
			"description": "Etkinleştirildiğinde, PROMPT_EOL_MARK='' ayarlanarak ZSH satır sonu işaretini temizler. Bu, '%' gibi özel karakterlerle biten komut çıktılarının yorumlanmasında sorun yaşanmasını önler. <0>Daha fazla bilgi</0>"
		},
		"zshOhMy": {
			"label": "Oh My Zsh entegrasyonunu etkinleştir",
			"description": "Etkinleştirildiğinde, Oh My Zsh kabuk entegrasyon özelliklerini etkinleştirmek için ITERM_SHELL_INTEGRATION_INSTALLED=Yes ayarlar. Bu ayarın uygulanması IDE'nin yeniden başlatılmasını gerektirebilir. <0>Daha fazla bilgi</0>"
		},
		"zshP10k": {
			"label": "Powerlevel10k entegrasyonunu etkinleştir",
			"description": "Etkinleştirildiğinde, Powerlevel10k kabuk entegrasyon özelliklerini etkinleştirmek için POWERLEVEL9K_TERM_SHELL_INTEGRATION=true ayarlar. <0>Daha fazla bilgi</0>"
		},
		"zdotdir": {
			"label": "ZDOTDIR işlemeyi etkinleştir",
			"description": "Etkinleştirildiğinde, zsh kabuğu entegrasyonunu düzgün şekilde işlemek için ZDOTDIR için geçici bir dizin oluşturur. Bu, zsh yapılandırmanızı korurken VSCode kabuk entegrasyonunun zsh ile düzgün çalışmasını sağlar. <0>Daha fazla bilgi</0>"
		},
		"inheritEnv": {
			"label": "Ortam değişkenlerini devral",
			"description": "Etkinleştirildiğinde, terminal VSCode üst işleminden ortam değişkenlerini devralır, örneğin kullanıcı profilinde tanımlanan kabuk entegrasyon ayarları gibi. Bu, VSCode'un global ayarı olan `terminal.integrated.inheritEnv` değerini doğrudan değiştirir. <0>Daha fazla bilgi</0>"
		}
	},
	"advancedSettings": {
		"title": "Gelişmiş ayarlar"
	},
	"advanced": {
		"diff": {
			"label": "Diff'ler aracılığıyla düzenlemeyi etkinleştir",
			"description": "Etkinleştirildiğinde, Kilo Code dosyaları daha hızlı düzenleyebilecek ve kesik tam dosya yazımlarını otomatik olarak reddedecektir. En son Claude 4 Sonnet modeliyle en iyi şekilde çalışır.",
			"strategy": {
				"label": "Diff stratejisi",
				"options": {
					"standard": "Standart (Tek blok)",
					"multiBlock": "Deneysel: Çoklu blok diff",
					"unified": "Deneysel: Birleştirilmiş diff"
				},
				"descriptions": {
					"standard": "Standart diff stratejisi, bir seferde tek bir kod bloğuna değişiklikler uygular.",
					"unified": "Birleştirilmiş diff stratejisi, diff'leri uygulamak için birden çok yaklaşım benimser ve en iyi yaklaşımı seçer.",
					"multiBlock": "Çoklu blok diff stratejisi, tek bir istekte bir dosyadaki birden çok kod bloğunu güncellemenize olanak tanır."
				}
			},
			"matchPrecision": {
				"label": "Eşleşme hassasiyeti",
				"description": "Bu kaydırıcı, diff'ler uygulanırken kod bölümlerinin ne kadar hassas bir şekilde eşleşmesi gerektiğini kontrol eder. Daha düşük değerler daha esnek eşleşmeye izin verir ancak yanlış değiştirme riskini artırır. %100'ün altındaki değerleri son derece dikkatli kullanın."
			}
		},
		"todoList": {
			"label": "Yapılacaklar listesi aracını etkinleştir",
			"description": "Etkinleştirildiğinde, Kilo Code görev ilerlemesini takip etmek için yapılacaklar listeleri oluşturabilir ve yönetebilir. Bu, karmaşık görevleri yönetilebilir adımlara organize etmeye yardımcı olur."
		}
	},
	"experimental": {
		"DIFF_STRATEGY_UNIFIED": {
			"name": "Deneysel birleştirilmiş diff stratejisini kullan",
			"description": "Deneysel birleştirilmiş diff stratejisini etkinleştir. Bu strateji, model hatalarından kaynaklanan yeniden deneme sayısını azaltabilir, ancak beklenmeyen davranışlara veya hatalı düzenlemelere neden olabilir. Yalnızca riskleri anlıyorsanız ve tüm değişiklikleri dikkatlice incelemeye istekliyseniz etkinleştirin."
		},
		"SEARCH_AND_REPLACE": {
			"name": "Deneysel arama ve değiştirme aracını kullan",
			"description": "Deneysel arama ve değiştirme aracını etkinleştir, Kilo Code'nun tek bir istekte bir arama teriminin birden fazla örneğini değiştirmesine olanak tanır."
		},
		"INSERT_BLOCK": {
			"name": "Deneysel içerik ekleme aracını kullan",
			"description": "Deneysel içerik ekleme aracını etkinleştir, Kilo Code'nun bir diff oluşturma gereği duymadan belirli satır numaralarına içerik eklemesine olanak tanır."
		},
		"POWER_STEERING": {
			"name": "Deneysel \"güç direksiyon\" modunu kullan",
			"description": "Etkinleştirildiğinde, Kilo Code modele geçerli mod tanımının ayrıntılarını daha sık hatırlatacaktır. Bu, rol tanımlarına ve özel talimatlara daha güçlü uyum sağlayacak, ancak mesaj başına daha fazla token kullanacaktır."
		},
		"MULTI_SEARCH_AND_REPLACE": {
			"name": "Deneysel çoklu blok diff aracını kullan",
			"description": "Etkinleştirildiğinde, Kilo Code çoklu blok diff aracını kullanacaktır. Bu, tek bir istekte dosyadaki birden fazla kod bloğunu güncellemeye çalışacaktır."
		},
		"CONCURRENT_FILE_READS": {
			"name": "Eşzamanlı dosya okumayı etkinleştir",
			"description": "Etkinleştirildiğinde, Kilo Code tek bir istekte birden fazla dosya okuyabilir. Devre dışı bırakıldığında, Kilo Code dosyaları birer birer okumalıdır. Daha az yetenekli modellerle çalışırken veya dosya erişimi üzerinde daha fazla kontrol istediğinizde devre dışı bırakmak yardımcı olabilir."
		},
		"MARKETPLACE": {
			"name": "Marketplace'i Etkinleştir",
			"description": "Etkinleştirildiğinde, Marketplace'ten MCP'leri ve özel modları yükleyebilirsiniz."
		},
		"MULTI_FILE_APPLY_DIFF": {
			"name": "Eşzamanlı dosya düzenlemelerini etkinleştir",
			"description": "Etkinleştirildiğinde, Kilo Code tek bir istekte birden fazla dosyayı düzenleyebilir. Devre dışı bırakıldığında, Kilo Code dosyaları tek tek düzenlemek zorundadır. Bunu devre dışı bırakmak, daha az yetenekli modellerle çalışırken veya dosya değişiklikleri üzerinde daha fazla kontrol istediğinde yardımcı olabilir."
		},
		"MORPH_FAST_APPLY": {
			"name": "Morph Fast Apply'ı etkinleştir",
			"description": "Etkinleştirildiğinde, Kilo Code dosyaları Morph Fast Apply kullanarak düzenleyebilir. Kilo Code API Sağlayıcısı, OpenRouter veya bir Morph API anahtarı gerektirir.",
			"apiKey": "Morph API anahtarı (isteğe bağlı)",
			"placeholder": "Morph API anahtarınızı girin (isteğe bağlı)"
		},
		"PREVENT_FOCUS_DISRUPTION": {
			"name": "Arka plan düzenleme",
			"description": "Etkinleştirildiğinde editör odak kesintisini önler. Dosya düzenlemeleri diff görünümlerini açmadan veya odağı çalmadan arka planda gerçekleşir. Kilo Code değişiklikler yaparken kesintisiz çalışmaya devam edebilirsiniz. Dosyalar tanılamayı yakalamak için odaksız açılabilir veya tamamen kapalı kalabilir."
		},
		"ASSISTANT_MESSAGE_PARSER": {
			"name": "Yeni mesaj ayrıştırıcıyı kullan",
			"description": "Uzun yanıtları daha verimli işleyerek hızlandıran deneysel akış mesaj ayrıştırıcısını etkinleştir."
		},
		"NEW_TASK_REQUIRE_TODOS": {
			"name": "Yeni görevler için 'todos' listesi gerektir",
			"description": "Etkinleştirildiğinde, new_task aracı bir todos parametresi sağlanmasını gerektirir. Bu, tüm yeni görevlerin net bir hedef listesiyle başlamasını sağlar. Devre dışı bırakıldığında (varsayılan), todos parametresi geriye dönük uyumluluk için isteğe bağlı kalır."
		},
		"IMAGE_GENERATION": {
			"name": "AI görüntü üretimini etkinleştir",
			"description": "Etkinleştirildiğinde, Kilo Code metin istemlerinden görüntüler üretebilir. Yapılandırılmış bir Kilo Code veya OpenRouter API anahtarı gerektirir.",
			"apiProvider": "API Sağlayıcı",
			"openRouterApiKeyLabel": "OpenRouter API Anahtarı",
			"openRouterApiKeyPlaceholder": "OpenRouter API anahtarınızı girin",
			"kiloCodeApiKeyLabel": "Kilo Code API Anahtarı",
			"kiloCodeApiKeyPlaceholder": "Kilo Code API anahtarınızı girin",
			"kiloCodeApiKeyPaste": "Mevcut Kilo Code API anahtarını yapıştır",
			"getApiKeyText": "API anahtarınızı alın",
			"modelSelectionLabel": "Görüntü Üretim Modeli",
			"modelSelectionDescription": "Görüntü üretimi için kullanılacak modeli seçin",
			"warningMissingKey": "⚠️ Görüntü üretimi için bir API anahtarı gereklidir, lütfen yukarıda yapılandırın.",
			"successConfigured": "✓ Görüntü üretimi yapılandırılmış ve kullanıma hazır"
		},
		"INLINE_ASSIST": {
			"name": "Autocomplete",
			"description": "Editörünüzde doğrudan hızlı kod önerileri ve iyileştirmeler için Autocomplete özelliklerini etkinleştirin. Hedeflenen değişiklikler için Hızlı Görev (Cmd+I) ve bağlamsal iyileştirmeler için Autocomplete içerir."
		},
		"RUN_SLASH_COMMAND": {
			"name": "Model tarafından başlatılan slash komutlarını etkinleştir",
			"description": "Etkinleştirildiğinde, Kilo Code iş akışlarını yürütmek için slash komutlarınızı çalıştırabilir."
		}
	},
	"promptCaching": {
		"label": "Prompt önbelleğini devre dışı bırak",
		"description": "İşaretlendiğinde, Kilo Code bu model için prompt önbelleğini kullanmayacaktır."
	},
	"temperature": {
		"useCustom": "Özel sıcaklık kullan",
		"description": "Model yanıtlarındaki rastgeleliği kontrol eder.",
		"rangeDescription": "Daha yüksek değerler çıktıyı daha rastgele yapar, daha düşük değerler daha deterministik hale getirir."
	},
	"modelInfo": {
		"supportsImages": "Görüntüleri destekler",
		"noImages": "Görüntüleri desteklemez",
		"supportsComputerUse": "Bilgisayar kullanımını destekler",
		"noComputerUse": "Bilgisayar kullanımını desteklemez",
		"supportsPromptCache": "İstem önbelleğini destekler",
		"noPromptCache": "İstem önbelleğini desteklemez",
		"contextWindow": "Bağlam Penceresi:",
		"maxOutput": "Maksimum çıktı",
		"inputPrice": "Giriş fiyatı",
		"outputPrice": "Çıkış fiyatı",
		"cacheReadsPrice": "Önbellek okuma fiyatı",
		"cacheWritesPrice": "Önbellek yazma fiyatı",
		"enableStreaming": "Akışı etkinleştir",
		"enableR1Format": "R1 model parametrelerini etkinleştir",
		"enableR1FormatTips": "QWQ gibi R1 modelleri kullanıldığında etkinleştirilmelidir, 400 hatası alınmaması için",
		"useAzure": "Azure kullan",
		"azureApiVersion": "Azure API sürümünü ayarla",
		"gemini": {
			"freeRequests": "* Dakikada {{count}} isteğe kadar ücretsiz. Bundan sonra, ücretlendirme istem boyutuna bağlıdır.",
			"pricingDetails": "Daha fazla bilgi için fiyatlandırma ayrıntılarına bakın.",
			"billingEstimate": "* Ücretlendirme bir tahmindir - kesin maliyet istem boyutuna bağlıdır."
		}
	},
	"modelPicker": {
		"automaticFetch": "Uzantı <serviceLink>{{serviceName}}</serviceLink> üzerinde bulunan mevcut modellerin en güncel listesini otomatik olarak alır. Hangi modeli seçeceğinizden emin değilseniz, Kilo Code <defaultModelLink>{{defaultModelId}}</defaultModelLink> ile en iyi şekilde çalışır.",
		"label": "Model",
		"searchPlaceholder": "Ara",
		"noMatchFound": "Eşleşme bulunamadı",
		"useCustomModel": "Özel kullan: {{modelId}}"
	},
	"footer": {
		"feedback": "Herhangi bir sorunuz veya geri bildiriminiz varsa, <githubLink>github.com/Kilo-Org/kilocode</githubLink> adresinde bir konu açmaktan veya <redditLink>reddit.com/r/kilocode</redditLink> ya da <discordLink>kilocode.ai/discord</discordLink>'a katılmaktan çekinmeyin",
		"support": "Mali konular için lütfen <supportLink>https://kilocode.ai/support</supportLink> adresinden Müşteri Desteği ile iletişime geçin",
		"telemetry": {
			"label": "Hata ve kullanım raporlamaya izin ver",
			"description": "Kullanım verileri ve hata raporları göndererek Kilo Code'u geliştirmeye yardımcı olun. Hiçbir kod, istem veya kişisel bilgi asla gönderilmez. Daha fazla ayrıntı için gizlilik politikamıza bakın."
		},
		"settings": {
			"import": "İçe Aktar",
			"export": "Dışa Aktar",
			"reset": "Sıfırla"
		}
	},
	"thinkingBudget": {
		"maxTokens": "Maksimum token",
		"maxThinkingTokens": "Maksimum düşünme tokeni"
	},
	"validation": {
		"apiKey": "Geçerli bir API anahtarı sağlamalısınız.",
		"awsRegion": "Amazon Bedrock kullanmak için bir bölge seçmelisiniz.",
		"googleCloud": "Geçerli bir Google Cloud proje kimliği ve bölge sağlamalısınız.",
		"modelId": "Geçerli bir model kimliği sağlamalısınız.",
		"modelSelector": "Geçerli bir model seçici sağlamalısınız.",
		"openAi": "Geçerli bir temel URL, API anahtarı ve model kimliği sağlamalısınız.",
		"arn": {
			"invalidFormat": "Geçersiz ARN formatı. Lütfen format gereksinimlerini kontrol edin.",
			"regionMismatch": "Uyarı: ARN'nizdeki bölge ({{arnRegion}}) seçtiğiniz bölge ({{region}}) ile eşleşmiyor. Bu erişim sorunlarına neden olabilir. Sağlayıcı, ARN'deki bölgeyi kullanacak."
		},
		"modelAvailability": "Sağladığınız model kimliği ({{modelId}}) kullanılamıyor. Lütfen başka bir model seçin.",
		"providerNotAllowed": "Sağlayıcı '{{provider}}' kuruluşunuz tarafından izin verilmiyor",
		"modelNotAllowed": "Model '{{model}}' sağlayıcı '{{provider}}' için kuruluşunuz tarafından izin verilmiyor",
		"profileInvalid": "Bu profil, kuruluşunuz tarafından izin verilmeyen bir sağlayıcı veya model içeriyor",
		"qwenCodeOauthPath": "Geçerli bir OAuth kimlik bilgileri yolu sağlamalısın"
	},
	"placeholders": {
		"apiKey": "API anahtarını girin...",
		"profileName": "Profil adını girin",
		"accessKey": "Erişim anahtarını girin...",
		"secretKey": "Gizli anahtarı girin...",
		"sessionToken": "Oturum belirtecini girin...",
		"credentialsJson": "Kimlik bilgileri JSON'ını girin...",
		"keyFilePath": "Anahtar dosyası yolunu girin...",
		"projectId": "Proje ID'sini girin...",
		"customArn": "ARN girin (örn. arn:aws:bedrock:us-east-1:123456789012:foundation-model/my-model)",
		"baseUrl": "Temel URL'yi girin...",
		"modelId": {
			"lmStudio": "örn. meta-llama-3.1-8b-instruct",
			"lmStudioDraft": "örn. lmstudio-community/llama-3.2-1b-instruct",
			"ollama": "örn. llama3.1"
		},
		"numbers": {
			"maxTokens": "örn. 4096",
			"contextWindow": "örn. 128000",
			"inputPrice": "örn. 0.0001",
			"outputPrice": "örn. 0.0002",
			"cacheWritePrice": "örn. 0.00005"
		}
	},
	"defaults": {
		"ollamaUrl": "Varsayılan: http://localhost:11434",
		"lmStudioUrl": "Varsayılan: http://localhost:1234",
		"geminiUrl": "Varsayılan: https://generativelanguage.googleapis.com"
	},
	"labels": {
		"customArn": "Özel ARN",
		"useCustomArn": "Özel ARN kullan..."
	},
	"display": {
		"taskTimeline": {
			"description": "Görev mesajlarını türe göre renklendirilmiş görsel bir zaman çizelgesi olarak görüntüleyin, böylece görevin ilerlemesini hızlıca görebilir ve görevin geçmişindeki belirli noktalara geri dönmek için kaydırabilirsiniz.",
			"label": "Görev zaman çizelgesini göster"
		}
	},
	"ghost": {
		"showGutterAnimation": {
			"label": "Otomatik tamamlama sırasında kenar çubuğu animasyonunu göster",
			"description": "Otomatik tamamlama çalışırken editörün kenar çubuğunda animasyonlu gösterge görüntüle",
			"preview": "Animasyon önizlemesi"
		}
	},
	"includeMaxOutputTokens": "Maksimum çıktı tokenlerini dahil et",
	"includeMaxOutputTokensDescription": "API isteklerinde maksimum çıktı token parametresini gönder. Bazı sağlayıcılar bunu desteklemeyebilir.",
	"limitMaxTokensDescription": "Yanıttaki maksimum token sayısını sınırla",
	"maxOutputTokensLabel": "Maksimum çıktı tokenları",
	"maxTokensGenerateDescription": "Yanıtta oluşturulacak maksimum token sayısı",
	"serviceTier": {
		"label": "Hizmet seviyesi",
		"tooltip": "Daha hızlı API isteği işleme için öncelikli işleme hizmeti seviyesini deneyin. Daha düşük gecikme süresiyle daha düşük fiyatlar için esnek işleme seviyesini deneyin.",
		"standard": "Standart",
		"flex": "Esnek",
		"priority": "Öncelik",
		"pricingTableTitle": "Hizmet seviyesine göre fiyatlandırma (1 milyon token başına fiyat)",
		"columns": {
			"tier": "Seviye",
			"input": "Giriş",
			"output": "Çıkış",
			"cacheReads": "Önbellek okumaları"
		}
	},
	"ui": {
		"collapseThinking": {
			"label": "Düşünme mesajlarını varsayılan olarak daralt",
			"description": "Etkinleştirildiğinde, düşünme blokları siz onlarla etkileşime girene kadar varsayılan olarak daraltılır"
		}
	}
}<|MERGE_RESOLUTION|>--- conflicted
+++ resolved
@@ -137,12 +137,8 @@
 		"resetToDefault": "Varsayılana sıfırla"
 	},
 	"autoApprove": {
-<<<<<<< HEAD
+		"toggleShortcut": "<SettingsLink>IDE tercihlerinizde</SettingsLink> bu ayar için genel bir kısayol yapılandırabilirsiniz.",
 		"description": "Kilo Code'nun onay gerektirmeden otomatik olarak işlemler gerçekleştirmesine izin verin. Bu ayarları yalnızca yapay zekaya tamamen güveniyorsanız ve ilgili güvenlik risklerini anlıyorsanız etkinleştirin.",
-=======
-		"toggleShortcut": "<SettingsLink>IDE tercihlerinizde</SettingsLink> bu ayar için genel bir kısayol yapılandırabilirsiniz.",
-		"description": "Roo'nun onay gerektirmeden otomatik olarak işlemler gerçekleştirmesine izin verin. Bu ayarları yalnızca yapay zekaya tamamen güveniyorsanız ve ilgili güvenlik risklerini anlıyorsanız etkinleştirin.",
->>>>>>> 17ae7e2d
 		"enabled": "Oto-onay etkinleştirildi",
 		"toggleAriaLabel": "Otomatik onayı değiştir",
 		"disabledAriaLabel": "Otomatik onay devre dışı - önce seçenekleri belirleyin",
@@ -390,16 +386,10 @@
 		"ollama": {
 			"baseUrl": "Temel URL (İsteğe bağlı)",
 			"modelId": "Model Kimliği",
-<<<<<<< HEAD
-			"apiKey": "API Anahtarı",
-			"apiKeyPlaceholder": "API anahtarınızı girin",
-			"apiKeyInfo": "API anahtarı Authorization başlığı olarak gönderilecek",
-=======
 			"apiKey": "Ollama API Anahtarı",
 			"apiKeyHelp": "Kimlik doğrulamalı Ollama örnekleri veya bulut hizmetleri için isteğe bağlı API anahtarı. Yerel kurulumlar için boş bırakın.",
 			"numCtx": "Bağlam Penceresi Boyutu (num_ctx)",
 			"numCtxHelp": "Modelin varsayılan bağlam penceresi boyutunu geçersiz kılar. Modelin Modelfile yapılandırmasını kullanmak için boş bırakın. Minimum değer 128'dir.",
->>>>>>> 17ae7e2d
 			"description": "Ollama, modelleri bilgisayarınızda yerel olarak çalıştırmanıza olanak tanır. Başlamak için hızlı başlangıç kılavuzlarına bakın.",
 			"warning": "Not: Kilo Code karmaşık istemler kullanır ve Claude modelleriyle en iyi şekilde çalışır. Daha az yetenekli modeller beklendiği gibi çalışmayabilir."
 		},
