--- conflicted
+++ resolved
@@ -767,7 +767,6 @@
 			"name": "Yêu cầu danh sách 'todos' cho các nhiệm vụ mới",
 			"description": "Khi được bật, công cụ new_task sẽ yêu cầu cung cấp tham số todos. Điều này đảm bảo tất cả các nhiệm vụ mới bắt đầu với một danh sách mục tiêu rõ ràng. Khi bị tắt (mặc định), tham số todos vẫn là tùy chọn để tương thích ngược."
 		},
-<<<<<<< HEAD
 		"IMAGE_GENERATION": {
 			"name": "Bật tạo hình ảnh AI",
 			"description": "Khi được bật, Roo có thể tạo hình ảnh từ lời nhắc văn bản bằng các mô hình tạo hình ảnh của OpenRouter. Yêu cầu khóa API OpenRouter được cấu hình.",
@@ -778,11 +777,10 @@
 			"modelSelectionDescription": "Chọn mô hình để sử dụng cho việc tạo hình ảnh",
 			"warningMissingKey": "⚠️ Khóa API OpenRouter là bắt buộc để tạo hình ảnh. Vui lòng cấu hình ở trên.",
 			"successConfigured": "✓ Tạo hình ảnh đã được cấu hình và sẵn sàng sử dụng"
-=======
+		},
 		"INLINE_ASSIST": {
 			"name": "Autocomplete",
 			"description": "Bật các tính năng Autocomplete cho gợi ý mã nhanh và cải tiến trực tiếp trong editor của bạn. Bao gồm Tác Vụ Nhanh (Cmd+I) cho các thay đổi có mục tiêu và Autocomplete cho các cải tiến theo ngữ cảnh."
->>>>>>> 3513c60f
 		}
 	},
 	"promptCaching": {
