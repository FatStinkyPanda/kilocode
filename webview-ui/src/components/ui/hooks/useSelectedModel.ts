import {
	type ProviderName,
	type ProviderSettings,
	type ModelInfo,
	anthropicDefaultModelId,
	anthropicModels,
	bedrockDefaultModelId,
	bedrockModels,
	cerebrasDefaultModelId,
	cerebrasModels,
	deepSeekDefaultModelId,
	deepSeekModels,
	moonshotDefaultModelId,
	moonshotModels,
	geminiDefaultModelId,
	geminiModels,
	// kilocode_change start
	geminiCliDefaultModelId,
	geminiCliModels,
	// kilocode_change end
	mistralDefaultModelId,
	mistralModels,
	openAiModelInfoSaneDefaults,
	openAiNativeDefaultModelId,
	openAiNativeModels,
	vertexDefaultModelId,
	vertexModels,
	xaiDefaultModelId,
	xaiModels,
	groqModels,
	groqDefaultModelId,
	chutesModels,
	chutesDefaultModelId,
	vscodeLlmModels,
	vscodeLlmDefaultModelId,
	openRouterDefaultModelId,
	requestyDefaultModelId,
	glamaDefaultModelId,
	unboundDefaultModelId,
	litellmDefaultModelId,
	claudeCodeDefaultModelId,
	claudeCodeModels,
	sambaNovaModels,
	sambaNovaDefaultModelId,
	doubaoModels,
	doubaoDefaultModelId,
	internationalZAiDefaultModelId,
	mainlandZAiDefaultModelId,
	internationalZAiModels,
	mainlandZAiModels,
	fireworksModels,
	fireworksDefaultModelId,
	featherlessModels,
	featherlessDefaultModelId,
	ioIntelligenceDefaultModelId,
	ioIntelligenceModels,
	rooDefaultModelId,
	rooModels,
	qwenCodeDefaultModelId,
	qwenCodeModels,
	vercelAiGatewayDefaultModelId,
	BEDROCK_CLAUDE_SONNET_4_MODEL_ID,
	deepInfraDefaultModelId,
} from "@roo-code/types"

import type { ModelRecord, RouterModels } from "@roo/api"

import { useRouterModels } from "./useRouterModels"
import { useOpenRouterModelProviders } from "./useOpenRouterModelProviders"
import { useLmStudioModels } from "./useLmStudioModels"
<<<<<<< HEAD
import { useExtensionState } from "@/context/ExtensionStateContext" // kilocode_change

// kilocode_change start
export const useModelProviders = (kilocodeDefaultModel: string, apiConfiguration?: ProviderSettings) => {
	const provider = apiConfiguration?.apiProvider
	return useOpenRouterModelProviders(
		provider === "kilocode"
			? (apiConfiguration?.kilocodeModel ?? kilocodeDefaultModel)
			: provider === "openrouter"
				? (apiConfiguration?.openRouterModelId ?? openRouterDefaultModelId)
				: undefined,
		provider === "openrouter" ? apiConfiguration?.openRouterBaseUrl : undefined,
		apiConfiguration?.apiKey,
		apiConfiguration?.kilocodeOrganizationId ?? "personal",
	)
}
// kilocode_change end
=======
import { useOllamaModels } from "./useOllamaModels"
>>>>>>> 68352562

export const useSelectedModel = (apiConfiguration?: ProviderSettings) => {
	const provider = apiConfiguration?.apiProvider || "anthropic"
	// kilocode_change start
	const { kilocodeDefaultModel } = useExtensionState()
	const routerModels = useRouterModels({
		openRouterBaseUrl: apiConfiguration?.openRouterBaseUrl,
		openRouterApiKey: apiConfiguration?.apiKey, // kilocode_change
		kilocodeOrganizationId: apiConfiguration?.kilocodeOrganizationId, // kilocode_change
	})
	const openRouterModelProviders = useModelProviders(kilocodeDefaultModel, apiConfiguration)
	// kilocode_change end
	const lmStudioModelId = provider === "lmstudio" ? apiConfiguration?.lmStudioModelId : undefined
<<<<<<< HEAD
=======
	const ollamaModelId = provider === "ollama" ? apiConfiguration?.ollamaModelId : undefined

	const routerModels = useRouterModels()
	const openRouterModelProviders = useOpenRouterModelProviders(openRouterModelId)
>>>>>>> 68352562
	const lmStudioModels = useLmStudioModels(lmStudioModelId)
	const ollamaModels = useOllamaModels(ollamaModelId)

	const { id, info } =
		apiConfiguration &&
		(typeof lmStudioModelId === "undefined" || typeof lmStudioModels.data !== "undefined") &&
		(typeof ollamaModelId === "undefined" || typeof ollamaModels.data !== "undefined") &&
		typeof routerModels.data !== "undefined" &&
		typeof openRouterModelProviders.data !== "undefined"
			? getSelectedModel({
					provider,
					apiConfiguration,
					routerModels: routerModels.data,
					openRouterModelProviders: openRouterModelProviders.data,
					lmStudioModels: lmStudioModels.data,
<<<<<<< HEAD
					kilocodeDefaultModel,
=======
					ollamaModels: ollamaModels.data,
>>>>>>> 68352562
				})
			: { id: anthropicDefaultModelId, info: undefined }

	return {
		provider,
		id,
		info,
		isLoading:
			routerModels.isLoading ||
			openRouterModelProviders.isLoading ||
			(apiConfiguration?.lmStudioModelId && lmStudioModels!.isLoading),
		isError:
			routerModels.isError ||
			openRouterModelProviders.isError ||
			(apiConfiguration?.lmStudioModelId && lmStudioModels!.isError),
	}
}

function getSelectedModel({
	provider,
	apiConfiguration,
	routerModels,
	openRouterModelProviders,
	lmStudioModels,
<<<<<<< HEAD
	kilocodeDefaultModel,
=======
	ollamaModels,
>>>>>>> 68352562
}: {
	provider: ProviderName
	apiConfiguration: ProviderSettings
	routerModels: RouterModels
	openRouterModelProviders: Record<string, ModelInfo>
	lmStudioModels: ModelRecord | undefined
<<<<<<< HEAD
	kilocodeDefaultModel: string
=======
	ollamaModels: ModelRecord | undefined
>>>>>>> 68352562
}): { id: string; info: ModelInfo | undefined } {
	// the `undefined` case are used to show the invalid selection to prevent
	// users from seeing the default model if their selection is invalid
	// this gives a better UX than showing the default model
	switch (provider) {
		case "openrouter": {
			const id = apiConfiguration.openRouterModelId ?? openRouterDefaultModelId
			let info = routerModels.openrouter[id]
			const specificProvider = apiConfiguration.openRouterSpecificProvider

			if (specificProvider && openRouterModelProviders[specificProvider]) {
				// Overwrite the info with the specific provider info. Some
				// fields are missing the model info for `openRouterModelProviders`
				// so we need to merge the two.
				info = info
					? { ...info, ...openRouterModelProviders[specificProvider] }
					: openRouterModelProviders[specificProvider]
			}

			return { id, info }
		}
		case "requesty": {
			const id = apiConfiguration.requestyModelId ?? requestyDefaultModelId
			const info = routerModels.requesty[id]
			return { id, info }
		}
		case "glama": {
			const id = apiConfiguration.glamaModelId ?? glamaDefaultModelId
			const info = routerModels.glama[id]
			return { id, info }
		}
		case "unbound": {
			const id = apiConfiguration.unboundModelId ?? unboundDefaultModelId
			const info = routerModels.unbound[id]
			return { id, info }
		}
		case "litellm": {
			const id = apiConfiguration.litellmModelId ?? litellmDefaultModelId
			const info = routerModels.litellm[id]
			return { id, info }
		}
		case "deepinfra": {
			const id = apiConfiguration.deepInfraModelId ?? deepInfraDefaultModelId
			const info = routerModels.deepinfra[id]
			return { id, info }
		}
		case "xai": {
			const id = apiConfiguration.apiModelId ?? xaiDefaultModelId
			const info = xaiModels[id as keyof typeof xaiModels]
			return info ? { id, info } : { id, info: undefined }
		}
		case "groq": {
			const id = apiConfiguration.apiModelId ?? groqDefaultModelId
			const info = groqModels[id as keyof typeof groqModels]
			return { id, info }
		}
		case "huggingface": {
			const id = apiConfiguration.huggingFaceModelId ?? "meta-llama/Llama-3.3-70B-Instruct"
			const info = {
				maxTokens: 8192,
				contextWindow: 131072,
				supportsImages: false,
				supportsPromptCache: false,
			}
			return { id, info }
		}
		case "chutes": {
			const id = apiConfiguration.apiModelId ?? chutesDefaultModelId
			const info = chutesModels[id as keyof typeof chutesModels]
			return { id, info }
		}
		case "bedrock": {
			const id = apiConfiguration.apiModelId ?? bedrockDefaultModelId
			const baseInfo = bedrockModels[id as keyof typeof bedrockModels]

			// Special case for custom ARN.
			if (id === "custom-arn") {
				return {
					id,
					info: { maxTokens: 5000, contextWindow: 128_000, supportsPromptCache: false, supportsImages: true },
				}
			}

			// Apply 1M context for Claude Sonnet 4 when enabled
			if (id === BEDROCK_CLAUDE_SONNET_4_MODEL_ID && apiConfiguration.awsBedrock1MContext && baseInfo) {
				// Create a new ModelInfo object with updated context window
				const info: ModelInfo = {
					...baseInfo,
					contextWindow: 1_000_000,
				}
				return { id, info }
			}

			return { id, info: baseInfo }
		}
		case "vertex": {
			const id = apiConfiguration.apiModelId ?? vertexDefaultModelId
			const info = vertexModels[id as keyof typeof vertexModels]
			return { id, info }
		}
		case "gemini": {
			const id = apiConfiguration.apiModelId ?? geminiDefaultModelId
			const info = geminiModels[id as keyof typeof geminiModels]
			return { id, info }
		}
		case "deepseek": {
			const id = apiConfiguration.apiModelId ?? deepSeekDefaultModelId
			const info = deepSeekModels[id as keyof typeof deepSeekModels]
			return { id, info }
		}
		case "doubao": {
			const id = apiConfiguration.apiModelId ?? doubaoDefaultModelId
			const info = doubaoModels[id as keyof typeof doubaoModels]
			return { id, info }
		}
		case "moonshot": {
			const id = apiConfiguration.apiModelId ?? moonshotDefaultModelId
			const info = moonshotModels[id as keyof typeof moonshotModels]
			return { id, info }
		}
		case "zai": {
			const isChina = apiConfiguration.zaiApiLine === "china"
			const models = isChina ? mainlandZAiModels : internationalZAiModels
			const defaultModelId = isChina ? mainlandZAiDefaultModelId : internationalZAiDefaultModelId
			const id = apiConfiguration.apiModelId ?? defaultModelId
			const info = models[id as keyof typeof models]
			return { id, info }
		}
		case "openai-native": {
			const id = apiConfiguration.apiModelId ?? openAiNativeDefaultModelId
			const info = openAiNativeModels[id as keyof typeof openAiNativeModels]
			return { id, info }
		}
		case "mistral": {
			const id = apiConfiguration.apiModelId ?? mistralDefaultModelId
			const info = mistralModels[id as keyof typeof mistralModels]
			return { id, info }
		}
		case "openai": {
			const id = apiConfiguration.openAiModelId ?? ""
			const info = apiConfiguration?.openAiCustomModelInfo ?? openAiModelInfoSaneDefaults
			return { id, info }
		}
		case "ollama": {
			const id = apiConfiguration.ollamaModelId ?? ""
			const info = ollamaModels && ollamaModels[apiConfiguration.ollamaModelId!]
			return {
				id,
				info: info || undefined,
			}
		}
		case "lmstudio": {
			const id = apiConfiguration.lmStudioModelId ?? ""
			const info = lmStudioModels && lmStudioModels[apiConfiguration.lmStudioModelId!]
			return {
				id,
				info: info || undefined,
			}
		}
		case "vscode-lm": {
			const id = apiConfiguration?.vsCodeLmModelSelector
				? `${apiConfiguration.vsCodeLmModelSelector.vendor}/${apiConfiguration.vsCodeLmModelSelector.family}`
				: vscodeLlmDefaultModelId
			const modelFamily = apiConfiguration?.vsCodeLmModelSelector?.family ?? vscodeLlmDefaultModelId
			const info = vscodeLlmModels[modelFamily as keyof typeof vscodeLlmModels]
			return { id, info: { ...openAiModelInfoSaneDefaults, ...info, supportsImages: false } } // VSCode LM API currently doesn't support images.
		}
		// kilocode_change begin
		case "kilocode": {
			// Use the fetched models from routerModels
			if (routerModels["kilocode-openrouter"] && apiConfiguration.kilocodeModel) {
				// Find the model in the fetched models
				const modelEntries = Object.entries(routerModels["kilocode-openrouter"])

				const selectedModelId = apiConfiguration.kilocodeModel.toLowerCase()

				// Prefer exact match
				const selectedModel =
					modelEntries.find((model) => model[0].toLowerCase() === selectedModelId) ??
					modelEntries.find((model) => model[0].toLowerCase().includes(selectedModelId))

				if (selectedModel) {
					const id = selectedModel[0]
					let info = selectedModel[1]

					const specificProvider = apiConfiguration.openRouterSpecificProvider
					if (specificProvider && openRouterModelProviders[specificProvider]) {
						info = info
							? { ...info, ...openRouterModelProviders[specificProvider] }
							: openRouterModelProviders[specificProvider]
					}
					return { id, info }
				}
			}

			const invalidOrDefaultModel = apiConfiguration.kilocodeModel ?? kilocodeDefaultModel
			return {
				id: invalidOrDefaultModel,
				info: routerModels["kilocode-openrouter"][invalidOrDefaultModel],
			}
		}
		case "gemini-cli": {
			const id = apiConfiguration.apiModelId ?? geminiCliDefaultModelId
			const info = geminiCliModels[id as keyof typeof geminiCliModels]
			return { id, info }
		}
		case "virtual-quota-fallback": {
			return {
				id: apiConfiguration.apiModelId ?? anthropicDefaultModelId,
				info: anthropicModels[
					(apiConfiguration.apiModelId ?? anthropicDefaultModelId) as keyof typeof anthropicModels
				],
			}
		}
		// kilocode_change end

		case "claude-code": {
			// Claude Code models extend anthropic models but with images and prompt caching disabled
			const id = apiConfiguration.apiModelId ?? claudeCodeDefaultModelId
			const info = claudeCodeModels[id as keyof typeof claudeCodeModels]
			return { id, info: { ...openAiModelInfoSaneDefaults, ...info } }
		}
		case "cerebras": {
			const id = apiConfiguration.apiModelId ?? cerebrasDefaultModelId
			const info = cerebrasModels[id as keyof typeof cerebrasModels]
			return { id, info }
		}
		case "sambanova": {
			const id = apiConfiguration.apiModelId ?? sambaNovaDefaultModelId
			const info = sambaNovaModels[id as keyof typeof sambaNovaModels]
			return { id, info }
		}
		case "fireworks": {
			const id = apiConfiguration.apiModelId ?? fireworksDefaultModelId
			const info = fireworksModels[id as keyof typeof fireworksModels]
			return { id, info }
		}
		case "featherless": {
			const id = apiConfiguration.apiModelId ?? featherlessDefaultModelId
			const info = featherlessModels[id as keyof typeof featherlessModels]
			return { id, info }
		}
		case "io-intelligence": {
			const id = apiConfiguration.ioIntelligenceModelId ?? ioIntelligenceDefaultModelId
			const info =
				routerModels["io-intelligence"]?.[id] ?? ioIntelligenceModels[id as keyof typeof ioIntelligenceModels]
			return { id, info }
		}
		case "roo": {
			const requestedId = apiConfiguration.apiModelId

			// Check if the requested model exists in rooModels
			if (requestedId && rooModels[requestedId as keyof typeof rooModels]) {
				return {
					id: requestedId,
					info: rooModels[requestedId as keyof typeof rooModels],
				}
			}

			// Fallback to default model if requested model doesn't exist or is not specified
			return {
				id: rooDefaultModelId,
				info: rooModels[rooDefaultModelId as keyof typeof rooModels],
			}
		}
		case "qwen-code": {
			const id = apiConfiguration.apiModelId ?? qwenCodeDefaultModelId
			const info = qwenCodeModels[id as keyof typeof qwenCodeModels]
			return { id, info }
		}
		case "vercel-ai-gateway": {
			const id = apiConfiguration.vercelAiGatewayModelId ?? vercelAiGatewayDefaultModelId
			const info = routerModels["vercel-ai-gateway"]?.[id]
			return { id, info }
		}
		// case "anthropic":
		// case "human-relay":
		// case "fake-ai":
		default: {
			provider satisfies "anthropic" | "gemini-cli" | "qwen-code" | "human-relay" | "fake-ai"
			const id = apiConfiguration.apiModelId ?? anthropicDefaultModelId
			const baseInfo = anthropicModels[id as keyof typeof anthropicModels]

			// Apply 1M context beta tier pricing for Claude Sonnet 4
			if (
				provider === "anthropic" &&
				id === "claude-sonnet-4-20250514" &&
				apiConfiguration.anthropicBeta1MContext &&
				baseInfo
			) {
				// Type assertion since we know claude-sonnet-4-20250514 has tiers
				const modelWithTiers = baseInfo as typeof baseInfo & {
					tiers?: Array<{
						contextWindow: number
						inputPrice?: number
						outputPrice?: number
						cacheWritesPrice?: number
						cacheReadsPrice?: number
					}>
				}
				const tier = modelWithTiers.tiers?.[0]
				if (tier) {
					// Create a new ModelInfo object with updated values
					const info: ModelInfo = {
						...baseInfo,
						contextWindow: tier.contextWindow,
						inputPrice: tier.inputPrice ?? baseInfo.inputPrice,
						outputPrice: tier.outputPrice ?? baseInfo.outputPrice,
						cacheWritesPrice: tier.cacheWritesPrice ?? baseInfo.cacheWritesPrice,
						cacheReadsPrice: tier.cacheReadsPrice ?? baseInfo.cacheReadsPrice,
					}
					return { id, info }
				}
			}

			return { id, info: baseInfo }
		}
	}
}<|MERGE_RESOLUTION|>--- conflicted
+++ resolved
@@ -68,7 +68,6 @@
 import { useRouterModels } from "./useRouterModels"
 import { useOpenRouterModelProviders } from "./useOpenRouterModelProviders"
 import { useLmStudioModels } from "./useLmStudioModels"
-<<<<<<< HEAD
 import { useExtensionState } from "@/context/ExtensionStateContext" // kilocode_change
 
 // kilocode_change start
@@ -86,14 +85,15 @@
 	)
 }
 // kilocode_change end
-=======
 import { useOllamaModels } from "./useOllamaModels"
->>>>>>> 68352562
 
 export const useSelectedModel = (apiConfiguration?: ProviderSettings) => {
 	const provider = apiConfiguration?.apiProvider || "anthropic"
 	// kilocode_change start
 	const { kilocodeDefaultModel } = useExtensionState()
+	const lmStudioModelId = provider === "lmstudio" ? apiConfiguration?.lmStudioModelId : undefined
+	const ollamaModelId = provider === "ollama" ? apiConfiguration?.ollamaModelId : undefined
+
 	const routerModels = useRouterModels({
 		openRouterBaseUrl: apiConfiguration?.openRouterBaseUrl,
 		openRouterApiKey: apiConfiguration?.apiKey, // kilocode_change
@@ -101,14 +101,6 @@
 	})
 	const openRouterModelProviders = useModelProviders(kilocodeDefaultModel, apiConfiguration)
 	// kilocode_change end
-	const lmStudioModelId = provider === "lmstudio" ? apiConfiguration?.lmStudioModelId : undefined
-<<<<<<< HEAD
-=======
-	const ollamaModelId = provider === "ollama" ? apiConfiguration?.ollamaModelId : undefined
-
-	const routerModels = useRouterModels()
-	const openRouterModelProviders = useOpenRouterModelProviders(openRouterModelId)
->>>>>>> 68352562
 	const lmStudioModels = useLmStudioModels(lmStudioModelId)
 	const ollamaModels = useOllamaModels(ollamaModelId)
 
@@ -124,11 +116,8 @@
 					routerModels: routerModels.data,
 					openRouterModelProviders: openRouterModelProviders.data,
 					lmStudioModels: lmStudioModels.data,
-<<<<<<< HEAD
 					kilocodeDefaultModel,
-=======
 					ollamaModels: ollamaModels.data,
->>>>>>> 68352562
 				})
 			: { id: anthropicDefaultModelId, info: undefined }
 
@@ -153,22 +142,16 @@
 	routerModels,
 	openRouterModelProviders,
 	lmStudioModels,
-<<<<<<< HEAD
 	kilocodeDefaultModel,
-=======
 	ollamaModels,
->>>>>>> 68352562
 }: {
 	provider: ProviderName
 	apiConfiguration: ProviderSettings
 	routerModels: RouterModels
 	openRouterModelProviders: Record<string, ModelInfo>
 	lmStudioModels: ModelRecord | undefined
-<<<<<<< HEAD
 	kilocodeDefaultModel: string
-=======
 	ollamaModels: ModelRecord | undefined
->>>>>>> 68352562
 }): { id: string; info: ModelInfo | undefined } {
 	// the `undefined` case are used to show the invalid selection to prevent
 	// users from seeing the default model if their selection is invalid
