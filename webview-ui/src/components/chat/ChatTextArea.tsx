import React, { forwardRef, useCallback, useEffect, useLayoutEffect, useMemo, useRef, useState } from "react"
import { useEvent } from "react-use"
import DynamicTextArea from "react-textarea-autosize"

import { mentionRegex, mentionRegexGlobal, unescapeSpaces } from "@roo/shared/context-mentions"
import { WebviewMessage } from "@roo/shared/WebviewMessage"
import { Mode, getAllModes } from "@roo/shared/modes"
import { ExtensionMessage } from "@roo/shared/ExtensionMessage"

import { vscode } from "@/utils/vscode"
import { useExtensionState } from "@/context/ExtensionStateContext"
import { useAppTranslation } from "@/i18n/TranslationContext"
import {
	ContextMenuOptionType,
	getContextMenuOptions,
	insertMention,
	removeMention,
	shouldShowContextMenu,
	SearchResult,
} from "@src/utils/context-mentions"
import { convertToMentionPath } from "@/utils/path-mentions"
import { SelectDropdown, DropdownOptionType, Button } from "@/components/ui"
// import { normalizeApiConfiguration } from "@/utils/normalizeApiConfiguration" // kilocode_change
import { useVSCodeTheme } from "@/kilocode/hooks/useVSCodeTheme" // kilocode_change

import Thumbnails from "../common/Thumbnails"
import { MAX_IMAGES_PER_MESSAGE } from "./ChatView"
import ContextMenu from "./ContextMenu"
import { VolumeX, Pin, Check } from "lucide-react"
import { IconButton } from "./IconButton"
import { cn } from "@/lib/utils"

import { useSelectedModel } from "../ui/hooks/useSelectedModel"

// kilocode_change start: pull slash commands from Cline
import SlashCommandMenu from "@/components/chat/SlashCommandMenu"
import {
	SlashCommand,
	shouldShowSlashCommandsMenu,
	getMatchingSlashCommands,
	insertSlashCommand,
	validateSlashCommand,
} from "@/utils/slash-commands"
// kilocode_change end

interface ChatTextAreaProps {
	inputValue: string
	setInputValue: (value: string) => void
	textAreaDisabled: boolean
	selectApiConfigDisabled: boolean
	placeholderText: string
	selectedImages: string[]
	setSelectedImages: React.Dispatch<React.SetStateAction<string[]>>
	onSend: () => void
	onSelectImages: () => void
	shouldDisableImages: boolean
	onHeightChange?: (height: number) => void
	mode: Mode
	setMode: (value: Mode) => void
	modeShortcutText: string
}

const ChatTextArea = forwardRef<HTMLTextAreaElement, ChatTextAreaProps>(
	(
		{
			inputValue,
			setInputValue,
			textAreaDisabled,
			selectApiConfigDisabled,
			placeholderText,
			selectedImages,
			setSelectedImages,
			onSend,
			onSelectImages,
			shouldDisableImages,
			onHeightChange,
			mode,
			setMode,
			modeShortcutText,
		},
		ref,
	) => {
		const { t } = useAppTranslation()
		const {
			filePaths,
			openedTabs,
			currentApiConfigName,
			listApiConfigMeta,
			customModes,
			cwd,
			pinnedApiConfigs,
			togglePinnedApiConfig,
			apiConfiguration, // kilocode_change
		} = useExtensionState()

		const currentTheme = useVSCodeTheme() // kilocode_change

		// Find the ID and display text for the currently selected API configuration
		const { currentConfigId, displayName } = useMemo(() => {
			const currentConfig = listApiConfigMeta?.find((config) => config.name === currentApiConfigName)
			return {
				currentConfigId: currentConfig?.id || "",
				displayName: currentApiConfigName || "", // Use the name directly for display
			}
		}, [listApiConfigMeta, currentApiConfigName])

		// kilocode_change start
		const { id: selectedModelId, provider: selectedProvider } = useSelectedModel(apiConfiguration)
		// kilocode_change end

		const [gitCommits, setGitCommits] = useState<any[]>([])
		const [showDropdown, setShowDropdown] = useState(false)
		const [fileSearchResults, setFileSearchResults] = useState<SearchResult[]>([])

		// kilocode_change begin: remove button from chat when it gets to small
		const [containerWidth, setContainerWidth] = useState<number>(300) // Default to a value larger than our threshold

		const containerRef = useRef<HTMLDivElement>(null)
		const actionButtonsRef = useRef<HTMLDivElement>(null)

		useEffect(() => {
			if (!containerRef.current) return

			// Check if ResizeObserver is available (it won't be in test environment)
			if (typeof ResizeObserver === "undefined") return

			const resizeObserver = new ResizeObserver((entries) => {
				for (const entry of entries) {
					const width = entry.contentRect.width
					setContainerWidth(width)
				}
			})

			resizeObserver.observe(containerRef.current)

			return () => {
				resizeObserver.disconnect()
			}
		}, [])
		// kilocode_change end

		const [searchLoading, setSearchLoading] = useState(false)
		const [searchRequestId, setSearchRequestId] = useState<string>("")

		// Close dropdown when clicking outside.
		useEffect(() => {
<<<<<<< HEAD
			const handleClickOutside = (_event: MouseEvent) => {
=======
			const handleClickOutside = () => {
>>>>>>> 936712b2
				if (showDropdown) {
					setShowDropdown(false)
				}
			}

			document.addEventListener("mousedown", handleClickOutside)
			return () => document.removeEventListener("mousedown", handleClickOutside)
		}, [showDropdown])

		// Handle enhanced prompt response and search results.
		useEffect(() => {
			const messageHandler = (event: MessageEvent) => {
				const message = event.data

				if (message.type === "enhancedPrompt") {
					if (message.text) {
						setInputValue(message.text)
					}

					setIsEnhancingPrompt(false)
				} else if (message.type === "commitSearchResults") {
					const commits = message.commits.map((commit: any) => ({
						type: ContextMenuOptionType.Git,
						value: commit.hash,
						label: commit.subject,
						description: `${commit.shortHash} by ${commit.author} on ${commit.date}`,
						icon: "$(git-commit)",
					}))

					setGitCommits(commits)
				} else if (message.type === "fileSearchResults") {
					setSearchLoading(false)
					if (message.requestId === searchRequestId) {
						setFileSearchResults(message.results || [])
					}
				}
			}

			window.addEventListener("message", messageHandler)
			return () => window.removeEventListener("message", messageHandler)
		}, [setInputValue, searchRequestId])

		const [isDraggingOver, setIsDraggingOver] = useState(false)
		// kilocode_change start: pull slash commands from Cline
		const [showSlashCommandsMenu, setShowSlashCommandsMenu] = useState(false)
		const [selectedSlashCommandsIndex, setSelectedSlashCommandsIndex] = useState(0)
		const [slashCommandsQuery, setSlashCommandsQuery] = useState("")
		const slashCommandsMenuContainerRef = useRef<HTMLDivElement>(null)
		// kilocode_end
		const [textAreaBaseHeight, setTextAreaBaseHeight] = useState<number | undefined>(undefined)
		const [showContextMenu, setShowContextMenu] = useState(false)
		const [cursorPosition, setCursorPosition] = useState(0)
		const [searchQuery, setSearchQuery] = useState("")
		const textAreaRef = useRef<HTMLTextAreaElement | null>(null)
		const [isMouseDownOnMenu, setIsMouseDownOnMenu] = useState(false)
		const highlightLayerRef = useRef<HTMLDivElement>(null)
		const [selectedMenuIndex, setSelectedMenuIndex] = useState(-1)
		const [selectedType, setSelectedType] = useState<ContextMenuOptionType | null>(null)
		const [justDeletedSpaceAfterMention, setJustDeletedSpaceAfterMention] = useState(false)
		const [intendedCursorPosition, setIntendedCursorPosition] = useState<number | null>(null)
		const contextMenuContainerRef = useRef<HTMLDivElement>(null)
		const [isEnhancingPrompt, setIsEnhancingPrompt] = useState(false)
		const [isFocused, setIsFocused] = useState(false)

		// Fetch git commits when Git is selected or when typing a hash.
		useEffect(() => {
			if (selectedType === ContextMenuOptionType.Git || /^[a-f0-9]+$/i.test(searchQuery)) {
				const message: WebviewMessage = {
					type: "searchCommits",
					query: searchQuery || "",
				} as const
				vscode.postMessage(message)
			}
		}, [selectedType, searchQuery])

		const handleEnhancePrompt = useCallback(() => {
			if (!textAreaDisabled) {
				const trimmedInput = inputValue.trim()
				if (trimmedInput) {
					setIsEnhancingPrompt(true)
					const message = {
						type: "enhancePrompt" as const,
						text: trimmedInput,
					}
					vscode.postMessage(message)
				} else {
					const promptDescription = t("chat:enhancePromptDescription")
					setInputValue(promptDescription)
				}
			}
		}, [inputValue, textAreaDisabled, setInputValue, t])

		const queryItems = useMemo(() => {
			return [
				{ type: ContextMenuOptionType.Problems, value: "problems" },
				{ type: ContextMenuOptionType.Terminal, value: "terminal" },
				...gitCommits,
				...openedTabs
					.filter((tab) => tab.path)
					.map((tab) => ({
						type: ContextMenuOptionType.OpenedFile,
						value: "/" + tab.path,
					})),
				...filePaths
					.map((file) => "/" + file)
					.filter((path) => !openedTabs.some((tab) => tab.path && "/" + tab.path === path)) // Filter out paths that are already in openedTabs
					.map((path) => ({
						type: path.endsWith("/") ? ContextMenuOptionType.Folder : ContextMenuOptionType.File,
						value: path,
					})),
			]
		}, [filePaths, gitCommits, openedTabs])

		useEffect(() => {
			const handleClickOutside = (event: MouseEvent) => {
				if (
					contextMenuContainerRef.current &&
					!contextMenuContainerRef.current.contains(event.target as Node)
				) {
					setShowContextMenu(false)
				}
			}

			if (showContextMenu) {
				document.addEventListener("mousedown", handleClickOutside)
			}

			return () => {
				document.removeEventListener("mousedown", handleClickOutside)
			}
		}, [showContextMenu, setShowContextMenu])

		const handleMentionSelect = useCallback(
			(type: ContextMenuOptionType, value?: string) => {
				if (type === ContextMenuOptionType.NoResults) {
					return
				}

				if (type === ContextMenuOptionType.Mode && value) {
					// Handle mode selection.
					setMode(value)
					setInputValue("")
					setShowContextMenu(false)
					vscode.postMessage({ type: "mode", text: value })
					return
				}

				if (
					type === ContextMenuOptionType.File ||
					type === ContextMenuOptionType.Folder ||
					type === ContextMenuOptionType.Git
				) {
					if (!value) {
						setSelectedType(type)
						setSearchQuery("")
						setSelectedMenuIndex(0)
						return
					}
				}

				setShowContextMenu(false)
				setSelectedType(null)

				if (textAreaRef.current) {
					let insertValue = value || ""

					if (type === ContextMenuOptionType.URL) {
						insertValue = value || ""
					} else if (type === ContextMenuOptionType.File || type === ContextMenuOptionType.Folder) {
						insertValue = value || ""
					} else if (type === ContextMenuOptionType.Problems) {
						insertValue = "problems"
					} else if (type === ContextMenuOptionType.Terminal) {
						insertValue = "terminal"
					} else if (type === ContextMenuOptionType.Git) {
						insertValue = value || ""
					}

					const { newValue, mentionIndex } = insertMention(
						textAreaRef.current.value,
						cursorPosition,
						insertValue,
					)

					setInputValue(newValue)
					const newCursorPosition = newValue.indexOf(" ", mentionIndex + insertValue.length) + 1
					setCursorPosition(newCursorPosition)
					setIntendedCursorPosition(newCursorPosition)

					// Scroll to cursor.
					setTimeout(() => {
						if (textAreaRef.current) {
							textAreaRef.current.blur()
							textAreaRef.current.focus()
						}
					}, 0)
				}
			},
			// eslint-disable-next-line react-hooks/exhaustive-deps
			[setInputValue, cursorPosition],
		)

		// kilocode_change start: pull slash commands from Cline
		const handleSlashCommandsSelect = useCallback(
			(command: SlashCommand) => {
				setShowSlashCommandsMenu(false)

				if (textAreaRef.current) {
					const { newValue, commandIndex } = insertSlashCommand(textAreaRef.current.value, command.name)
					const newCursorPosition = newValue.indexOf(" ", commandIndex + 1 + command.name.length) + 1

					setInputValue(newValue)
					setCursorPosition(newCursorPosition)
					setIntendedCursorPosition(newCursorPosition)

					setTimeout(() => {
						if (textAreaRef.current) {
							textAreaRef.current.blur()
							textAreaRef.current.focus()
						}
					}, 0)
				}
			},
			[setInputValue],
		)
		// kilocode_change end

		const handleKeyDown = useCallback(
			(event: React.KeyboardEvent<HTMLTextAreaElement>) => {
				// kilocode_change start: pull slash commands from Cline
				if (showSlashCommandsMenu) {
					if (event.key === "Escape") {
						setShowSlashCommandsMenu(false)
						return
					}

					if (event.key === "ArrowUp" || event.key === "ArrowDown") {
						event.preventDefault()
						setSelectedSlashCommandsIndex((prevIndex) => {
							const direction = event.key === "ArrowUp" ? -1 : 1
							const commands = getMatchingSlashCommands(slashCommandsQuery)

							if (commands.length === 0) {
								return prevIndex
							}

							const newIndex = (prevIndex + direction + commands.length) % commands.length
							return newIndex
						})
						return
					}

					if ((event.key === "Enter" || event.key === "Tab") && selectedSlashCommandsIndex !== -1) {
						event.preventDefault()
						const commands = getMatchingSlashCommands(slashCommandsQuery)
						if (commands.length > 0) {
							handleSlashCommandsSelect(commands[selectedSlashCommandsIndex])
						}
						return
					}
				}
				// kilocode_change end
				if (showContextMenu) {
					if (event.key === "Escape") {
						setSelectedType(null)
						setSelectedMenuIndex(3) // File by default
						return
					}

					if (event.key === "ArrowUp" || event.key === "ArrowDown") {
						event.preventDefault()
						setSelectedMenuIndex((prevIndex) => {
							const direction = event.key === "ArrowUp" ? -1 : 1
							const options = getContextMenuOptions(
								searchQuery,
								inputValue,
								selectedType,
								queryItems,
								fileSearchResults,
								getAllModes(customModes),
							)
							const optionsLength = options.length

							if (optionsLength === 0) return prevIndex

							// Find selectable options (non-URL types)
							const selectableOptions = options.filter(
								(option) =>
									option.type !== ContextMenuOptionType.URL &&
									option.type !== ContextMenuOptionType.NoResults,
							)

							if (selectableOptions.length === 0) return -1 // No selectable options

							// Find the index of the next selectable option
							const currentSelectableIndex = selectableOptions.findIndex(
								(option) => option === options[prevIndex],
							)

							const newSelectableIndex =
								(currentSelectableIndex + direction + selectableOptions.length) %
								selectableOptions.length

							// Find the index of the selected option in the original options array
							return options.findIndex((option) => option === selectableOptions[newSelectableIndex])
						})
						return
					}
					if ((event.key === "Enter" || event.key === "Tab") && selectedMenuIndex !== -1) {
						event.preventDefault()
						const selectedOption = getContextMenuOptions(
							searchQuery,
							inputValue,
							selectedType,
							queryItems,
							fileSearchResults,
							getAllModes(customModes),
						)[selectedMenuIndex]
						if (
							selectedOption &&
							selectedOption.type !== ContextMenuOptionType.URL &&
							selectedOption.type !== ContextMenuOptionType.NoResults
						) {
							handleMentionSelect(selectedOption.type, selectedOption.value)
						}
						return
					}
				}

				const isComposing = event.nativeEvent?.isComposing ?? false
				if (event.key === "Enter" && !event.shiftKey && !isComposing) {
					event.preventDefault()
					onSend()
				}

				if (event.key === "Backspace" && !isComposing) {
					const charBeforeCursor = inputValue[cursorPosition - 1]
					const charAfterCursor = inputValue[cursorPosition + 1]

					const charBeforeIsWhitespace =
						charBeforeCursor === " " || charBeforeCursor === "\n" || charBeforeCursor === "\r\n"
					const charAfterIsWhitespace =
						charAfterCursor === " " || charAfterCursor === "\n" || charAfterCursor === "\r\n"
					// checks if char before cusor is whitespace after a mention
					if (
						charBeforeIsWhitespace &&
						inputValue.slice(0, cursorPosition - 1).match(new RegExp(mentionRegex.source + "$")) // "$" is added to ensure the match occurs at the end of the string
					) {
						const newCursorPosition = cursorPosition - 1
						// if mention is followed by another word, then instead of deleting the space separating them we just move the cursor to the end of the mention
						if (!charAfterIsWhitespace) {
							event.preventDefault()
							textAreaRef.current?.setSelectionRange(newCursorPosition, newCursorPosition)
							setCursorPosition(newCursorPosition)
						}
						setCursorPosition(newCursorPosition)
						setJustDeletedSpaceAfterMention(true)
					} else if (justDeletedSpaceAfterMention) {
						const { newText, newPosition } = removeMention(inputValue, cursorPosition)
						if (newText !== inputValue) {
							event.preventDefault()
							setInputValue(newText)
							setIntendedCursorPosition(newPosition) // Store the new cursor position in state
						}
						setJustDeletedSpaceAfterMention(false)
						setShowContextMenu(false)
					} else {
						setJustDeletedSpaceAfterMention(false)
					}
				}
			},
			[
				showSlashCommandsMenu,
				showContextMenu,
				selectedSlashCommandsIndex,
				slashCommandsQuery,
				handleSlashCommandsSelect,
				selectedMenuIndex,
				searchQuery,
				inputValue,
				selectedType,
				queryItems,
				fileSearchResults,
				customModes,
				handleMentionSelect,
				onSend,
				cursorPosition,
				justDeletedSpaceAfterMention,
				setInputValue,
			],
		)

		useLayoutEffect(() => {
			if (intendedCursorPosition !== null && textAreaRef.current) {
				textAreaRef.current.setSelectionRange(intendedCursorPosition, intendedCursorPosition)
				setIntendedCursorPosition(null) // Reset the state.
			}
		}, [inputValue, intendedCursorPosition])
		// Ref to store the search timeout
		const searchTimeoutRef = useRef<NodeJS.Timeout | null>(null)

		const handleInputChange = useCallback(
			(e: React.ChangeEvent<HTMLTextAreaElement>) => {
				const newValue = e.target.value
				const newCursorPosition = e.target.selectionStart
				setInputValue(newValue)
				setCursorPosition(newCursorPosition)
				// kilocode_change start: pull slash commands from Cline
				let showMenu = shouldShowContextMenu(newValue, newCursorPosition)
				const showSlashCommandsMenu = shouldShowSlashCommandsMenu(newValue, newCursorPosition)

				// we do not allow both menus to be shown at the same time
				// the slash commands menu has precedence bc its a narrower component
				if (showSlashCommandsMenu) {
					showMenu = false
				}

				setShowSlashCommandsMenu(showSlashCommandsMenu)
				// kilocode_change end

				setShowContextMenu(showMenu)

				// kilocode_change start: pull slash commands from Cline
				if (showSlashCommandsMenu) {
					const slashIndex = newValue.indexOf("/")
					const query = newValue.slice(slashIndex + 1, newCursorPosition)
					setSlashCommandsQuery(query)
					setSelectedSlashCommandsIndex(0)
				} else {
					setSlashCommandsQuery("")
					setSelectedSlashCommandsIndex(0)
				}
				// kilocode_change end

				if (showMenu) {
					if (newValue.startsWith("/")) {
						// Handle slash command
						const query = newValue
						setSearchQuery(query)
						setSelectedMenuIndex(0)
					} else {
						// Existing @ mention handling
						const lastAtIndex = newValue.lastIndexOf("@", newCursorPosition - 1)
						const query = newValue.slice(lastAtIndex + 1, newCursorPosition)
						setSearchQuery(query)

						// Send file search request if query is not empty
						if (query.length > 0) {
							setSelectedMenuIndex(0)
							// Don't clear results until we have new ones
							// This prevents flickering

							// Clear any existing timeout
							if (searchTimeoutRef.current) {
								clearTimeout(searchTimeoutRef.current)
							}

							// Set a timeout to debounce the search requests
							searchTimeoutRef.current = setTimeout(() => {
								// Generate a request ID for this search
								const reqId = Math.random().toString(36).substring(2, 9)
								setSearchRequestId(reqId)
								setSearchLoading(true)

								// Send message to extension to search files
								vscode.postMessage({
									type: "searchFiles",
									query: unescapeSpaces(query),
									requestId: reqId,
								})
							}, 200) // 200ms debounce
						} else {
							setSelectedMenuIndex(3) // Set to "File" option by default
						}
					}
				} else {
					setSearchQuery("")
					setSelectedMenuIndex(-1)
					setFileSearchResults([]) // Clear file search results
				}
			},
			[setInputValue, setSearchRequestId, setFileSearchResults, setSearchLoading],
		)

		useEffect(() => {
			if (!showContextMenu) {
				setSelectedType(null)
			}
		}, [showContextMenu])

		const handleBlur = useCallback(() => {
			// Only hide the context menu if the user didn't click on it.
			if (!isMouseDownOnMenu) {
				setShowContextMenu(false)
				setShowSlashCommandsMenu(false) // kilocode_change: pull slash commands from Cline
			}

			setIsFocused(false)
		}, [isMouseDownOnMenu])

		const handlePaste = useCallback(
			async (e: React.ClipboardEvent) => {
				const items = e.clipboardData.items

				const pastedText = e.clipboardData.getData("text")
				// Check if the pasted content is a URL, add space after so user
				// can easily delete if they don't want it.
				const urlRegex = /^\S+:\/\/\S+$/
				if (urlRegex.test(pastedText.trim())) {
					e.preventDefault()
					const trimmedUrl = pastedText.trim()
					const newValue =
						inputValue.slice(0, cursorPosition) + trimmedUrl + " " + inputValue.slice(cursorPosition)
					setInputValue(newValue)
					const newCursorPosition = cursorPosition + trimmedUrl.length + 1
					setCursorPosition(newCursorPosition)
					setIntendedCursorPosition(newCursorPosition)
					setShowContextMenu(false)

					// Scroll to new cursor position.
					setTimeout(() => {
						if (textAreaRef.current) {
							textAreaRef.current.blur()
							textAreaRef.current.focus()
						}
					}, 0)

					return
				}

				const acceptedTypes = ["png", "jpeg", "webp"]

				const imageItems = Array.from(items).filter((item) => {
					const [type, subtype] = item.type.split("/")
					return type === "image" && acceptedTypes.includes(subtype)
				})

				if (!shouldDisableImages && imageItems.length > 0) {
					e.preventDefault()
					const imagePromises = imageItems.map((item) => {
						return new Promise<string | null>((resolve) => {
							const blob = item.getAsFile()
							if (!blob) {
								resolve(null)
								return
							}
							const reader = new FileReader()
							reader.onloadend = () => {
								if (reader.error) {
									console.error(t("chat:errorReadingFile"), reader.error)
									resolve(null)
								} else {
									const result = reader.result
									resolve(typeof result === "string" ? result : null)
								}
							}
							reader.readAsDataURL(blob)
						})
					})
					const imageDataArray = await Promise.all(imagePromises)
					const dataUrls = imageDataArray.filter((dataUrl): dataUrl is string => dataUrl !== null)
					if (dataUrls.length > 0) {
						setSelectedImages((prevImages) => [...prevImages, ...dataUrls].slice(0, MAX_IMAGES_PER_MESSAGE))
					} else {
						console.warn(t("chat:noValidImages"))
					}
				}
			},
			[shouldDisableImages, setSelectedImages, cursorPosition, setInputValue, inputValue, t],
		)

		const handleMenuMouseDown = useCallback(() => {
			setIsMouseDownOnMenu(true)
		}, [])

		const updateHighlights = useCallback(() => {
			if (!textAreaRef.current || !highlightLayerRef.current) return

			// kilocode_change start: pull slash commands from Cline
			let processedText = textAreaRef.current.value

			processedText = processedText
				.replace(/\n$/, "\n\n")
				.replace(/[<>&]/g, (c) => ({ "<": "&lt;", ">": "&gt;", "&": "&amp;" })[c] || c)
				.replace(mentionRegexGlobal, '<mark class="mention-context-textarea-highlight">$&</mark>')

			// check for highlighting /slash-commands
			if (/^\s*\//.test(processedText)) {
				const slashIndex = processedText.indexOf("/")

				// end of command is end of text or first whitespace
				const spaceIndex = processedText.indexOf(" ", slashIndex)
				const endIndex = spaceIndex > -1 ? spaceIndex : processedText.length

				// extract and validate the exact command text
				const commandText = processedText.substring(slashIndex + 1, endIndex)
				const isValidCommand = validateSlashCommand(commandText)

				if (isValidCommand) {
					const fullCommand = processedText.substring(slashIndex, endIndex) // includes slash

					const highlighted = `<mark class="slash-command-match-textarea-highlight">${fullCommand}</mark>`
					processedText =
						processedText.substring(0, slashIndex) + highlighted + processedText.substring(endIndex)
				}
			}
			// kilocode_change end

			highlightLayerRef.current.innerHTML = processedText
			highlightLayerRef.current.scrollTop = textAreaRef.current.scrollTop
			highlightLayerRef.current.scrollLeft = textAreaRef.current.scrollLeft
		}, [])

		useLayoutEffect(() => {
			updateHighlights()
		}, [inputValue, updateHighlights])

		const updateCursorPosition = useCallback(() => {
			if (textAreaRef.current) {
				setCursorPosition(textAreaRef.current.selectionStart)
			}
		}, [])

		const handleKeyUp = useCallback(
			(e: React.KeyboardEvent<HTMLTextAreaElement>) => {
				if (["ArrowLeft", "ArrowRight", "ArrowUp", "ArrowDown", "Home", "End"].includes(e.key)) {
					updateCursorPosition()
				}
			},
			[updateCursorPosition],
		)

		const handleDrop = useCallback(
			async (e: React.DragEvent<HTMLDivElement>) => {
				e.preventDefault()
				setIsDraggingOver(false)

				const textFieldList = e.dataTransfer.getData("text")
				const textUriList = e.dataTransfer.getData("application/vnd.code.uri-list")
				// When textFieldList is empty, it may attempt to use textUriList obtained from drag-and-drop tabs; if not empty, it will use textFieldList.
				const text = textFieldList || textUriList
				if (text) {
					// Split text on newlines to handle multiple files
					const lines = text.split(/\r?\n/).filter((line) => line.trim() !== "")

					if (lines.length > 0) {
						// Process each line as a separate file path
						let newValue = inputValue.slice(0, cursorPosition)
						let totalLength = 0

						// Using a standard for loop instead of forEach for potential performance gains.
						for (let i = 0; i < lines.length; i++) {
							const line = lines[i]
							// Convert each path to a mention-friendly format
							const mentionText = convertToMentionPath(line, cwd)
							newValue += mentionText
							totalLength += mentionText.length

							// Add space after each mention except the last one
							if (i < lines.length - 1) {
								newValue += " "
								totalLength += 1
							}
						}

						// Add space after the last mention and append the rest of the input
						newValue += " " + inputValue.slice(cursorPosition)
						totalLength += 1

						setInputValue(newValue)
						const newCursorPosition = cursorPosition + totalLength
						setCursorPosition(newCursorPosition)
						setIntendedCursorPosition(newCursorPosition)
					}

					return
				}

				const files = Array.from(e.dataTransfer.files)
				if (!textAreaDisabled && files.length > 0) {
					const acceptedTypes = ["png", "jpeg", "webp"]
					const imageFiles = files.filter((file) => {
						const [type, subtype] = file.type.split("/")
						return type === "image" && acceptedTypes.includes(subtype)
					})

					if (!shouldDisableImages && imageFiles.length > 0) {
						const imagePromises = imageFiles.map((file) => {
							return new Promise<string | null>((resolve) => {
								const reader = new FileReader()
								reader.onloadend = () => {
									if (reader.error) {
										console.error(t("chat:errorReadingFile"), reader.error)
										resolve(null)
									} else {
										const result = reader.result
										resolve(typeof result === "string" ? result : null)
									}
								}
								reader.readAsDataURL(file)
							})
						})
						const imageDataArray = await Promise.all(imagePromises)
						const dataUrls = imageDataArray.filter((dataUrl): dataUrl is string => dataUrl !== null)
						if (dataUrls.length > 0) {
							setSelectedImages((prevImages) =>
								[...prevImages, ...dataUrls].slice(0, MAX_IMAGES_PER_MESSAGE),
							)
							if (typeof vscode !== "undefined") {
								vscode.postMessage({
									type: "draggedImages",
									dataUrls: dataUrls,
								})
							}
						} else {
							console.warn(t("chat:noValidImages"))
						}
					}
				}
			},
			[
				cursorPosition,
				cwd,
				inputValue,
				setInputValue,
				setCursorPosition,
				setIntendedCursorPosition,
				textAreaDisabled,
				shouldDisableImages,
				setSelectedImages,
				t,
			],
		)

		const [isTtsPlaying, setIsTtsPlaying] = useState(false)

		useEvent("message", (event: MessageEvent) => {
			const message: ExtensionMessage = event.data

			if (message.type === "ttsStart") {
				setIsTtsPlaying(true)
			} else if (message.type === "ttsStop") {
				setIsTtsPlaying(false)
			}
		})

		// kilocode_change
		// const placeholderBottomText = `\n(${t("chat:addContext")}${shouldDisableImages ? `, ${t("chat:dragFiles")}` : `, ${t("chat:dragFilesImages")}`})`

		return (
			<div
				className={cn(
					"relative",
					"flex",
					"flex-col",
					"gap-2",
					"bg-editor-background",
					"m-2 mt-1",
					"p-1.5",
					"outline-none",
					"border",
					"border-none",
					"w-[calc(100%-16px)]",
					"ml-auto",
					"mr-auto",
					"box-border",
				)}>
				<div className="relative">
					<div
						className={cn("chat-text-area", "relative", "flex", "flex-col", "outline-none")}
						onDrop={handleDrop}
						onDragOver={(e) => {
							//Only allowed to drop images/files on shift key pressed
							if (!e.shiftKey) {
								setIsDraggingOver(false)
								return
							}
							e.preventDefault()
							setIsDraggingOver(true)
							e.dataTransfer.dropEffect = "copy"
						}}
						onDragLeave={(e) => {
							e.preventDefault()
							const rect = e.currentTarget.getBoundingClientRect()
							if (
								e.clientX <= rect.left ||
								e.clientX >= rect.right ||
								e.clientY <= rect.top ||
								e.clientY >= rect.bottom
							) {
								setIsDraggingOver(false)
							}
						}}>
						{/* kilocode_change start: pull slash commands from Cline */}
						{showSlashCommandsMenu && (
							<div ref={slashCommandsMenuContainerRef}>
								<SlashCommandMenu
									onSelect={handleSlashCommandsSelect}
									selectedIndex={selectedSlashCommandsIndex}
									setSelectedIndex={setSelectedSlashCommandsIndex}
									onMouseDown={handleMenuMouseDown}
									query={slashCommandsQuery}
								/>
							</div>
						)}
						{/* kilocode_change end */}
						{showContextMenu && (
							<div
								ref={contextMenuContainerRef}
								className={cn(
									"absolute",
									"bottom-full",
									"left-0",
									"right-0",
									"z-[1000]",
									"mb-2",
									"filter",
									"drop-shadow-md",
								)}>
								<ContextMenu
									onSelect={handleMentionSelect}
									searchQuery={searchQuery}
									inputValue={inputValue}
									onMouseDown={handleMenuMouseDown}
									selectedIndex={selectedMenuIndex}
									setSelectedIndex={setSelectedMenuIndex}
									selectedType={selectedType}
									queryItems={queryItems}
									modes={getAllModes(customModes)}
									loading={searchLoading}
									dynamicSearchResults={fileSearchResults}
								/>
							</div>
						)}
						<div
							className={cn(
								"relative",
								"flex-1",
								"flex",
								"flex-col-reverse",
								"min-h-0",
								"overflow-hidden",
								"rounded",
							)}>
							<div
								ref={highlightLayerRef}
								className={cn(
									"absolute",
									"inset-0",
									"pointer-events-none",
									"whitespace-pre-wrap",
									"break-words",
									"text-transparent",
									"overflow-hidden",
									"font-vscode-font-family",
									"text-vscode-editor-font-size",
									"leading-vscode-editor-line-height",
									"py-2",
									"px-[9px]",
									"z-10",
								)}
								style={{
									color: "transparent",
								}}
							/>
							<DynamicTextArea
								ref={(el) => {
									if (typeof ref === "function") {
										ref(el)
									} else if (ref) {
										ref.current = el
									}
									textAreaRef.current = el
								}}
								value={inputValue}
								disabled={textAreaDisabled}
								onChange={(e) => {
									handleInputChange(e)
									updateHighlights()
								}}
								onFocus={() => setIsFocused(true)}
								onKeyDown={handleKeyDown}
								onKeyUp={handleKeyUp}
								onBlur={handleBlur}
								onPaste={handlePaste}
								onSelect={updateCursorPosition}
								onMouseUp={updateCursorPosition}
								onHeightChange={(height) => {
									if (textAreaBaseHeight === undefined || height < textAreaBaseHeight) {
										setTextAreaBaseHeight(height)
									}
									onHeightChange?.(height)
								}}
								placeholder={placeholderText}
								minRows={3}
								maxRows={15}
								autoFocus={true}
								className={cn(
									"w-full",
									"text-vscode-input-foreground",
									"font-vscode-font-family",
									"text-vscode-editor-font-size",
									"leading-vscode-editor-line-height",
									textAreaDisabled ? "cursor-not-allowed" : "cursor-text",
									"py-1.5 px-2",
									isFocused
										? "border border-vscode-focusBorder outline outline-vscode-focusBorder"
										: isDraggingOver
											? "border-2 border-dashed border-vscode-focusBorder"
											: "border border-transparent",
									textAreaDisabled ? "opacity-50" : "opacity-100",
									isDraggingOver
										? "bg-[color-mix(in_srgb,var(--vscode-input-background)_95%,var(--vscode-focusBorder))]"
										: "bg-vscode-input-background",
									"transition-background-color duration-150 ease-in-out",
									"will-change-background-color",
									"min-h-[90px]",
									"box-border",
									"rounded",
									"resize-none",
									"overflow-x-hidden",
									"overflow-y-auto",
									"pr-2",
									"flex-none flex-grow",
									"z-[2]",
									"scrollbar-none",
									"pb-16", // Increased padding to prevent overlap with control bar
								)}
								onScroll={() => updateHighlights()}
							/>
							{isTtsPlaying && (
								<Button
									variant="ghost"
									size="icon"
									className="absolute top-0 right-0 opacity-25 hover:opacity-100 z-10"
									onClick={() => vscode.postMessage({ type: "stopTts" })}>
									<VolumeX className="size-4" />
								</Button>
							)}
							{!inputValue && (
								<div
									className={cn(
										"absolute",
										"left-2",
										"flex",
										"gap-2",
										"text-xs",
										"text-descriptionForeground",
										"pointer-events-none",
										"z-25",
										"bottom-1.5",
										"pr-2",
										"transition-opacity",
										"duration-200",
										"ease-in-out",
										textAreaDisabled ? "opacity-35" : "opacity-70",
									)}>
									{/* kilocode_change {placeholderBottomText} */}
								</div>
							)}
						</div>
					</div>
				</div>

				{/* kilocode_change move thumbnails to bottom */}

				<div
					// kilocode_change start
					style={{
						marginTop: "-44px",
						zIndex: 2,
						paddingLeft: "10px",
						paddingRight: "10px",
					}}
					ref={containerRef}
					// kilocode_change end
					className={cn("flex", "justify-between", "items-center", "mt-auto", "pt-0.5")}>
					<div className={cn("flex", "items-center", "gap-1", "min-w-0")}>
						{/* Mode selector - fixed width */}
						<div className="shrink-0">
							<SelectDropdown
								value={mode}
								title={t("chat:selectMode")}
								options={[
									{
										value: "shortcut",
										label: modeShortcutText,
										disabled: true,
										type: DropdownOptionType.SHORTCUT,
									},
									...getAllModes(customModes).map((mode) => ({
										value: mode.slug,
										label: mode.name,
										type: DropdownOptionType.ITEM,
									})),
									{
										value: "sep-1",
										label: t("chat:separator"),
										type: DropdownOptionType.SEPARATOR,
									},
									{
										value: "promptsButtonClicked",
										label: t("chat:edit"),
										type: DropdownOptionType.ACTION,
									},
								]}
								onChange={(value) => {
									setMode(value as Mode)
									vscode.postMessage({ type: "mode", text: value })
								}}
								shortcutText={modeShortcutText}
								triggerClassName={cn("w-full", {
									"bg-[#1e1e1e] border-[#333333] hover:bg-[#2d2d2d]":
										currentTheme === "vscode-dark" || currentTheme === "vscode-high-contrast",
									"bg-[var(--vscode-input-background)] border-[var(--vscode-input-border)] hover:bg-[var(--vscode-input-hoverBackground)]":
										currentTheme === "vscode-light",
								})}
							/>
						</div>

						{/* kilocode_change: fixed width */}
						{/* API configuration selector - fixed width */}
						<div className={cn("shrink-0", "w-[70px]")}>
							<SelectDropdown
								value={currentConfigId}
								disabled={selectApiConfigDisabled}
								title={t("chat:selectApiConfig")}
								placeholder={displayName} // Always show the current name
								options={[
									// Pinned items first
									...(listApiConfigMeta || [])
										.filter((config) => pinnedApiConfigs && pinnedApiConfigs[config.id])
										.map((config) => ({
											value: config.id,
											label: config.name,
											name: config.name, // Keep name for comparison with currentApiConfigName
											type: DropdownOptionType.ITEM,
											pinned: true,
										}))
										.sort((a, b) => a.label.localeCompare(b.label)),
									// If we have pinned items and unpinned items, add a separator
									...(pinnedApiConfigs &&
									Object.keys(pinnedApiConfigs).length > 0 &&
									(listApiConfigMeta || []).some((config) => !pinnedApiConfigs[config.id])
										? [
												{
													value: "sep-pinned",
													label: t("chat:separator"),
													type: DropdownOptionType.SEPARATOR,
												},
											]
										: []),
									// Unpinned items sorted alphabetically
									...(listApiConfigMeta || [])
										.filter((config) => !pinnedApiConfigs || !pinnedApiConfigs[config.id])
										.map((config) => ({
											value: config.id,
											label: config.name,
											name: config.name, // Keep name for comparison with currentApiConfigName
											type: DropdownOptionType.ITEM,
											pinned: false,
										}))
										.sort((a, b) => a.label.localeCompare(b.label)),
									{
										value: "sep-2",
										label: t("chat:separator"),
										type: DropdownOptionType.SEPARATOR,
									},
									{
										value: "settingsButtonClicked",
										label: t("chat:edit"),
										type: DropdownOptionType.ACTION,
									},
								]}
								onChange={(value) => {
									if (value === "settingsButtonClicked") {
										vscode.postMessage({
											type: "loadApiConfiguration",
											text: value,
											values: { section: "providers" },
										})
									} else {
										vscode.postMessage({ type: "loadApiConfigurationById", text: value })
									}
								}}
								contentClassName="max-h-[300px] overflow-y-auto"
								// kilocode_change: add different border and background colors
								triggerClassName={cn("w-full text-ellipsis overflow-hidden", {
									"bg-[#1e1e1e] border-[#333333] hover:bg-[#2d2d2d]":
										currentTheme === "vscode-dark" || currentTheme === "vscode-high-contrast",
									"bg-[var(--vscode-input-background)] border-[var(--vscode-input-border)] hover:bg-[var(--vscode-input-hoverBackground)]":
										currentTheme === "vscode-light",
								})}
								itemClassName="group"
								renderItem={({ type, value, label, pinned }) => {
									if (type !== DropdownOptionType.ITEM) {
										return label
									}

									const config = listApiConfigMeta?.find((c) => c.id === value)
									const isCurrentConfig = config?.name === currentApiConfigName

									return (
										<div className="flex justify-between gap-2 w-full h-5">
											<div className={cn({ "font-medium": isCurrentConfig })}>{label}</div>
											<div className="flex justify-end w-10">
												<div
													className={cn("size-5 p-1", {
														"block group-hover:hidden": !pinned,
														hidden: !isCurrentConfig,
													})}>
													<Check className="size-3" />
												</div>
												<Button
													variant="ghost"
													size="icon"
													title={pinned ? t("chat:unpin") : t("chat:pin")}
													onClick={(e) => {
														e.stopPropagation()
														togglePinnedApiConfig(value)
														vscode.postMessage({ type: "toggleApiConfigPin", text: value })
													}}
													className={cn("size-5", {
														"hidden group-hover:flex": !pinned,
														"bg-accent": pinned,
													})}>
													<Pin className="size-3 p-0.5 opacity-50" />
												</Button>
											</div>
										</div>
									)
								}}
							/>
						</div>

						{/* kilocode_change begin: Model display */}
						<div
							className="flex items-center mx-2 overflow-hidden"
							title={`${selectedProvider}:${selectedModelId}`}>
							<span className="text-xs text-vscode-descriptionForeground opacity-70 truncate">
								{selectedProvider}:{selectedModelId}
							</span>
						</div>
						{/* kilocode_change end */}
					</div>

					{/* Right side - action buttons */}
					<div
						className={cn("flex", "items-center", "gap-0.5", "shrink-0", { hidden: containerWidth < 235 })}
						// kilocode_change: add ref
						ref={actionButtonsRef}>
						<IconButton
							iconClass={isEnhancingPrompt ? "codicon-loading" : "codicon-sparkle"}
							title={t("chat:enhancePrompt")}
							disabled={textAreaDisabled}
							isLoading={isEnhancingPrompt}
							onClick={handleEnhancePrompt}
						/>
						<IconButton
							iconClass="codicon-attach"
							title="Add Context (@)"
							disabled={textAreaDisabled || showContextMenu}
							onClick={() => {
								if (textAreaDisabled || showContextMenu || !textAreaRef.current) return

								textAreaRef.current.focus()

								setInputValue(`${inputValue} @`)
								setShowContextMenu(true)
								// Empty search query explicitly to show all options
								// and set to "File" option by default
								setSearchQuery("")
								setSelectedMenuIndex(4)
							}}
						/>
						<IconButton
							className="hidden" // kilocode_change
							iconClass="codicon-device-camera"
							title={t("chat:addImages")}
							disabled={shouldDisableImages}
							onClick={onSelectImages}
						/>
						<IconButton
							iconClass="codicon-send"
							title={t("chat:sendMessage")}
							disabled={textAreaDisabled}
							onClick={onSend}
						/>
					</div>
				</div>

				{selectedImages.length > 0 && (
					<Thumbnails
						images={selectedImages}
						setImages={setSelectedImages}
						style={{
							left: "16px",
							zIndex: 2,
							marginTop: "14px", // kilocode_change
							marginBottom: 0,
						}}
					/>
				)}
			</div>
		)
	},
)

export default ChatTextArea<|MERGE_RESOLUTION|>--- conflicted
+++ resolved
@@ -144,11 +144,7 @@
 
 		// Close dropdown when clicking outside.
 		useEffect(() => {
-<<<<<<< HEAD
-			const handleClickOutside = (_event: MouseEvent) => {
-=======
 			const handleClickOutside = () => {
->>>>>>> 936712b2
 				if (showDropdown) {
 					setShowDropdown(false)
 				}
