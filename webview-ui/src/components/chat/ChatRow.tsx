import React, { memo, useCallback, useEffect, useMemo, useRef, useState } from "react"
import { useSize } from "react-use"
import { useTranslation, Trans } from "react-i18next"
import deepEqual from "fast-deep-equal"
import { VSCodeBadge, VSCodeButton } from "@vscode/webview-ui-toolkit/react"

import type { ClineMessage } from "@roo-code/types"

import { ClineApiReqInfo, ClineAskUseMcpServer, ClineSayTool } from "@roo/ExtensionMessage"
import { COMMAND_OUTPUT_STRING } from "@roo/combineCommandSequences"
import { safeJsonParse } from "@roo/safeJsonParse"

import { useCopyToClipboard } from "@src/utils/clipboard"
import { useExtensionState } from "@src/context/ExtensionStateContext"
import { findMatchingResourceOrTemplate } from "@src/utils/mcp"
import { vscode } from "@src/utils/vscode"
import { removeLeadingNonAlphanumeric } from "@src/utils/removeLeadingNonAlphanumeric"
import { getLanguageFromPath } from "@src/utils/getLanguageFromPath"
import { Button } from "@src/components/ui"

import { ToolUseBlock, ToolUseBlockHeader } from "../common/ToolUseBlock"
import CodeAccordian from "../common/CodeAccordian"
import CodeBlock from "../common/CodeBlock"
import MarkdownBlock from "../common/MarkdownBlock"
import { ReasoningBlock } from "./ReasoningBlock"
import Thumbnails from "../common/Thumbnails"
import McpResourceRow from "../mcp/McpResourceRow"
import McpToolRow from "../mcp/McpToolRow"

import { Mention } from "./Mention"
import { CheckpointSaved } from "./checkpoints/CheckpointSaved"
import { FollowUpSuggest } from "./FollowUpSuggest"
<<<<<<< HEAD
import { LowCreditWarning } from "../kilocode/chat/LowCreditWarning" // kilocode_change
=======
import { BatchFilePermission } from "./BatchFilePermission"
>>>>>>> 69f72002
import { ProgressIndicator } from "./ProgressIndicator"
import { Markdown } from "./Markdown"
import { CommandExecution } from "./CommandExecution"
import { CommandExecutionError } from "./CommandExecutionError"
import ReportBugPreview from "./ReportBugPreview"

import { NewTaskPreview } from "../kilocode/chat/NewTaskPreview" // kilocode_change
import { AutoApprovedRequestLimitWarning } from "./AutoApprovedRequestLimitWarning"
import { CondenseContextErrorRow, CondensingContextRow, ContextCondenseRow } from "./ContextCondenseRow"
import CodebaseSearchResultsDisplay from "./CodebaseSearchResultsDisplay"

interface ChatRowProps {
	message: ClineMessage
	lastModifiedMessage?: ClineMessage
	isExpanded: boolean
	isLast: boolean
	isStreaming: boolean
	onToggleExpand: (ts: number) => void
	onHeightChange: (isTaller: boolean) => void
	onSuggestionClick?: (answer: string, event?: React.MouseEvent) => void
	onBatchFileResponse?: (response: { [key: string]: boolean }) => void
}

// eslint-disable-next-line @typescript-eslint/no-empty-object-type
interface ChatRowContentProps extends Omit<ChatRowProps, "onHeightChange"> {}

const ChatRow = memo(
	(props: ChatRowProps) => {
		const { isLast, onHeightChange, message } = props
		// Store the previous height to compare with the current height
		// This allows us to detect changes without causing re-renders
		const prevHeightRef = useRef(0)

		const [chatrow, { height }] = useSize(
			<div className="px-[15px] py-[10px] pr-[6px]">
				<ChatRowContent {...props} />
			</div>,
		)

		useEffect(() => {
			// used for partials, command output, etc.
			// NOTE: it's important we don't distinguish between partial or complete here since our scroll effects in chatview need to handle height change during partial -> complete
			const isInitialRender = prevHeightRef.current === 0 // prevents scrolling when new element is added since we already scroll for that
			// height starts off at Infinity
			if (isLast && height !== 0 && height !== Infinity && height !== prevHeightRef.current) {
				if (!isInitialRender) {
					onHeightChange(height > prevHeightRef.current)
				}
				prevHeightRef.current = height
			}
		}, [height, isLast, onHeightChange, message])

		// we cannot return null as virtuoso does not support it, so we use a separate visibleMessages array to filter out messages that should not be rendered
		return chatrow
	},
	// memo does shallow comparison of props, so we need to do deep comparison of arrays/objects whose properties might change
	deepEqual,
)

export default ChatRow

export const ChatRowContent = ({
	message,
	lastModifiedMessage,
	isExpanded,
	isLast,
	isStreaming,
	onToggleExpand,
	onSuggestionClick,
	onBatchFileResponse,
}: ChatRowContentProps) => {
	const { t } = useTranslation()
	const { apiConfiguration, mcpServers, alwaysAllowMcp, currentCheckpoint } = useExtensionState()
	const [reasoningCollapsed, setReasoningCollapsed] = useState(true)
	const [isDiffErrorExpanded, setIsDiffErrorExpanded] = useState(false)
	const [showCopySuccess, setShowCopySuccess] = useState(false)
	const { copyWithFeedback } = useCopyToClipboard()

	// Memoized callback to prevent re-renders caused by inline arrow functions
	const handleToggleExpand = useCallback(() => {
		onToggleExpand(message.ts)
	}, [onToggleExpand, message.ts])

	const [cost, apiReqCancelReason, apiReqStreamingFailedMessage] = useMemo(() => {
		if (message.text !== null && message.text !== undefined && message.say === "api_req_started") {
			const info = safeJsonParse<ClineApiReqInfo>(message.text)
			return [info?.cost, info?.cancelReason, info?.streamingFailedMessage]
		}

		return [undefined, undefined, undefined]
	}, [message.text, message.say])

	// When resuming task, last wont be api_req_failed but a resume_task
	// message, so api_req_started will show loading spinner. That's why we just
	// remove the last api_req_started that failed without streaming anything.
	const apiRequestFailedMessage =
		isLast && lastModifiedMessage?.ask === "api_req_failed" // if request is retried then the latest message is a api_req_retried
			? lastModifiedMessage?.text
			: undefined

	const isCommandExecuting =
		isLast && lastModifiedMessage?.ask === "command" && lastModifiedMessage?.text?.includes(COMMAND_OUTPUT_STRING)

	const isMcpServerResponding = isLast && lastModifiedMessage?.say === "mcp_server_request_started"

	const type = message.type === "ask" ? message.ask : message.say

	const normalColor = "var(--vscode-foreground)"
	const errorColor = "var(--vscode-errorForeground)"
	const successColor = "var(--vscode-charts-green)"
	const cancelledColor = "var(--vscode-descriptionForeground)"

	const [icon, title] = useMemo(() => {
		switch (type) {
			case "error":
				return [
					<span
						className="codicon codicon-error"
						style={{ color: errorColor, marginBottom: "-1.5px" }}></span>,
					<span style={{ color: errorColor, fontWeight: "bold" }}>{t("chat:error")}</span>,
				]
			case "mistake_limit_reached":
				return [
					<span
						className="codicon codicon-error"
						style={{ color: errorColor, marginBottom: "-1.5px" }}></span>,
					<span style={{ color: errorColor, fontWeight: "bold" }}>{t("chat:troubleMessage")}</span>,
				]
			case "command":
				return [
					isCommandExecuting ? (
						<ProgressIndicator />
					) : (
						<span
							className="codicon codicon-terminal"
							style={{ color: normalColor, marginBottom: "-1.5px" }}></span>
					),
					<span style={{ color: normalColor, fontWeight: "bold" }}>{t("chat:runCommand.title")}:</span>,
				]
			case "use_mcp_server":
				const mcpServerUse = safeJsonParse<ClineAskUseMcpServer>(message.text)
				if (mcpServerUse === undefined) {
					return [null, null]
				}
				return [
					isMcpServerResponding ? (
						<ProgressIndicator />
					) : (
						<span
							className="codicon codicon-server"
							style={{ color: normalColor, marginBottom: "-1.5px" }}></span>
					),
					<span style={{ color: normalColor, fontWeight: "bold" }}>
						{mcpServerUse.type === "use_mcp_tool"
							? t("chat:mcp.wantsToUseTool", { serverName: mcpServerUse.serverName })
							: t("chat:mcp.wantsToAccessResource", { serverName: mcpServerUse.serverName })}
					</span>,
				]
			case "completion_result":
				return [
					<span
						className="codicon codicon-check"
						style={{ color: successColor, marginBottom: "-1.5px" }}></span>,
					<span style={{ color: successColor, fontWeight: "bold" }}>{t("chat:taskCompleted")}</span>,
				]
			case "api_req_retry_delayed":
				return []
			case "api_req_started":
				const getIconSpan = (iconName: string, color: string) => (
					<div
						style={{
							width: 16,
							height: 16,
							display: "flex",
							alignItems: "center",
							justifyContent: "center",
						}}>
						<span
							className={`codicon codicon-${iconName}`}
							style={{ color, fontSize: 16, marginBottom: "-1.5px" }}
						/>
					</div>
				)
				return [
					apiReqCancelReason !== null && apiReqCancelReason !== undefined ? (
						apiReqCancelReason === "user_cancelled" ? (
							getIconSpan("error", cancelledColor)
						) : (
							getIconSpan("error", errorColor)
						)
					) : cost !== null && cost !== undefined ? (
						getIconSpan("check", successColor)
					) : apiRequestFailedMessage ? (
						getIconSpan("error", errorColor)
					) : (
						<ProgressIndicator />
					),
					apiReqCancelReason !== null && apiReqCancelReason !== undefined ? (
						apiReqCancelReason === "user_cancelled" ? (
							<span style={{ color: normalColor, fontWeight: "bold" }}>
								{t("chat:apiRequest.cancelled")}
							</span>
						) : (
							<span style={{ color: errorColor, fontWeight: "bold" }}>
								{t("chat:apiRequest.streamingFailed")}
							</span>
						)
					) : cost !== null && cost !== undefined ? (
						<span style={{ color: normalColor, fontWeight: "bold" }}>{t("chat:apiRequest.title")}</span>
					) : apiRequestFailedMessage ? (
						<span style={{ color: errorColor, fontWeight: "bold" }}>{t("chat:apiRequest.failed")}</span>
					) : (
						<span style={{ color: normalColor, fontWeight: "bold" }}>{t("chat:apiRequest.streaming")}</span>
					),
				]
			case "followup":
				return [
					<span
						className="codicon codicon-question"
						style={{ color: normalColor, marginBottom: "-1.5px" }}
					/>,
					<span style={{ color: normalColor, fontWeight: "bold" }}>{t("chat:questions.hasQuestion")}</span>,
				]
			default:
				return [null, null]
		}
	}, [type, isCommandExecuting, message, isMcpServerResponding, apiReqCancelReason, cost, apiRequestFailedMessage, t])

	const headerStyle: React.CSSProperties = {
		display: "flex",
		alignItems: "center",
		gap: "10px",
		marginBottom: "10px",
		wordBreak: "break-word",
	}

	const pStyle: React.CSSProperties = {
		margin: 0,
		whiteSpace: "pre-wrap",
		wordBreak: "break-word",
		overflowWrap: "anywhere",
	}

	const tool = useMemo(
		() => (message.ask === "tool" ? safeJsonParse<ClineSayTool>(message.text) : null),
		[message.ask, message.text],
	)

	const followUpData = useMemo(() => {
		if (message.type === "ask" && message.ask === "followup" && !message.partial) {
			return safeJsonParse<any>(message.text)
		}
		return null
	}, [message.type, message.ask, message.partial, message.text])

	if (tool) {
		const toolIcon = (name: string) => (
			<span
				className={`codicon codicon-${name}`}
				style={{ color: "var(--vscode-foreground)", marginBottom: "-1.5px" }}></span>
		)

		switch (tool.tool) {
			case "editedExistingFile":
			case "appliedDiff":
				return (
					<>
						<div style={headerStyle}>
							{toolIcon(tool.tool === "appliedDiff" ? "diff" : "edit")}
							<span style={{ fontWeight: "bold" }}>
								{tool.isOutsideWorkspace
									? t("chat:fileOperations.wantsToEditOutsideWorkspace")
									: t("chat:fileOperations.wantsToEdit")}
							</span>
						</div>
						<CodeAccordian
							path={tool.path}
							code={tool.content ?? tool.diff}
							language="diff"
							progressStatus={message.progressStatus}
							isLoading={message.partial}
							isExpanded={isExpanded}
							onToggleExpand={handleToggleExpand}
						/>
					</>
				)
			case "insertContent":
				return (
					<>
						<div style={headerStyle}>
							{toolIcon("insert")}
							<span style={{ fontWeight: "bold" }}>
								{tool.isOutsideWorkspace
									? t("chat:fileOperations.wantsToEditOutsideWorkspace")
									: tool.lineNumber === 0
										? t("chat:fileOperations.wantsToInsertAtEnd")
										: t("chat:fileOperations.wantsToInsertWithLineNumber", {
												lineNumber: tool.lineNumber,
											})}
							</span>
						</div>
						<CodeAccordian
							path={tool.path}
							code={tool.diff}
							language="diff"
							progressStatus={message.progressStatus}
							isLoading={message.partial}
							isExpanded={isExpanded}
							onToggleExpand={handleToggleExpand}
						/>
					</>
				)
			case "searchAndReplace":
				return (
					<>
						<div style={headerStyle}>
							{toolIcon("replace")}
							<span style={{ fontWeight: "bold" }}>
								{message.type === "ask"
									? t("chat:fileOperations.wantsToSearchReplace")
									: t("chat:fileOperations.didSearchReplace")}
							</span>
						</div>
						<CodeAccordian
							path={tool.path}
							code={tool.diff}
							language="diff"
							progressStatus={message.progressStatus}
							isLoading={message.partial}
							isExpanded={isExpanded}
							onToggleExpand={handleToggleExpand}
						/>
					</>
				)
			case "codebaseSearch": {
				return (
					<div style={headerStyle}>
						{toolIcon("search")}
						<span style={{ fontWeight: "bold" }}>
							{tool.path ? (
								<Trans
									i18nKey="chat:codebaseSearch.wantsToSearchWithPath"
									components={{ code: <code></code> }}
									values={{ query: tool.query, path: tool.path }}
								/>
							) : (
								<Trans
									i18nKey="chat:codebaseSearch.wantsToSearch"
									components={{ code: <code></code> }}
									values={{ query: tool.query }}
								/>
							)}
						</span>
					</div>
				)
			}
			case "newFileCreated":
				return (
					<>
						<div style={headerStyle}>
							{toolIcon("new-file")}
							<span style={{ fontWeight: "bold" }}>{t("chat:fileOperations.wantsToCreate")}</span>
						</div>
						<CodeAccordian
							path={tool.path}
							code={tool.content}
							language={getLanguageFromPath(tool.path || "") || "log"}
							isLoading={message.partial}
							isExpanded={isExpanded}
							onToggleExpand={handleToggleExpand}
						/>
					</>
				)
			case "readFile":
				// Check if this is a batch file permission request
				const isBatchRequest = message.type === "ask" && tool.batchFiles && Array.isArray(tool.batchFiles)

				if (isBatchRequest) {
					return (
						<>
							<div style={headerStyle}>
								{toolIcon("files")}
								<span style={{ fontWeight: "bold" }}>
									{t("chat:fileOperations.wantsToReadMultiple")}
								</span>
							</div>
							<BatchFilePermission
								files={tool.batchFiles || []}
								onPermissionResponse={(response) => {
									onBatchFileResponse?.(response)
								}}
								ts={message?.ts}
							/>
						</>
					)
				}

				// Regular single file read request
				return (
					<>
						<div style={headerStyle}>
							{toolIcon("file-code")}
							<span style={{ fontWeight: "bold" }}>
								{message.type === "ask"
									? tool.isOutsideWorkspace
										? t("chat:fileOperations.wantsToReadOutsideWorkspace")
										: tool.additionalFileCount && tool.additionalFileCount > 0
											? t("chat:fileOperations.wantsToReadAndXMore", {
													count: tool.additionalFileCount,
												})
											: t("chat:fileOperations.wantsToRead")
									: t("chat:fileOperations.didRead")}
							</span>
						</div>
						<ToolUseBlock>
							<ToolUseBlockHeader
								onClick={() => vscode.postMessage({ type: "openFile", text: tool.content })}>
								{tool.path?.startsWith(".") && <span>.</span>}
								<span className="whitespace-nowrap overflow-hidden text-ellipsis text-left mr-2 rtl">
									{removeLeadingNonAlphanumeric(tool.path ?? "") + "\u200E"}
									{tool.reason}
								</span>
								<div style={{ flexGrow: 1 }}></div>
								<span
									className={`codicon codicon-link-external`}
									style={{ fontSize: 13.5, margin: "1px 0" }}
								/>
							</ToolUseBlockHeader>
						</ToolUseBlock>
					</>
				)
			case "fetchInstructions":
				return (
					<>
						<div style={headerStyle}>
							{toolIcon("file-code")}
							<span style={{ fontWeight: "bold" }}>{t("chat:instructions.wantsToFetch")}</span>
						</div>
						<CodeAccordian
							code={tool.content}
							language="markdown"
							isLoading={message.partial}
							isExpanded={isExpanded}
							onToggleExpand={handleToggleExpand}
						/>
					</>
				)
			case "listFilesTopLevel":
				return (
					<>
						<div style={headerStyle}>
							{toolIcon("folder-opened")}
							<span style={{ fontWeight: "bold" }}>
								{message.type === "ask"
									? t("chat:directoryOperations.wantsToViewTopLevel")
									: t("chat:directoryOperations.didViewTopLevel")}
							</span>
						</div>
						<CodeAccordian
							path={tool.path}
							code={tool.content}
							language="shell-session"
							isExpanded={isExpanded}
							onToggleExpand={handleToggleExpand}
						/>
					</>
				)
			case "listFilesRecursive":
				return (
					<>
						<div style={headerStyle}>
							{toolIcon("folder-opened")}
							<span style={{ fontWeight: "bold" }}>
								{message.type === "ask"
									? t("chat:directoryOperations.wantsToViewRecursive")
									: t("chat:directoryOperations.didViewRecursive")}
							</span>
						</div>
						<CodeAccordian
							path={tool.path}
							code={tool.content}
							language="shellsession"
							isExpanded={isExpanded}
							onToggleExpand={handleToggleExpand}
						/>
					</>
				)
			case "listCodeDefinitionNames":
				return (
					<>
						<div style={headerStyle}>
							{toolIcon("file-code")}
							<span style={{ fontWeight: "bold" }}>
								{message.type === "ask"
									? t("chat:directoryOperations.wantsToViewDefinitions")
									: t("chat:directoryOperations.didViewDefinitions")}
							</span>
						</div>
						<CodeAccordian
							path={tool.path}
							code={tool.content}
							language="markdown"
							isExpanded={isExpanded}
							onToggleExpand={handleToggleExpand}
						/>
					</>
				)
			case "searchFiles":
				return (
					<>
						<div style={headerStyle}>
							{toolIcon("search")}
							<span style={{ fontWeight: "bold" }}>
								{message.type === "ask" ? (
									<Trans
										i18nKey="chat:directoryOperations.wantsToSearch"
										components={{ code: <code>{tool.regex}</code> }}
										values={{ regex: tool.regex }}
									/>
								) : (
									<Trans
										i18nKey="chat:directoryOperations.didSearch"
										components={{ code: <code>{tool.regex}</code> }}
										values={{ regex: tool.regex }}
									/>
								)}
							</span>
						</div>
						<CodeAccordian
							path={tool.path! + (tool.filePattern ? `/(${tool.filePattern})` : "")}
							code={tool.content}
							language="shellsession"
							isExpanded={isExpanded}
							onToggleExpand={handleToggleExpand}
						/>
					</>
				)
			case "switchMode":
				return (
					<>
						<div style={headerStyle}>
							{toolIcon("symbol-enum")}
							<span style={{ fontWeight: "bold" }}>
								{message.type === "ask" ? (
									<>
										{tool.reason ? (
											<Trans
												i18nKey="chat:modes.wantsToSwitchWithReason"
												components={{ code: <code>{tool.mode}</code> }}
												values={{ mode: tool.mode, reason: tool.reason }}
											/>
										) : (
											<Trans
												i18nKey="chat:modes.wantsToSwitch"
												components={{ code: <code>{tool.mode}</code> }}
												values={{ mode: tool.mode }}
											/>
										)}
									</>
								) : (
									<>
										{tool.reason ? (
											<Trans
												i18nKey="chat:modes.didSwitchWithReason"
												components={{ code: <code>{tool.mode}</code> }}
												values={{ mode: tool.mode, reason: tool.reason }}
											/>
										) : (
											<Trans
												i18nKey="chat:modes.didSwitch"
												components={{ code: <code>{tool.mode}</code> }}
												values={{ mode: tool.mode }}
											/>
										)}
									</>
								)}
							</span>
						</div>
					</>
				)
			case "newTask":
				return (
					<>
						<div style={headerStyle}>
							{toolIcon("tasklist")}
							<span style={{ fontWeight: "bold" }}>
								<Trans
									i18nKey="chat:subtasks.wantsToCreate"
									components={{ code: <code>{tool.mode}</code> }}
									values={{ mode: tool.mode }}
								/>
							</span>
						</div>
						<div
							style={{
								marginTop: "4px",
								backgroundColor: "var(--vscode-badge-background)",
								border: "1px solid var(--vscode-badge-background)",
								borderRadius: "4px 4px 0 0",
								overflow: "hidden",
								marginBottom: "2px",
							}}>
							<div
								style={{
									padding: "9px 10px 9px 14px",
									backgroundColor: "var(--vscode-badge-background)",
									borderBottom: "1px solid var(--vscode-editorGroup-border)",
									fontWeight: "bold",
									fontSize: "var(--vscode-font-size)",
									color: "var(--vscode-badge-foreground)",
									display: "flex",
									alignItems: "center",
									gap: "6px",
								}}>
								<span className="codicon codicon-arrow-right"></span>
								{t("chat:subtasks.newTaskContent")}
							</div>
							<div style={{ padding: "12px 16px", backgroundColor: "var(--vscode-editor-background)" }}>
								<MarkdownBlock markdown={tool.content} />
							</div>
						</div>
					</>
				)
			case "finishTask":
				return (
					<>
						<div style={headerStyle}>
							{toolIcon("check-all")}
							<span style={{ fontWeight: "bold" }}>{t("chat:subtasks.wantsToFinish")}</span>
						</div>
						<div
							style={{
								marginTop: "4px",
								backgroundColor: "var(--vscode-editor-background)",
								border: "1px solid var(--vscode-badge-background)",
								borderRadius: "4px",
								overflow: "hidden",
								marginBottom: "8px",
							}}>
							<div
								style={{
									padding: "9px 10px 9px 14px",
									backgroundColor: "var(--vscode-badge-background)",
									borderBottom: "1px solid var(--vscode-editorGroup-border)",
									fontWeight: "bold",
									fontSize: "var(--vscode-font-size)",
									color: "var(--vscode-badge-foreground)",
									display: "flex",
									alignItems: "center",
									gap: "6px",
								}}>
								<span className="codicon codicon-check"></span>
								{t("chat:subtasks.completionContent")}
							</div>
							<div style={{ padding: "12px 16px", backgroundColor: "var(--vscode-editor-background)" }}>
								<MarkdownBlock markdown={t("chat:subtasks.completionInstructions")} />
							</div>
						</div>
					</>
				)
			default:
				return null
		}
	}

	switch (message.type) {
		case "say":
			switch (message.say) {
				case "diff_error":
					return (
						<div>
							<div
								style={{
									marginTop: "0px",
									overflow: "hidden",
									marginBottom: "8px",
								}}>
								<div
									style={{
										borderBottom: isDiffErrorExpanded
											? "1px solid var(--vscode-editorGroup-border)"
											: "none",
										fontWeight: "normal",
										fontSize: "var(--vscode-font-size)",
										color: "var(--vscode-editor-foreground)",
										display: "flex",
										alignItems: "center",
										justifyContent: "space-between",
										cursor: "pointer",
									}}
									onClick={() => setIsDiffErrorExpanded(!isDiffErrorExpanded)}>
									<div
										style={{
											display: "flex",
											alignItems: "center",
											gap: "10px",
											flexGrow: 1,
										}}>
										<span
											className="codicon codicon-warning"
											style={{
												color: "var(--vscode-editorWarning-foreground)",
												opacity: 0.8,
												fontSize: 16,
												marginBottom: "-1.5px",
											}}></span>
										<span style={{ fontWeight: "bold" }}>{t("chat:diffError.title")}</span>
									</div>
									<div style={{ display: "flex", alignItems: "center" }}>
										<VSCodeButton
											appearance="icon"
											style={{
												padding: "3px",
												height: "24px",
												marginRight: "4px",
												color: "var(--vscode-editor-foreground)",
												display: "flex",
												alignItems: "center",
												justifyContent: "center",
												background: "transparent",
											}}
											onClick={(e) => {
												e.stopPropagation()

												// Call copyWithFeedback and handle the Promise
												copyWithFeedback(message.text || "").then((success) => {
													if (success) {
														// Show checkmark
														setShowCopySuccess(true)

														// Reset after a brief delay
														setTimeout(() => {
															setShowCopySuccess(false)
														}, 1000)
													}
												})
											}}>
											<span
												className={`codicon codicon-${showCopySuccess ? "check" : "copy"}`}></span>
										</VSCodeButton>
										<span
											className={`codicon codicon-chevron-${isDiffErrorExpanded ? "up" : "down"}`}></span>
									</div>
								</div>
								{isDiffErrorExpanded && (
									<div
										style={{
											padding: "8px",
											backgroundColor: "var(--vscode-editor-background)",
											borderTop: "none",
										}}>
										<CodeBlock source={message.text || ""} language="xml" />
									</div>
								)}
							</div>
						</div>
					)
				case "subtask_result":
					return (
						<div>
							<div
								style={{
									marginTop: "0px",
									backgroundColor: "var(--vscode-badge-background)",
									border: "1px solid var(--vscode-badge-background)",
									borderRadius: "0 0 4px 4px",
									overflow: "hidden",
									marginBottom: "8px",
								}}>
								<div
									style={{
										padding: "9px 10px 9px 14px",
										backgroundColor: "var(--vscode-badge-background)",
										borderBottom: "1px solid var(--vscode-editorGroup-border)",
										fontWeight: "bold",
										fontSize: "var(--vscode-font-size)",
										color: "var(--vscode-badge-foreground)",
										display: "flex",
										alignItems: "center",
										gap: "6px",
									}}>
									<span className="codicon codicon-arrow-left"></span>
									{t("chat:subtasks.resultContent")}
								</div>
								<div
									style={{
										padding: "12px 16px",
										backgroundColor: "var(--vscode-editor-background)",
									}}>
									<MarkdownBlock markdown={message.text} />
								</div>
							</div>
						</div>
					)
				case "reasoning":
					return (
						<ReasoningBlock
							content={message.text || ""}
							elapsed={isLast && isStreaming ? Date.now() - message.ts : undefined}
							isCollapsed={reasoningCollapsed}
							onToggleCollapse={() => setReasoningCollapsed(!reasoningCollapsed)}
						/>
					)
				case "api_req_started":
					return (
						<>
							<div
								style={{
									...headerStyle,
									marginBottom:
										((cost === null || cost === undefined) && apiRequestFailedMessage) ||
										apiReqStreamingFailedMessage
											? 10
											: 0,
									justifyContent: "space-between",
									cursor: "pointer",
									userSelect: "none",
									WebkitUserSelect: "none",
									MozUserSelect: "none",
									msUserSelect: "none",
								}}
								onClick={handleToggleExpand}>
								<div style={{ display: "flex", alignItems: "center", gap: "10px", flexGrow: 1 }}>
									{icon}
									{title}
									{/* kilocode_change */}
									{apiConfiguration?.apiProvider !== "kilocode" && (
										<VSCodeBadge
											style={{
												opacity: cost !== null && cost !== undefined && cost > 0 ? 1 : 0,
											}}>
											${Number(cost || 0)?.toFixed(4)}
										</VSCodeBadge>
									)}
								</div>
								<span className={`codicon codicon-chevron-${isExpanded ? "up" : "down"}`}></span>
							</div>
							{(((cost === null || cost === undefined) && apiRequestFailedMessage) ||
								apiReqStreamingFailedMessage) && (
								<>
									<p style={{ ...pStyle, color: "var(--vscode-errorForeground)" }}>
										{apiRequestFailedMessage || apiReqStreamingFailedMessage}
										{apiRequestFailedMessage?.toLowerCase().includes("powershell") && (
											<>
												<br />
												<br />
												{t("chat:powershell.issues")}{" "}
												<a
													href="https://github.com/cline/cline/wiki/TroubleShooting-%E2%80%90-%22PowerShell-is-not-recognized-as-an-internal-or-external-command%22"
													style={{ color: "inherit", textDecoration: "underline" }}>
													troubleshooting guide
												</a>
												.
											</>
										)}
									</p>
								</>
							)}

							{isExpanded && (
								<div style={{ marginTop: "10px" }}>
									<CodeAccordian
										code={safeJsonParse<any>(message.text)?.request}
										language="markdown"
										isExpanded={true}
										onToggleExpand={handleToggleExpand}
									/>
								</div>
							)}
						</>
					)
				case "api_req_finished":
					return null // we should never see this message type
				case "text":
					return (
						<div>
							<Markdown markdown={message.text} partial={message.partial} />
						</div>
					)
				case "user_feedback":
					return (
						<div className="bg-vscode-editor-background border rounded-xs p-1 overflow-hidden whitespace-pre-wrap">
							<div className="flex justify-between">
								<div className="flex-grow px-2 py-1 wrap-anywhere">
									<Mention text={message.text} withShadow />
								</div>
								<Button
									variant="ghost"
									size="icon"
									className="shrink-0"
									disabled={isStreaming}
									onClick={(e) => {
										e.stopPropagation()
										vscode.postMessage({ type: "deleteMessage", value: message.ts })
									}}>
									<span className="codicon codicon-trash" />
								</Button>
							</div>
							{message.images && message.images.length > 0 && (
								<Thumbnails images={message.images} style={{ marginTop: "8px" }} />
							)}
						</div>
					)
				case "user_feedback_diff":
					const tool = safeJsonParse<ClineSayTool>(message.text)
					return (
						<div style={{ marginTop: -10, width: "100%" }}>
							<CodeAccordian
								code={tool?.diff}
								language="diff"
								isFeedback={true}
								isExpanded={isExpanded}
								onToggleExpand={handleToggleExpand}
							/>
						</div>
					)
				case "error":
					return (
						<>
							{title && (
								<div style={headerStyle}>
									{icon}
									{title}
								</div>
							)}
							<p style={{ ...pStyle, color: "var(--vscode-errorForeground)" }}>{message.text}</p>
						</>
					)
				case "completion_result":
					return (
						<>
							<div style={headerStyle}>
								{icon}
								{title}
							</div>
							<div style={{ color: "var(--vscode-charts-green)", paddingTop: 10 }}>
								<Markdown markdown={message.text} />
							</div>
						</>
					)
				case "shell_integration_warning":
					return <CommandExecutionError />
				case "mcp_server_response":
					return (
						<>
							<div style={{ paddingTop: 0 }}>
								<div
									style={{
										marginBottom: "4px",
										opacity: 0.8,
										fontSize: "12px",
										textTransform: "uppercase",
									}}>
									{t("chat:response")}
								</div>
								<CodeAccordian
									code={message.text}
									language="json"
									isExpanded={true}
									onToggleExpand={handleToggleExpand}
								/>
							</div>
						</>
					)
				case "checkpoint_saved":
					return (
						<CheckpointSaved
							ts={message.ts!}
							commitHash={message.text!}
							currentHash={currentCheckpoint}
							checkpoint={message.checkpoint}
						/>
					)
				case "condense_context":
					if (message.partial) {
						return <CondensingContextRow />
					}
					return message.contextCondense ? <ContextCondenseRow {...message.contextCondense} /> : null
				case "condense_context_error":
					return <CondenseContextErrorRow errorText={message.text} />
				case "codebase_search_result":
					let parsed: {
						content: {
							query: string
							results: Array<{
								filePath: string
								score: number
								startLine: number
								endLine: number
								codeChunk: string
							}>
						}
					} | null = null

					try {
						if (message.text) {
							parsed = JSON.parse(message.text)
						}
					} catch (error) {
						console.error("Failed to parse codebaseSearch content:", error)
					}

					if (parsed && !parsed?.content) {
						console.error("Invalid codebaseSearch content structure:", parsed.content)
						return <div>Error displaying search results.</div>
					}

					const { query = "", results = [] } = parsed?.content || {}

					return <CodebaseSearchResultsDisplay query={query} results={results} />
				default:
					return (
						<>
							{title && (
								<div style={headerStyle}>
									{icon}
									{title}
								</div>
							)}
							<div style={{ paddingTop: 10 }}>
								<Markdown markdown={message.text} partial={message.partial} />
							</div>
						</>
					)
			}
		case "ask":
			switch (message.ask) {
				case "mistake_limit_reached":
					return (
						<>
							<div style={headerStyle}>
								{icon}
								{title}
							</div>
							<p style={{ ...pStyle, color: "var(--vscode-errorForeground)" }}>{message.text}</p>
						</>
					)
				case "command":
					return (
						<CommandExecution
							executionId={message.ts.toString()}
							text={message.text}
							icon={icon}
							title={title}
						/>
					)
				case "use_mcp_server":
					const useMcpServer = safeJsonParse<ClineAskUseMcpServer>(message.text)

					if (!useMcpServer) {
						return null
					}

					const server = mcpServers.find((server) => server.name === useMcpServer.serverName)

					return (
						<>
							<div style={headerStyle}>
								{icon}
								{title}
							</div>
							<div
								style={{
									background: "var(--vscode-textCodeBlock-background)",
									borderRadius: "3px",
									padding: "8px 10px",
									marginTop: "8px",
								}}>
								{useMcpServer.type === "access_mcp_resource" && (
									<McpResourceRow
										item={{
											// Use the matched resource/template details, with fallbacks
											...(findMatchingResourceOrTemplate(
												useMcpServer.uri || "",
												server?.resources,
												server?.resourceTemplates,
											) || {
												name: "",
												mimeType: "",
												description: "",
											}),
											// Always use the actual URI from the request
											uri: useMcpServer.uri || "",
										}}
									/>
								)}
								{useMcpServer.type === "use_mcp_tool" && (
									<>
										<div onClick={(e) => e.stopPropagation()}>
											<McpToolRow
												tool={{
													name: useMcpServer.toolName || "",
													description:
														server?.tools?.find(
															(tool) => tool.name === useMcpServer.toolName,
														)?.description || "",
													alwaysAllow:
														server?.tools?.find(
															(tool) => tool.name === useMcpServer.toolName,
														)?.alwaysAllow || false,
												}}
												serverName={useMcpServer.serverName}
												serverSource={server?.source}
												alwaysAllowMcp={alwaysAllowMcp}
											/>
										</div>
										{useMcpServer.arguments && useMcpServer.arguments !== "{}" && (
											<div style={{ marginTop: "8px" }}>
												<div
													style={{
														marginBottom: "4px",
														opacity: 0.8,
														fontSize: "12px",
														textTransform: "uppercase",
													}}>
													{t("chat:arguments")}
												</div>
												<CodeAccordian
													code={useMcpServer.arguments}
													language="json"
													isExpanded={true}
													onToggleExpand={handleToggleExpand}
												/>
											</div>
										)}
									</>
								)}
							</div>
						</>
					)
				case "completion_result":
					if (message.text) {
						return (
							<div>
								<div style={headerStyle}>
									{icon}
									{title}
								</div>
								<div style={{ color: "var(--vscode-charts-green)", paddingTop: 10 }}>
									<Markdown markdown={message.text} partial={message.partial} />
								</div>
							</div>
						)
					} else {
						return null // Don't render anything when we get a completion_result ask without text
					}
				case "followup":
					return (
						<>
							{title && (
								<div style={headerStyle}>
									{icon}
									{title}
								</div>
							)}
							<div style={{ paddingTop: 10, paddingBottom: 15 }}>
								<Markdown
									markdown={message.partial === true ? message?.text : followUpData?.question}
								/>
							</div>
							<FollowUpSuggest
								suggestions={followUpData?.suggest}
								onSuggestionClick={onSuggestionClick}
								ts={message?.ts}
							/>
						</>
					)

				// kilocode_change begin
				case "condense":
					return (
						<>
							<div style={headerStyle}>
								<span
									className="codicon codicon-new-file"
									style={{
										color: normalColor,
										marginBottom: "-1.5px",
									}}></span>
								<span style={{ color: normalColor, fontWeight: "bold" }}>
									{t("kilocode:chat.condense.wantsToCondense")}
								</span>
							</div>
							<NewTaskPreview context={message.text || ""} />
						</>
					)

				case "payment_required_prompt": {
					return <LowCreditWarning message={message} />
				}
				case "report_bug":
					return (
						<>
							<div style={headerStyle}>
								<span
									className="codicon codicon-new-file"
									style={{
										color: normalColor,
										marginBottom: "-1.5px",
									}}></span>
								<span style={{ color: normalColor, fontWeight: "bold" }}>
									KiloCode wants to create a Github issue:
								</span>
							</div>
							<ReportBugPreview data={message.text || ""} />
						</>
					)
				// kilocode_change end
				case "auto_approval_max_req_reached": {
					return <AutoApprovedRequestLimitWarning message={message} />
				}
				default:
					return null
			}
	}
}<|MERGE_RESOLUTION|>--- conflicted
+++ resolved
@@ -30,11 +30,8 @@
 import { Mention } from "./Mention"
 import { CheckpointSaved } from "./checkpoints/CheckpointSaved"
 import { FollowUpSuggest } from "./FollowUpSuggest"
-<<<<<<< HEAD
 import { LowCreditWarning } from "../kilocode/chat/LowCreditWarning" // kilocode_change
-=======
 import { BatchFilePermission } from "./BatchFilePermission"
->>>>>>> 69f72002
 import { ProgressIndicator } from "./ProgressIndicator"
 import { Markdown } from "./Markdown"
 import { CommandExecution } from "./CommandExecution"
