import React, { forwardRef, useCallback, useEffect, useImperativeHandle, useMemo, useRef, useState } from "react"
import { useDeepCompareEffect, useEvent, useMount } from "react-use"
import debounce from "debounce"
import { Virtuoso, type VirtuosoHandle } from "react-virtuoso"
import removeMd from "remove-markdown"
import { VSCodeButton, VSCodeLink } from "@vscode/webview-ui-toolkit/react"
import useSound from "use-sound"
import { LRUCache } from "lru-cache"
import { Trans, useTranslation } from "react-i18next"

import { useDebounceEffect } from "@src/utils/useDebounceEffect"
import { appendImages } from "@src/utils/imageUtils"

import type { ClineAsk, ClineMessage, McpServerUse } from "@roo-code/types"

import { ClineSayBrowserAction, ClineSayTool, ExtensionMessage } from "@roo/ExtensionMessage"
import { McpServer, McpTool } from "@roo/mcp"
import { findLast } from "@roo/array"
import { FollowUpData, SuggestionItem } from "@roo-code/types"
import { combineApiRequests } from "@roo/combineApiRequests"
import { combineCommandSequences } from "@roo/combineCommandSequences"
import { getApiMetrics } from "@roo/getApiMetrics"
import { AudioType } from "@roo/WebviewMessage"
import { getAllModes } from "@roo/modes"
import { ProfileValidator } from "@roo/ProfileValidator"
import { getLatestTodo } from "@roo/todo"

import { vscode } from "@src/utils/vscode"
import {
	getCommandDecision,
	CommandDecision,
	findLongestPrefixMatch,
	parseCommand,
} from "@src/utils/command-validation"
import { useAppTranslation } from "@src/i18n/TranslationContext"
import { useExtensionState } from "@src/context/ExtensionStateContext"
import { useSelectedModel } from "@src/components/ui/hooks/useSelectedModel"
<<<<<<< HEAD
// import RooHero from "@src/components/welcome/RooHero" // kilocode_change: unused
// import RooTips from "@src/components/welcome/RooTips" // kilocode_change: unused
// import RooCloudCTA from "@src/components/welcome/RooCloudCTA" // kilocode_change: unused
=======
import RooHero from "@src/components/welcome/RooHero"
import RooTips from "@src/components/welcome/RooTips"
>>>>>>> 68352562
import { StandardTooltip } from "@src/components/ui"
import { useAutoApprovalState } from "@src/hooks/useAutoApprovalState"
import { useAutoApprovalToggles } from "@src/hooks/useAutoApprovalToggles"
import { CloudUpsellDialog } from "@src/components/cloud/CloudUpsellDialog"

import TelemetryBanner from "../common/TelemetryBanner" // kilocode_change: deactivated for now
// import VersionIndicator from "../common/VersionIndicator" // kilocode_change: unused
import { OrganizationSelector } from "../kilocode/common/OrganizationSelector"
import { useTaskSearch } from "../history/useTaskSearch"
import HistoryPreview from "../history/HistoryPreview"
import Announcement from "./Announcement"
import BrowserSessionRow from "./BrowserSessionRow"
import ChatRow from "./ChatRow"
import { ChatTextArea } from "./ChatTextArea"
<<<<<<< HEAD
// import TaskHeader from "./TaskHeader"// kilocode_change
import KiloTaskHeader from "../kilocode/KiloTaskHeader" // kilocode_change
import AutoApproveMenu from "./AutoApproveMenu"
import BottomControls from "../kilocode/BottomControls" // kilocode_change
=======
import TaskHeader from "./TaskHeader"
>>>>>>> 68352562
import SystemPromptWarning from "./SystemPromptWarning"
import { showSystemNotification } from "@/kilocode/helpers" // kilocode_change
// import ProfileViolationWarning from "./ProfileViolationWarning" kilocode_change: unused
import { CheckpointWarning } from "./CheckpointWarning"
import { IdeaSuggestionsBox } from "../kilocode/chat/IdeaSuggestionsBox" // kilocode_change
import { KilocodeNotifications } from "../kilocode/KilocodeNotifications" // kilocode_change
import { QueuedMessages } from "./QueuedMessages"
<<<<<<< HEAD
import { buildDocLink } from "@/utils/docLinks"
=======
import DismissibleUpsell from "../common/DismissibleUpsell"
import { useCloudUpsell } from "@src/hooks/useCloudUpsell"
import { Cloud } from "lucide-react"
>>>>>>> 68352562

export interface ChatViewProps {
	isHidden: boolean
	showAnnouncement: boolean
	hideAnnouncement: () => void
}

export interface ChatViewRef {
	acceptInput: () => void
	focusInput: () => void // kilocode_change
}

export const MAX_IMAGES_PER_MESSAGE = 20 // This is the Anthropic limit.

const isMac = navigator.platform.toUpperCase().indexOf("MAC") >= 0

const ChatViewComponent: React.ForwardRefRenderFunction<ChatViewRef, ChatViewProps> = (
	{ isHidden, showAnnouncement, hideAnnouncement },
	ref,
) => {
	const isMountedRef = useRef(true)

	const [audioBaseUri] = useState(() => {
		const w = window as any
		return w.AUDIO_BASE_URI || ""
	})

	const { t } = useAppTranslation()
	const { t: tSettings } = useTranslation("settings")
	const modeShortcutText = `${isMac ? "⌘" : "Ctrl"} + . ${t("chat:forNextMode")}, ${isMac ? "⌘" : "Ctrl"} + Shift + . ${t("chat:forPreviousMode")}`

	const {
		clineMessages: messages,
		currentTaskItem,
		currentTaskTodos,
		taskHistory,
		apiConfiguration,
		organizationAllowList,
		mcpServers,
		alwaysAllowBrowser,
		alwaysAllowReadOnly,
		alwaysAllowReadOnlyOutsideWorkspace,
		alwaysAllowWrite,
		alwaysAllowWriteOutsideWorkspace,
		alwaysAllowWriteProtected,
		alwaysAllowExecute,
		alwaysAllowMcp,
		allowedCommands,
		deniedCommands,
		writeDelayMs,
		followupAutoApproveTimeoutMs,
		mode,
		setMode,
		autoApprovalEnabled,
		alwaysAllowModeSwitch,
		showAutoApproveMenu, // kilocode_change
		alwaysAllowSubtasks,
		alwaysAllowFollowupQuestions,
		alwaysAllowUpdateTodoList,
		customModes,
		telemetrySetting,
		hasSystemPromptOverride,
		historyPreviewCollapsed, // Added historyPreviewCollapsed
		soundEnabled,
		soundVolume,
		// cloudIsAuthenticated, // kilocode_change
		messageQueue = [],
	} = useExtensionState()

	const messagesRef = useRef(messages)

	useEffect(() => {
		messagesRef.current = messages
	}, [messages])

	const { tasks } = useTaskSearch()

	// Initialize expanded state based on the persisted setting (default to expanded if undefined)
	const [isExpanded, setIsExpanded] = useState(
		historyPreviewCollapsed === undefined ? true : !historyPreviewCollapsed,
	)

	const toggleExpanded = useCallback(() => {
		const newState = !isExpanded
		setIsExpanded(newState)
		// Send message to extension to persist the new collapsed state
		vscode.postMessage({ type: "setHistoryPreviewCollapsed", bool: !newState })
	}, [isExpanded])

	// Leaving this less safe version here since if the first message is not a
	// task, then the extension is in a bad state and needs to be debugged (see
	// Cline.abort).
	const task = useMemo(() => messages.at(0), [messages])

	const latestTodos = useMemo(() => {
		// First check if we have initial todos from the state (for new subtasks)
		if (currentTaskTodos && currentTaskTodos.length > 0) {
			// Check if there are any todo updates in messages
			const messageBasedTodos = getLatestTodo(messages)
			// If there are message-based todos, they take precedence (user has updated them)
			if (messageBasedTodos && messageBasedTodos.length > 0) {
				return messageBasedTodos
			}
			// Otherwise use the initial todos from state
			return currentTaskTodos
		}
		// Fall back to extracting from messages
		return getLatestTodo(messages)
	}, [messages, currentTaskTodos])

	const modifiedMessages = useMemo(() => combineApiRequests(combineCommandSequences(messages.slice(1))), [messages])

	// Has to be after api_req_finished are all reduced into api_req_started messages.
	const apiMetrics = useMemo(() => getApiMetrics(modifiedMessages), [modifiedMessages])

	const [inputValue, setInputValue] = useState("")
	const inputValueRef = useRef(inputValue)
	const textAreaRef = useRef<HTMLTextAreaElement>(null)
	const [sendingDisabled, setSendingDisabled] = useState(false)
	const [selectedImages, setSelectedImages] = useState<string[]>([])

	// we need to hold on to the ask because useEffect > lastMessage will always let us know when an ask comes in and handle it, but by the time handleMessage is called, the last message might not be the ask anymore (it could be a say that followed)
	const [clineAsk, setClineAsk] = useState<ClineAsk | undefined>(undefined)
	const [enableButtons, setEnableButtons] = useState<boolean>(false)
	const [primaryButtonText, setPrimaryButtonText] = useState<string | undefined>(undefined)
	const [secondaryButtonText, setSecondaryButtonText] = useState<string | undefined>(undefined)
	const [didClickCancel, setDidClickCancel] = useState(false)
	const virtuosoRef = useRef<VirtuosoHandle>(null)
	const [expandedRows, setExpandedRows] = useState<Record<number, boolean>>({})
	const prevExpandedRowsRef = useRef<Record<number, boolean>>()
	const scrollContainerRef = useRef<HTMLDivElement>(null)
	const disableAutoScrollRef = useRef(false)
	const [showScrollToBottom, setShowScrollToBottom] = useState(false)
	const [isAtBottom, setIsAtBottom] = useState(false)
	const lastTtsRef = useRef<string>("")
	const [wasStreaming, setWasStreaming] = useState<boolean>(false)
	const [showCheckpointWarning, setShowCheckpointWarning] = useState<boolean>(false)
	const [isCondensing, setIsCondensing] = useState<boolean>(false)
	const [showAnnouncementModal, setShowAnnouncementModal] = useState(false)
	const everVisibleMessagesTsRef = useRef<LRUCache<number, boolean>>(
		new LRUCache({
			max: 100,
			ttl: 1000 * 60 * 5,
		}),
	)
	const autoApproveTimeoutRef = useRef<NodeJS.Timeout | null>(null)
	const userRespondedRef = useRef<boolean>(false)
	const [currentFollowUpTs, setCurrentFollowUpTs] = useState<number | null>(null)

	const clineAskRef = useRef(clineAsk)
	useEffect(() => {
		clineAskRef.current = clineAsk
	}, [clineAsk])

	const {
		isOpen: isUpsellOpen,
		openUpsell,
		closeUpsell,
		handleConnect,
	} = useCloudUpsell({
		autoOpenOnAuth: false,
	})

	// Keep inputValueRef in sync with inputValue state
	useEffect(() => {
		inputValueRef.current = inputValue
	}, [inputValue])

	useEffect(() => {
		isMountedRef.current = true
		return () => {
			isMountedRef.current = false
		}
	}, [])

	const isProfileDisabled = useMemo(
		() => !!apiConfiguration && !ProfileValidator.isProfileAllowed(apiConfiguration, organizationAllowList),
		[apiConfiguration, organizationAllowList],
	)

	// UI layout depends on the last 2 messages
	// (since it relies on the content of these messages, we are deep comparing. i.e. the button state after hitting button sets enableButtons to false, and this effect otherwise would have to true again even if messages didn't change
	const lastMessage = useMemo(() => messages.at(-1), [messages])
	const secondLastMessage = useMemo(() => messages.at(-2), [messages])

	// Setup sound hooks with use-sound
	const volume = typeof soundVolume === "number" ? soundVolume : 0.5
	const soundConfig = {
		volume,
		// useSound expects 'disabled' property, not 'soundEnabled'
		soundEnabled,
	}

	const getAudioUrl = (path: string) => `${audioBaseUri}/${path}`

	// Use the getAudioUrl helper function
	const [playNotification] = useSound(getAudioUrl("notification.wav"), soundConfig)
	const [playCelebration] = useSound(getAudioUrl("celebration.wav"), soundConfig)
	const [playProgressLoop] = useSound(getAudioUrl("progress_loop.wav"), soundConfig)

	function playSound(audioType: AudioType) {
		// Play the appropriate sound based on type
		// The disabled state is handled by the useSound hook configuration
		switch (audioType) {
			case "notification":
				playNotification()
				break
			case "celebration":
				playCelebration()
				break
			case "progress_loop":
				playProgressLoop()
				break
			default:
				console.warn(`Unknown audio type: ${audioType}`)
		}
	}

	function playTts(text: string) {
		vscode.postMessage({ type: "playTts", text })
	}

	useDeepCompareEffect(() => {
		// if last message is an ask, show user ask UI
		// if user finished a task, then start a new task with a new conversation history since in this moment that the extension is waiting for user response, the user could close the extension and the conversation history would be lost.
		// basically as long as a task is active, the conversation history will be persisted
		if (lastMessage) {
			switch (lastMessage.type) {
				case "ask":
					// Reset user response flag when a new ask arrives to allow auto-approval
					userRespondedRef.current = false
					const isPartial = lastMessage.partial === true
					switch (lastMessage.ask) {
						case "api_req_failed":
							playSound("progress_loop")
							setSendingDisabled(true)
							setClineAsk("api_req_failed")
							setEnableButtons(true)
							setPrimaryButtonText(t("chat:retry.title"))
							setSecondaryButtonText(t("chat:startNewTask.title"))
							break
						case "mistake_limit_reached":
							playSound("progress_loop")
							setSendingDisabled(false)
							setClineAsk("mistake_limit_reached")
							setEnableButtons(true)
							setPrimaryButtonText(t("chat:proceedAnyways.title"))
							setSecondaryButtonText(t("chat:startNewTask.title"))
							break
						case "followup":
							if (!isPartial) {
								playSound("notification")
							}
							setSendingDisabled(isPartial)
							setClineAsk("followup")
							// setting enable buttons to `false` would trigger a focus grab when
							// the text area is enabled which is undesirable.
							// We have no buttons for this tool, so no problem having them "enabled"
							// to workaround this issue.  See #1358.
							setEnableButtons(true)
							setPrimaryButtonText(undefined)
							setSecondaryButtonText(undefined)
							break
						case "tool":
							if (!isAutoApproved(lastMessage) && !isPartial) {
								playSound("notification")
								showSystemNotification(t("kilocode:notifications.toolRequest")) // kilocode_change
							}
							setSendingDisabled(isPartial)
							setClineAsk("tool")
							setEnableButtons(!isPartial)
							const tool = JSON.parse(lastMessage.text || "{}") as ClineSayTool
							switch (tool.tool) {
								case "editedExistingFile":
								case "appliedDiff":
								case "newFileCreated":
								case "insertContent":
								case "generateImage":
									setPrimaryButtonText(t("chat:save.title"))
									setSecondaryButtonText(t("chat:reject.title"))
									break
								case "finishTask":
									setPrimaryButtonText(t("chat:completeSubtaskAndReturn"))
									setSecondaryButtonText(undefined)
									break
								case "readFile":
									if (tool.batchFiles && Array.isArray(tool.batchFiles)) {
										setPrimaryButtonText(t("chat:read-batch.approve.title"))
										setSecondaryButtonText(t("chat:read-batch.deny.title"))
									} else {
										setPrimaryButtonText(t("chat:approve.title"))
										setSecondaryButtonText(t("chat:reject.title"))
									}
									break
								default:
									setPrimaryButtonText(t("chat:approve.title"))
									setSecondaryButtonText(t("chat:reject.title"))
									break
							}
							break
						case "browser_action_launch":
							if (!isAutoApproved(lastMessage) && !isPartial) {
								playSound("notification")
								showSystemNotification(t("kilocode:notifications.browserAction")) // kilocode_change
							}
							setSendingDisabled(isPartial)
							setClineAsk("browser_action_launch")
							setEnableButtons(!isPartial)
							setPrimaryButtonText(t("chat:approve.title"))
							setSecondaryButtonText(t("chat:reject.title"))
							break
						case "command":
							if (!isAutoApproved(lastMessage) && !isPartial) {
								playSound("notification")
								showSystemNotification(t("kilocode:notifications.command")) // kilocode_change
							}
							setSendingDisabled(isPartial)
							setClineAsk("command")
							setEnableButtons(!isPartial)
							setPrimaryButtonText(t("chat:runCommand.title"))
							setSecondaryButtonText(t("chat:reject.title"))
							break
						case "command_output":
							setSendingDisabled(false)
							setClineAsk("command_output")
							setEnableButtons(true)
							setPrimaryButtonText(t("chat:proceedWhileRunning.title"))
							setSecondaryButtonText(t("chat:killCommand.title"))
							break
						case "use_mcp_server":
							if (!isAutoApproved(lastMessage) && !isPartial) {
								playSound("notification")
							}
							setSendingDisabled(isPartial)
							setClineAsk("use_mcp_server")
							setEnableButtons(!isPartial)
							setPrimaryButtonText(t("chat:approve.title"))
							setSecondaryButtonText(t("chat:reject.title"))
							break
						case "completion_result":
							// extension waiting for feedback. but we can just present a new task button
							if (!isPartial) {
								playSound("celebration")
							}
							setSendingDisabled(isPartial)
							setClineAsk("completion_result")
							setEnableButtons(!isPartial)
							setPrimaryButtonText(t("chat:startNewTask.title"))
							setSecondaryButtonText(undefined)
							break
						case "resume_task":
							setSendingDisabled(false)
							setClineAsk("resume_task")
							setEnableButtons(true)
							setPrimaryButtonText(t("chat:resumeTask.title"))
							setSecondaryButtonText(t("chat:terminate.title"))
							setDidClickCancel(false) // special case where we reset the cancel button state
							break
						case "resume_completed_task":
							setSendingDisabled(false)
							setClineAsk("resume_completed_task")
							setEnableButtons(true)
							setPrimaryButtonText(t("chat:startNewTask.title"))
							setSecondaryButtonText(undefined)
							setDidClickCancel(false)
							break
						// kilocode_change begin
						case "report_bug":
							if (!isPartial) {
								playSound("notification")
							}
							setSendingDisabled(isPartial)
							setClineAsk("report_bug")
							setEnableButtons(!isPartial)
							setPrimaryButtonText(t("chat:reportBug.title"))
							break
						case "condense":
							setSendingDisabled(isPartial)
							setClineAsk("condense")
							setEnableButtons(!isPartial)
							setPrimaryButtonText(t("kilocode:chat.condense.condenseConversation"))
							setSecondaryButtonText(undefined)
							break
						// kilocode_change end
					}
					break
				case "say":
					// Don't want to reset since there could be a "say" after
					// an "ask" while ask is waiting for response.
					switch (lastMessage.say) {
						case "api_req_retry_delayed":
							setSendingDisabled(true)
							break
						case "api_req_started":
							if (secondLastMessage?.ask === "command_output") {
								setSendingDisabled(true)
								setSelectedImages([])
								setClineAsk(undefined)
								setEnableButtons(false)
							}
							break
						case "api_req_finished":
						case "error":
						case "text":
						case "browser_action":
						case "browser_action_result":
						case "command_output":
						case "mcp_server_request_started":
						case "mcp_server_response":
						case "completion_result":
							break
					}
					break
			}
		}
	}, [lastMessage, secondLastMessage])

	useEffect(() => {
		if (messages.length === 0) {
			setSendingDisabled(false)
			setClineAsk(undefined)
			setEnableButtons(false)
			setPrimaryButtonText(undefined)
			setSecondaryButtonText(undefined)
		}
	}, [messages.length])

	useEffect(() => {
		// Reset UI states
		setExpandedRows({})
		everVisibleMessagesTsRef.current.clear() // Clear for new task
		setCurrentFollowUpTs(null) // Clear follow-up answered state for new task
		setIsCondensing(false) // Reset condensing state when switching tasks
		// Note: sendingDisabled is not reset here as it's managed by message effects

		// Clear any pending auto-approval timeout from previous task
		if (autoApproveTimeoutRef.current) {
			clearTimeout(autoApproveTimeoutRef.current)
			autoApproveTimeoutRef.current = null
		}
		// Reset user response flag for new task
		userRespondedRef.current = false
	}, [task?.ts])

	useEffect(() => {
		if (isHidden) {
			everVisibleMessagesTsRef.current.clear()
		}
	}, [isHidden])

	useEffect(() => {
		const cache = everVisibleMessagesTsRef.current
		return () => {
			cache.clear()
		}
	}, [])

	useEffect(() => {
		const prev = prevExpandedRowsRef.current
		let wasAnyRowExpandedByUser = false
		if (prev) {
			// Check if any row transitioned from false/undefined to true
			for (const [tsKey, isExpanded] of Object.entries(expandedRows)) {
				const ts = Number(tsKey)
				if (isExpanded && !(prev[ts] ?? false)) {
					wasAnyRowExpandedByUser = true
					break
				}
			}
		}

		if (wasAnyRowExpandedByUser) {
			disableAutoScrollRef.current = true
		}
		prevExpandedRowsRef.current = expandedRows // Store current state for next comparison
	}, [expandedRows])

	const isStreaming = useMemo(() => {
		// Checking clineAsk isn't enough since messages effect may be called
		// again for a tool for example, set clineAsk to its value, and if the
		// next message is not an ask then it doesn't reset. This is likely due
		// to how much more often we're updating messages as compared to before,
		// and should be resolved with optimizations as it's likely a rendering
		// bug. But as a final guard for now, the cancel button will show if the
		// last message is not an ask.
		const isLastAsk = !!modifiedMessages.at(-1)?.ask

		const isToolCurrentlyAsking =
			isLastAsk && clineAsk !== undefined && enableButtons && primaryButtonText !== undefined

		if (isToolCurrentlyAsking) {
			return false
		}

		const isLastMessagePartial = modifiedMessages.at(-1)?.partial === true

		if (isLastMessagePartial) {
			return true
		} else {
			const lastApiReqStarted = findLast(
				modifiedMessages,
				(message: ClineMessage) => message.say === "api_req_started",
			)

			if (
				lastApiReqStarted &&
				lastApiReqStarted.text !== null &&
				lastApiReqStarted.text !== undefined &&
				lastApiReqStarted.say === "api_req_started"
			) {
				const cost = JSON.parse(lastApiReqStarted.text).cost

				if (cost === undefined) {
					return true // API request has not finished yet.
				}
			}
		}

		return false
	}, [modifiedMessages, clineAsk, enableButtons, primaryButtonText])

	const markFollowUpAsAnswered = useCallback(() => {
		const lastFollowUpMessage = messagesRef.current.findLast((msg: ClineMessage) => msg.ask === "followup")
		if (lastFollowUpMessage) {
			setCurrentFollowUpTs(lastFollowUpMessage.ts)
		}
	}, [])

	const handleChatReset = useCallback(() => {
		// Clear any pending auto-approval timeout
		if (autoApproveTimeoutRef.current) {
			clearTimeout(autoApproveTimeoutRef.current)
			autoApproveTimeoutRef.current = null
		}
		// Reset user response flag for new message
		userRespondedRef.current = false

		// Only reset message-specific state, preserving mode.
		setInputValue("")
		setSendingDisabled(true)
		setSelectedImages([])
		setClineAsk(undefined)
		setEnableButtons(false)
		// Do not reset mode here as it should persist.
		// setPrimaryButtonText(undefined)
		// setSecondaryButtonText(undefined)
		disableAutoScrollRef.current = false
	}, [])

	/**
	 * Handles sending messages to the extension
	 * @param text - The message text to send
	 * @param images - Array of image data URLs to send with the message
	 */
	const handleSendMessage = useCallback(
		(text: string, images: string[]) => {
			text = text.trim()

			if (text || images.length > 0) {
				if (sendingDisabled) {
					try {
						console.log("queueMessage", text, images)
						vscode.postMessage({ type: "queueMessage", text, images })
						setInputValue("")
						setSelectedImages([])
					} catch (error) {
						console.error(
							`Failed to queue message: ${error instanceof Error ? error.message : String(error)}`,
						)
					}

					return
				}

				// Mark that user has responded - this prevents any pending auto-approvals.
				userRespondedRef.current = true

				if (messagesRef.current.length === 0) {
					vscode.postMessage({ type: "newTask", text, images })
				} else if (clineAskRef.current) {
					if (clineAskRef.current === "followup") {
						markFollowUpAsAnswered()
					}

					// Use clineAskRef.current
					switch (
						clineAskRef.current // Use clineAskRef.current
					) {
						case "followup":
						case "tool":
						case "browser_action_launch":
						case "command": // User can provide feedback to a tool or command use.
						case "command_output": // User can send input to command stdin.
						case "use_mcp_server":
						case "completion_result": // If this happens then the user has feedback for the completion result.
						case "resume_task":
						case "resume_completed_task":
						case "mistake_limit_reached":
							vscode.postMessage({
								type: "askResponse",
								askResponse: "messageResponse",
								text,
								images,
							})
							break
						// There is no other case that a textfield should be enabled.
					}
				} else {
					// This is a new message in an ongoing task.
					vscode.postMessage({ type: "askResponse", askResponse: "messageResponse", text, images })
				}

				handleChatReset()
			}
		},
		[handleChatReset, markFollowUpAsAnswered, sendingDisabled], // messagesRef and clineAskRef are stable
	)

	const handleSetChatBoxMessage = useCallback(
		(text: string, images: string[]) => {
			// Avoid nested template literals by breaking down the logic
			let newValue = text

			if (inputValue !== "") {
				newValue = inputValue + " " + text
			}

			setInputValue(newValue)
			setSelectedImages([...selectedImages, ...images])
		},
		[inputValue, selectedImages],
	)

	const startNewTask = useCallback(() => vscode.postMessage({ type: "clearTask" }), [])

	// This logic depends on the useEffect[messages] above to set clineAsk,
	// after which buttons are shown and we then send an askResponse to the
	// extension.
	const handlePrimaryButtonClick = useCallback(
		(text?: string, images?: string[]) => {
			// Mark that user has responded
			userRespondedRef.current = true

			const trimmedInput = text?.trim()

			switch (clineAsk) {
				case "api_req_failed":
				case "command":
				case "tool":
				case "browser_action_launch":
				case "use_mcp_server":
				case "resume_task":
				case "mistake_limit_reached":
				case "report_bug":
					// Only send text/images if they exist
					if (trimmedInput || (images && images.length > 0)) {
						vscode.postMessage({
							type: "askResponse",
							askResponse: "yesButtonClicked",
							text: trimmedInput,
							images: images,
						})
						// Clear input state after sending
						setInputValue("")
						setSelectedImages([])
					} else {
						vscode.postMessage({ type: "askResponse", askResponse: "yesButtonClicked" })
					}
					break
				case "completion_result":
				case "resume_completed_task":
					// Waiting for feedback, but we can just present a new task button
					startNewTask()
					break
				case "command_output":
					vscode.postMessage({ type: "terminalOperation", terminalOperation: "continue" })
					break
				// kilocode_change start
				case "condense":
					vscode.postMessage({
						type: "condense",
						text: lastMessage?.text,
					})
					break
				// kilocode_change end
			}

			setSendingDisabled(true)
			setClineAsk(undefined)
			setEnableButtons(false)
		},
		[clineAsk, startNewTask, lastMessage?.text], // kilocode_change: add lastMessage?.text
	)

	const handleSecondaryButtonClick = useCallback(
		(text?: string, images?: string[]) => {
			// Mark that user has responded
			userRespondedRef.current = true

			const trimmedInput = text?.trim()

			if (isStreaming) {
				vscode.postMessage({ type: "cancelTask" })
				setDidClickCancel(true)
				return
			}

			switch (clineAsk) {
				case "api_req_failed":
				case "mistake_limit_reached":
				case "resume_task":
					startNewTask()
					break
				case "command":
				case "tool":
				case "browser_action_launch":
				case "use_mcp_server":
					// Only send text/images if they exist
					if (trimmedInput || (images && images.length > 0)) {
						vscode.postMessage({
							type: "askResponse",
							askResponse: "noButtonClicked",
							text: trimmedInput,
							images: images,
						})
						// Clear input state after sending
						setInputValue("")
						setSelectedImages([])
					} else {
						// Responds to the API with a "This operation failed" and lets it try again
						vscode.postMessage({ type: "askResponse", askResponse: "noButtonClicked" })
					}
					break
				case "command_output":
					vscode.postMessage({ type: "terminalOperation", terminalOperation: "abort" })
					break
			}
			setSendingDisabled(true)
			setClineAsk(undefined)
			setEnableButtons(false)
		},
		[clineAsk, startNewTask, isStreaming],
	)

	const handleTaskCloseButtonClick = useCallback(() => startNewTask(), [startNewTask]) // kilocode_change

	const { info: model } = useSelectedModel(apiConfiguration)

	const selectImages = useCallback(() => vscode.postMessage({ type: "selectImages" }), [])

	const shouldDisableImages = !model?.supportsImages || selectedImages.length >= MAX_IMAGES_PER_MESSAGE

	const handleMessage = useCallback(
		(e: MessageEvent) => {
			const message: ExtensionMessage = e.data

			switch (message.type) {
				case "action":
					switch (message.action!) {
						case "didBecomeVisible":
							if (!isHidden && !sendingDisabled && !enableButtons) {
								textAreaRef.current?.focus()
							}
							break
						case "focusInput":
							textAreaRef.current?.focus()
							break
					}
					break
				case "selectedImages":
					// Only handle selectedImages if it's not for editing context
					// When context is "edit", ChatRow will handle the images
					if (message.context !== "edit") {
						setSelectedImages((prevImages: string[]) =>
							appendImages(prevImages, message.images, MAX_IMAGES_PER_MESSAGE),
						)
					}
					break
				case "invoke":
					switch (message.invoke!) {
						case "newChat":
							handleChatReset()
							break
						case "sendMessage":
							handleSendMessage(message.text ?? "", message.images ?? [])
							break
						case "setChatBoxMessage":
							handleSetChatBoxMessage(message.text ?? "", message.images ?? [])
							break
						case "primaryButtonClick":
							handlePrimaryButtonClick(message.text ?? "", message.images ?? [])
							break
						case "secondaryButtonClick":
							handleSecondaryButtonClick(message.text ?? "", message.images ?? [])
							break
					}
					break
				case "condenseTaskContextResponse":
					if (message.text && message.text === currentTaskItem?.id) {
						if (isCondensing && sendingDisabled) {
							setSendingDisabled(false)
						}
						setIsCondensing(false)
					}
					break
			}
			// textAreaRef.current is not explicitly required here since React
			// guarantees that ref will be stable across re-renders, and we're
			// not using its value but its reference.
		},
		[
			isCondensing,
			isHidden,
			sendingDisabled,
			enableButtons,
			currentTaskItem,
			handleChatReset,
			handleSendMessage,
			handleSetChatBoxMessage,
			handlePrimaryButtonClick,
			handleSecondaryButtonClick,
		],
	)

	useEvent("message", handleMessage)

	// NOTE: the VSCode window needs to be focused for this to work.
	useMount(() => textAreaRef.current?.focus())

	const visibleMessages = useMemo(() => {
		// Pre-compute checkpoint hashes that have associated user messages for O(1) lookup
		const userMessageCheckpointHashes = new Set<string>()
		modifiedMessages.forEach((msg) => {
			if (
				msg.say === "user_feedback" &&
				msg.checkpoint &&
				(msg.checkpoint as any).type === "user_message" &&
				(msg.checkpoint as any).hash
			) {
				userMessageCheckpointHashes.add((msg.checkpoint as any).hash)
			}
		})

		// Remove the 500-message limit to prevent array index shifting
		// Virtuoso is designed to efficiently handle large lists through virtualization
		const newVisibleMessages = modifiedMessages.filter((message) => {
			// Filter out checkpoint_saved messages that should be suppressed
			if (message.say === "checkpoint_saved") {
				// Check if this checkpoint has the suppressMessage flag set
				if (
					message.checkpoint &&
					typeof message.checkpoint === "object" &&
					"suppressMessage" in message.checkpoint &&
					message.checkpoint.suppressMessage
				) {
					return false
				}
				// Also filter out checkpoint messages associated with user messages (legacy behavior)
				if (message.text && userMessageCheckpointHashes.has(message.text)) {
					return false
				}
			}

			if (everVisibleMessagesTsRef.current.has(message.ts)) {
				const alwaysHiddenOnceProcessedAsk: ClineAsk[] = [
					"api_req_failed",
					"resume_task",
					"resume_completed_task",
				]
				const alwaysHiddenOnceProcessedSay = [
					"api_req_finished",
					"api_req_retried",
					"api_req_deleted",
					"mcp_server_request_started",
				]
				if (message.ask && alwaysHiddenOnceProcessedAsk.includes(message.ask)) return false
				if (message.say && alwaysHiddenOnceProcessedSay.includes(message.say)) return false
				if (message.say === "text" && (message.text ?? "") === "" && (message.images?.length ?? 0) === 0) {
					return false
				}
				return true
			}

			switch (message.ask) {
				case "completion_result":
					if (message.text === "") return false
					break
				case "api_req_failed":
				case "resume_task":
				case "resume_completed_task":
					return false
			}
			switch (message.say) {
				case "api_req_finished":
				case "api_req_retried":
				case "api_req_deleted":
					return false
				case "api_req_retry_delayed":
					const last1 = modifiedMessages.at(-1)
					const last2 = modifiedMessages.at(-2)
					if (last1?.ask === "resume_task" && last2 === message) {
						return true
					} else if (message !== last1) {
						return false
					}
					break
				case "text":
					if ((message.text ?? "") === "" && (message.images?.length ?? 0) === 0) return false
					break
				case "mcp_server_request_started":
					return false
			}
			return true
		})

		const viewportStart = Math.max(0, newVisibleMessages.length - 100)
		newVisibleMessages
			.slice(viewportStart)
			.forEach((msg: ClineMessage) => everVisibleMessagesTsRef.current.set(msg.ts, true))

		return newVisibleMessages
	}, [modifiedMessages])

	useEffect(() => {
		const cleanupInterval = setInterval(() => {
			const cache = everVisibleMessagesTsRef.current
			const currentMessageIds = new Set(modifiedMessages.map((m: ClineMessage) => m.ts))
			const viewportMessages = visibleMessages.slice(Math.max(0, visibleMessages.length - 100))
			const viewportMessageIds = new Set(viewportMessages.map((m: ClineMessage) => m.ts))

			cache.forEach((_value: boolean, key: number) => {
				if (!currentMessageIds.has(key) && !viewportMessageIds.has(key)) {
					cache.delete(key)
				}
			})
		}, 60000)

		return () => clearInterval(cleanupInterval)
	}, [modifiedMessages, visibleMessages])

	useDebounceEffect(
		() => {
			if (!isHidden && !sendingDisabled && !enableButtons) {
				textAreaRef.current?.focus()
			}
		},
		50,
		[isHidden, sendingDisabled, enableButtons],
	)

	const isReadOnlyToolAction = useCallback((message: ClineMessage | undefined) => {
		if (message?.type === "ask") {
			if (!message.text) {
				return true
			}

			const tool = JSON.parse(message.text)

			return [
				"readFile",
				"listFiles",
				"listFilesTopLevel",
				"listFilesRecursive",
				"listCodeDefinitionNames",
				"searchFiles",
				"codebaseSearch",
				"runSlashCommand",
			].includes(tool.tool)
		}

		return false
	}, [])

	const isWriteToolAction = useCallback((message: ClineMessage | undefined) => {
		if (message?.type === "ask") {
			if (!message.text) {
				return true
			}

			const tool = JSON.parse(message.text)

			return [
				"editedExistingFile",
				"appliedDiff",
				"newFileCreated",
				"searchAndReplace",
				"insertContent",
				"generateImage",
			].includes(tool.tool)
		}

		return false
	}, [])

	const isMcpToolAlwaysAllowed = useCallback(
		(message: ClineMessage | undefined) => {
			if (message?.type === "ask" && message.ask === "use_mcp_server") {
				if (!message.text) {
					return true
				}

				const mcpServerUse = JSON.parse(message.text) as McpServerUse

				if (mcpServerUse.type === "use_mcp_tool" && mcpServerUse.toolName) {
					const server = mcpServers?.find((s: McpServer) => s.name === mcpServerUse.serverName)
					const tool = server?.tools?.find((t: McpTool) => t.name === mcpServerUse.toolName)
					return tool?.alwaysAllow || false
				}
			}

			return false
		},
		[mcpServers],
	)

	// Get the command decision using unified validation logic
	const getCommandDecisionForMessage = useCallback(
		(message: ClineMessage | undefined): CommandDecision => {
			if (message?.type !== "ask") return "ask_user"
			return getCommandDecision(message.text || "", allowedCommands || [], deniedCommands || [])
		},
		[allowedCommands, deniedCommands],
	)

	// Check if a command message should be auto-approved.
	const isAllowedCommand = useCallback(
		(message: ClineMessage | undefined): boolean => {
			// kilocode_change start wrap in try/catch
			if (message?.type !== "ask") return false
			try {
				return getCommandDecisionForMessage(message) === "auto_approve"
			} catch (e) {
				// shell-quote sometimes throws a "Bad substitution" error
				console.error("Cannot validate command, auto-approve denied.", e)
				return false
			}
			// kilocode_change end
		},
		[getCommandDecisionForMessage],
	)

	// Check if a command message should be auto-denied.
	const isDeniedCommand = useCallback(
		(message: ClineMessage | undefined): boolean => {
			return getCommandDecisionForMessage(message) === "auto_deny"
		},
		[getCommandDecisionForMessage],
	)

	// Helper function to get the denied prefix for a command
	const getDeniedPrefix = useCallback(
		(command: string): string | null => {
			if (!command || !deniedCommands?.length) return null

			// Parse the command into sub-commands and check each one
			const subCommands = parseCommand(command)
			for (const cmd of subCommands) {
				const deniedMatch = findLongestPrefixMatch(cmd, deniedCommands)
				if (deniedMatch) {
					return deniedMatch
				}
			}
			return null
		},
		[deniedCommands],
	)

	// Create toggles object for useAutoApprovalState hook
	const autoApprovalToggles = useAutoApprovalToggles()

	const { hasEnabledOptions } = useAutoApprovalState(autoApprovalToggles, autoApprovalEnabled)

	const isAutoApproved = useCallback(
		(message: ClineMessage | undefined) => {
			// First check if auto-approval is enabled AND we have at least one permission
			if (!autoApprovalEnabled || !message || message.type !== "ask") {
				return false
			}

			// Use the hook's result instead of duplicating the logic
			if (!hasEnabledOptions) {
				return false
			}

			if (message.ask === "followup") {
				return alwaysAllowFollowupQuestions
			}

			if (message.ask === "browser_action_launch") {
				return alwaysAllowBrowser
			}

			if (message.ask === "use_mcp_server") {
				// Check if it's a tool or resource access
				if (!message.text) {
					return false
				}

				try {
					const mcpServerUse = JSON.parse(message.text) as McpServerUse

					if (mcpServerUse.type === "use_mcp_tool") {
						// For tools, check if the specific tool is always allowed
						return alwaysAllowMcp && isMcpToolAlwaysAllowed(message)
					} else if (mcpServerUse.type === "access_mcp_resource") {
						// For resources, auto-approve if MCP is always allowed
						// Resources don't have individual alwaysAllow settings like tools do
						return alwaysAllowMcp
					}
				} catch (error) {
					console.error("Failed to parse MCP server use message:", error)
					return false
				}
				return false
			}

			if (message.ask === "command") {
				return alwaysAllowExecute && isAllowedCommand(message)
			}

			// For read/write operations, check if it's outside workspace and if
			// we have permission for that.
			if (message.ask === "tool") {
				let tool: any = {}

				try {
					tool = JSON.parse(message.text || "{}")
				} catch (error) {
					console.error("Failed to parse tool:", error)
				}

				if (!tool) {
					return false
				}

				if (tool?.tool === "updateTodoList") {
					return alwaysAllowUpdateTodoList
				}

				if (tool?.tool === "fetchInstructions") {
					if (tool.content === "create_mode") {
						return alwaysAllowModeSwitch
					}

					if (tool.content === "create_mcp_server") {
						return alwaysAllowMcp
					}
				}

				if (tool?.tool === "switchMode") {
					return alwaysAllowModeSwitch
				}

				if (["newTask", "finishTask"].includes(tool?.tool)) {
					return alwaysAllowSubtasks
				}

				const isOutsideWorkspace = !!tool.isOutsideWorkspace
				const isProtected = message.isProtected

				if (isReadOnlyToolAction(message)) {
					return alwaysAllowReadOnly && (!isOutsideWorkspace || alwaysAllowReadOnlyOutsideWorkspace)
				}

				if (isWriteToolAction(message)) {
					return (
						alwaysAllowWrite &&
						(!isOutsideWorkspace || alwaysAllowWriteOutsideWorkspace) &&
						(!isProtected || alwaysAllowWriteProtected)
					)
				}
			}

			return false
		},
		[
			autoApprovalEnabled,
			hasEnabledOptions,
			alwaysAllowBrowser,
			alwaysAllowReadOnly,
			alwaysAllowReadOnlyOutsideWorkspace,
			isReadOnlyToolAction,
			alwaysAllowWrite,
			alwaysAllowWriteOutsideWorkspace,
			alwaysAllowWriteProtected,
			isWriteToolAction,
			alwaysAllowExecute,
			isAllowedCommand,
			alwaysAllowMcp,
			isMcpToolAlwaysAllowed,
			alwaysAllowModeSwitch,
			alwaysAllowFollowupQuestions,
			alwaysAllowSubtasks,
			alwaysAllowUpdateTodoList,
		],
	)

	useEffect(() => {
		// This ensures the first message is not read, future user messages are
		// labeled as `user_feedback`.
		if (lastMessage && messages.length > 1) {
			if (
				lastMessage.text && // has text
				(lastMessage.say === "text" || lastMessage.say === "completion_result") && // is a text message
				!lastMessage.partial && // not a partial message
				!lastMessage.text.startsWith("{") // not a json object
			) {
				let text = lastMessage?.text || ""
				const mermaidRegex = /```mermaid[\s\S]*?```/g
				// remove mermaid diagrams from text
				text = text.replace(mermaidRegex, "")
				// remove markdown from text
				text = removeMd(text)

				// ensure message is not a duplicate of last read message
				if (text !== lastTtsRef.current) {
					try {
						playTts(text)
						lastTtsRef.current = text
					} catch (error) {
						console.error("Failed to execute text-to-speech:", error)
					}
				}
			}
		}

		// Update previous value.
		setWasStreaming(isStreaming)
	}, [isStreaming, lastMessage, wasStreaming, isAutoApproved, messages.length])

	const isBrowserSessionMessage = (message: ClineMessage): boolean => {
		// Which of visible messages are browser session messages, see above.
		if (message.type === "ask") {
			return ["browser_action_launch"].includes(message.ask!)
		}

		if (message.type === "say") {
			return ["api_req_started", "text", "browser_action", "browser_action_result"].includes(message.say!)
		}

		return false
	}

	const groupedMessages = useMemo(() => {
		const result: (ClineMessage | ClineMessage[])[] = []
		let currentGroup: ClineMessage[] = []
		let isInBrowserSession = false

		const endBrowserSession = () => {
			if (currentGroup.length > 0) {
				result.push([...currentGroup])
				currentGroup = []
				isInBrowserSession = false
			}
		}

		visibleMessages.forEach((message: ClineMessage) => {
			// kilocode_change start: upstream pr https://github.com/RooCodeInc/Roo-Code/pull/5452
			// Special handling for browser_action_result - ensure it's always in a browser session
			if (message.say === "browser_action_result" && !isInBrowserSession) {
				isInBrowserSession = true
				currentGroup = []
			}

			// Special handling for browser_action - ensure it's always in a browser session
			if (message.say === "browser_action" && !isInBrowserSession) {
				isInBrowserSession = true
				currentGroup = []
			}
			// kilocode_change end

			if (message.ask === "browser_action_launch") {
				// Complete existing browser session if any.
				endBrowserSession()
				// Start new.
				isInBrowserSession = true
				currentGroup.push(message)
			} else if (isInBrowserSession) {
				// End session if `api_req_started` is cancelled.

				if (message.say === "api_req_started") {
					// Get last `api_req_started` in currentGroup to check if
					// it's cancelled. If it is then this api req is not part
					// of the current browser session.
					const lastApiReqStarted = [...currentGroup].reverse().find((m) => m.say === "api_req_started")

					if (lastApiReqStarted?.text !== null && lastApiReqStarted?.text !== undefined) {
						const info = JSON.parse(lastApiReqStarted.text)
						const isCancelled = info.cancelReason !== null && info.cancelReason !== undefined

						if (isCancelled) {
							endBrowserSession()
							result.push(message)
							return
						}
					}
				}

				if (isBrowserSessionMessage(message)) {
					currentGroup.push(message)

					// kilocode_change start: upstream pr https://github.com/RooCodeInc/Roo-Code/pull/5452
					if (message.say === "browser_action_result") {
						// Check if the previous browser_action was a close action
						const lastBrowserAction = [...currentGroup].reverse().find((m) => m.say === "browser_action")
						if (lastBrowserAction) {
							const browserAction = JSON.parse(lastBrowserAction.text || "{}") as ClineSayBrowserAction
							if (browserAction.action === "close") {
								endBrowserSession()
							}
						}
					}
					// kilocode_change end
				} else {
					// complete existing browser session if any
					endBrowserSession()
					result.push(message)
				}
			} else {
				result.push(message)
			}
		})

		// Handle case where browser session is the last group
		if (currentGroup.length > 0) {
			result.push([...currentGroup])
		}

		if (isCondensing) {
			// Show indicator after clicking condense button
			result.push({
				type: "say",
				say: "condense_context",
				ts: Date.now(),
				partial: true,
			})
		}

		return result
	}, [isCondensing, visibleMessages])

	// scrolling

	const scrollToBottomSmooth = useMemo(
		() =>
			debounce(() => virtuosoRef.current?.scrollTo({ top: Number.MAX_SAFE_INTEGER, behavior: "smooth" }), 10, {
				immediate: true,
			}),
		[],
	)

	useEffect(() => {
		return () => {
			if (scrollToBottomSmooth && typeof (scrollToBottomSmooth as any).cancel === "function") {
				;(scrollToBottomSmooth as any).cancel()
			}
		}
	}, [scrollToBottomSmooth])

	const scrollToBottomAuto = useCallback(() => {
		virtuosoRef.current?.scrollTo({
			top: Number.MAX_SAFE_INTEGER,
			behavior: "auto", // Instant causes crash.
		})
	}, [])

	// kilocode_change start
	// Animated "blink" to highlight a specific message. Used by the TaskTimeline
	const highlightClearTimerRef = useRef<NodeJS.Timeout | undefined>()
	const [highlightedMessageIndex, setHighlightedMessageIndex] = useState<number | null>(null)
	const handleMessageClick = useCallback((index: number) => {
		setHighlightedMessageIndex(index)
		virtuosoRef.current?.scrollToIndex({ index, align: "end", behavior: "smooth" })

		// Clear existing timer if present
		if (highlightClearTimerRef.current) {
			clearTimeout(highlightClearTimerRef.current)
		}
		highlightClearTimerRef.current = setTimeout(() => {
			setHighlightedMessageIndex(null)
			highlightClearTimerRef.current = undefined
		}, 1000)
	}, [])

	// Cleanup highlight timer on unmount
	useEffect(() => {
		return () => {
			if (highlightClearTimerRef.current) {
				clearTimeout(highlightClearTimerRef.current)
			}
		}
	}, [])
	// kilocode_change end

	const handleSetExpandedRow = useCallback(
		(ts: number, expand?: boolean) => {
			setExpandedRows((prev: Record<number, boolean>) => ({
				...prev,
				[ts]: expand === undefined ? !prev[ts] : expand,
			}))
		},
		[setExpandedRows], // setExpandedRows is stable
	)

	// Scroll when user toggles certain rows.
	const toggleRowExpansion = useCallback(
		(ts: number) => {
			handleSetExpandedRow(ts)
			// The logic to set disableAutoScrollRef.current = true on expansion
			// is now handled by the useEffect hook that observes expandedRows.
		},
		[handleSetExpandedRow],
	)

	const handleRowHeightChange = useCallback(
		(isTaller: boolean) => {
			if (!disableAutoScrollRef.current) {
				if (isTaller) {
					scrollToBottomSmooth()
				} else {
					setTimeout(() => scrollToBottomAuto(), 0)
				}
			}
		},
		[scrollToBottomSmooth, scrollToBottomAuto],
	)

	useEffect(() => {
		let timer: ReturnType<typeof setTimeout> | undefined
		if (!disableAutoScrollRef.current) {
			timer = setTimeout(() => scrollToBottomSmooth(), 50)
		}
		return () => {
			if (timer) {
				clearTimeout(timer)
			}
		}
	}, [groupedMessages.length, scrollToBottomSmooth])

	const handleWheel = useCallback((event: Event) => {
		const wheelEvent = event as WheelEvent

		if (wheelEvent.deltaY && wheelEvent.deltaY < 0) {
			if (scrollContainerRef.current?.contains(wheelEvent.target as Node)) {
				// User scrolled up
				disableAutoScrollRef.current = true
			}
		}
	}, [])
	//kilocode_change

	// Effect to handle showing the checkpoint warning after a delay
	useEffect(() => {
		// Only show the warning when there's a task but no visible messages yet
		if (task && modifiedMessages.length === 0 && !isStreaming && !isHidden) {
			const timer = setTimeout(() => {
				setShowCheckpointWarning(true)
			}, 5000) // 5 seconds

			return () => clearTimeout(timer)
		} else {
			setShowCheckpointWarning(false)
		}
	}, [task, modifiedMessages.length, isStreaming, isHidden])

	// Effect to hide the checkpoint warning when messages appear
	useEffect(() => {
		if (modifiedMessages.length > 0 || isStreaming || isHidden) {
			setShowCheckpointWarning(false)
		}
	}, [modifiedMessages.length, isStreaming, isHidden])

	const placeholderText = task ? t("chat:typeMessage") : t("chat:typeTask")

	const switchToMode = useCallback(
		(modeSlug: string): void => {
			// Update local state and notify extension to sync mode change.
			setMode(modeSlug)

			// Send the mode switch message.
			vscode.postMessage({ type: "mode", text: modeSlug })
		},
		[setMode],
	)

	const handleSuggestionClickInRow = useCallback(
		(suggestion: SuggestionItem, event?: React.MouseEvent) => {
			// Mark that user has responded if this is a manual click (not auto-approval)
			if (event) {
				userRespondedRef.current = true
			}

			// Mark the current follow-up question as answered when a suggestion is clicked
			if (clineAsk === "followup" && !event?.shiftKey) {
				markFollowUpAsAnswered()
			}

			// Check if we need to switch modes
			if (suggestion.mode) {
				// Only switch modes if it's a manual click (event exists) or auto-approval is allowed
				const isManualClick = !!event
				if (isManualClick || alwaysAllowModeSwitch) {
					// Switch mode without waiting
					switchToMode(suggestion.mode)
				}
			}

			if (event?.shiftKey) {
				// Always append to existing text, don't overwrite
				setInputValue((currentValue: string) => {
					return currentValue !== "" ? `${currentValue} \n${suggestion.answer}` : suggestion.answer
				})
			} else {
				// Don't clear the input value when sending a follow-up choice
				// The message should be sent but the text area should preserve what the user typed
				const preservedInput = inputValueRef.current
				handleSendMessage(suggestion.answer, [])
				// Restore the input value after sending
				setInputValue(preservedInput)
			}
		},
		[handleSendMessage, setInputValue, switchToMode, alwaysAllowModeSwitch, clineAsk, markFollowUpAsAnswered],
	)

	const handleBatchFileResponse = useCallback((response: { [key: string]: boolean }) => {
		// Handle batch file response, e.g., for file uploads
		vscode.postMessage({ type: "askResponse", askResponse: "objectResponse", text: JSON.stringify(response) })
	}, [])

	// Handler for when FollowUpSuggest component unmounts
	const handleFollowUpUnmount = useCallback(() => {
		// Mark that user has responded
		userRespondedRef.current = true
	}, [])

	const itemContent = useCallback(
		(index: number, messageOrGroup: ClineMessage | ClineMessage[]) => {
			// browser session group
			if (Array.isArray(messageOrGroup)) {
				return (
					<BrowserSessionRow
						messages={messageOrGroup}
						isLast={index === groupedMessages.length - 1}
						lastModifiedMessage={modifiedMessages.at(-1)}
						onHeightChange={handleRowHeightChange}
						isStreaming={isStreaming}
						isExpanded={(messageTs: number) => expandedRows[messageTs] ?? false}
						onToggleExpand={(messageTs: number) => {
							setExpandedRows((prev: Record<number, boolean>) => ({
								...prev,
								[messageTs]: !prev[messageTs],
							}))
						}}
					/>
				)
			}

			// regular message
			return (
				<ChatRow
					key={messageOrGroup.ts}
					message={messageOrGroup}
					isExpanded={expandedRows[messageOrGroup.ts] || false}
					onToggleExpand={toggleRowExpansion} // This was already stabilized
					lastModifiedMessage={modifiedMessages.at(-1)} // Original direct access
					isLast={index === groupedMessages.length - 1} // Original direct access
					onHeightChange={handleRowHeightChange}
					isStreaming={isStreaming}
					onSuggestionClick={handleSuggestionClickInRow} // This was already stabilized
					onBatchFileResponse={handleBatchFileResponse}
					highlighted={highlightedMessageIndex === index} // kilocode_change: add highlight prop
					onFollowUpUnmount={handleFollowUpUnmount}
					isFollowUpAnswered={messageOrGroup.isAnswered === true || messageOrGroup.ts === currentFollowUpTs}
					editable={
						messageOrGroup.type === "ask" &&
						messageOrGroup.ask === "tool" &&
						(() => {
							let tool: any = {}
							try {
								tool = JSON.parse(messageOrGroup.text || "{}")
							} catch (_) {
								if (messageOrGroup.text?.includes("updateTodoList")) {
									tool = { tool: "updateTodoList" }
								}
							}
							if (tool.tool === "updateTodoList" && alwaysAllowUpdateTodoList) {
								return false
							}
							return tool.tool === "updateTodoList" && enableButtons && !!primaryButtonText
						})()
					}
				/>
			)
		},
		[
			expandedRows,
			toggleRowExpansion,
			modifiedMessages,
			groupedMessages.length,
			handleRowHeightChange,
			isStreaming,
			handleSuggestionClickInRow,
			handleBatchFileResponse,
			highlightedMessageIndex, // kilocode_change: add highlightedMessageIndex
			handleFollowUpUnmount,
			currentFollowUpTs,
			alwaysAllowUpdateTodoList,
			enableButtons,
			primaryButtonText,
		],
	)

	useEffect(() => {
		if (autoApproveTimeoutRef.current) {
			clearTimeout(autoApproveTimeoutRef.current)
			autoApproveTimeoutRef.current = null
		}

		if (!clineAsk || !enableButtons) {
			return
		}

		// Exit early if user has already responded
		if (userRespondedRef.current) {
			return
		}

		const autoApproveOrReject = async () => {
			// Check for auto-reject first (commands that should be denied)
			if (lastMessage?.ask === "command" && isDeniedCommand(lastMessage)) {
				// Get the denied prefix for the localized message
				const deniedPrefix = getDeniedPrefix(lastMessage.text || "")
				if (deniedPrefix) {
					// Create the localized auto-deny message and send it with the rejection
					const autoDenyMessage = tSettings("autoApprove.execute.autoDenied", { prefix: deniedPrefix })

					vscode.postMessage({
						type: "askResponse",
						askResponse: "noButtonClicked",
						text: autoDenyMessage,
					})
				} else {
					// Auto-reject denied commands immediately if no prefix found
					vscode.postMessage({ type: "askResponse", askResponse: "noButtonClicked" })
				}

				setSendingDisabled(true)
				setClineAsk(undefined)
				setEnableButtons(false)
				return
			}

			// Then check for auto-approve
			if (lastMessage?.ask && isAutoApproved(lastMessage)) {
				// Special handling for follow-up questions
				if (lastMessage.ask === "followup") {
					// Handle invalid JSON
					let followUpData: FollowUpData = {}
					try {
						followUpData = JSON.parse(lastMessage.text || "{}") as FollowUpData
					} catch (error) {
						console.error("Failed to parse follow-up data:", error)
						return
					}

					if (followUpData && followUpData.suggest && followUpData.suggest.length > 0) {
						// Wait for the configured timeout before auto-selecting the first suggestion
						await new Promise<void>((resolve) => {
							// kilocode_change start
							if (!isMountedRef.current) {
								resolve()
								return
							}
							autoApproveTimeoutRef.current = setTimeout(() => {
								if (!isMountedRef.current) {
									resolve()
									return
								}
								autoApproveTimeoutRef.current = null
								resolve()
							}, followupAutoApproveTimeoutMs)
							// kilocode_change end
						})

						// Check if user responded manually
						if (userRespondedRef.current) {
							return
						}

						// Get the first suggestion
						const firstSuggestion = followUpData.suggest[0]

						// Handle the suggestion click
						handleSuggestionClickInRow(firstSuggestion)
						return
					}
				} else if (lastMessage.ask === "tool" && isWriteToolAction(lastMessage)) {
					// kilocode_change start
					await new Promise<void>((resolve) => {
						if (!isMountedRef.current) {
							resolve()
							return
						}
						autoApproveTimeoutRef.current = setTimeout(() => {
							if (!isMountedRef.current) {
								resolve()
								return
							}
							autoApproveTimeoutRef.current = null
							resolve()
						}, writeDelayMs)
					})
					// kilocode_change end
				}

				vscode.postMessage({ type: "askResponse", askResponse: "yesButtonClicked" })

				setSendingDisabled(true)
				setClineAsk(undefined)
				setEnableButtons(false)
			}
		}
		autoApproveOrReject()

		return () => {
			if (autoApproveTimeoutRef.current) {
				clearTimeout(autoApproveTimeoutRef.current)
				autoApproveTimeoutRef.current = null
			}
		}
	}, [
		clineAsk,
		enableButtons,
		handlePrimaryButtonClick,
		alwaysAllowBrowser,
		alwaysAllowReadOnly,
		alwaysAllowReadOnlyOutsideWorkspace,
		alwaysAllowWrite,
		alwaysAllowWriteOutsideWorkspace,
		alwaysAllowExecute,
		followupAutoApproveTimeoutMs,
		alwaysAllowMcp,
		messages,
		allowedCommands,
		deniedCommands,
		mcpServers,
		isAutoApproved,
		lastMessage,
		writeDelayMs,
		isWriteToolAction,
		alwaysAllowFollowupQuestions,
		handleSuggestionClickInRow,
		isAllowedCommand,
		isDeniedCommand,
		getDeniedPrefix,
		tSettings,
	])

	// Function to handle mode switching
	const switchToNextMode = useCallback(() => {
		const allModes = getAllModes(customModes)
		const currentModeIndex = allModes.findIndex((m) => m.slug === mode)
		const nextModeIndex = (currentModeIndex + 1) % allModes.length
		// Update local state and notify extension to sync mode change
		switchToMode(allModes[nextModeIndex].slug)
	}, [mode, customModes, switchToMode])

	// Function to handle switching to previous mode
	const switchToPreviousMode = useCallback(() => {
		const allModes = getAllModes(customModes)
		const currentModeIndex = allModes.findIndex((m) => m.slug === mode)
		const previousModeIndex = (currentModeIndex - 1 + allModes.length) % allModes.length
		// Update local state and notify extension to sync mode change
		switchToMode(allModes[previousModeIndex].slug)
	}, [mode, customModes, switchToMode])

	// Add keyboard event handler
	const handleKeyDown = useCallback(
		(event: KeyboardEvent) => {
			// Check for Command/Ctrl + Period (with or without Shift)
			// Using event.key to respect keyboard layouts (e.g., Dvorak)
			if ((event.metaKey || event.ctrlKey) && event.key === ".") {
				event.preventDefault() // Prevent default browser behavior

				if (event.shiftKey) {
					// Shift + Period = Previous mode
					switchToPreviousMode()
				} else {
					// Just Period = Next mode
					switchToNextMode()
				}
			}
		},
		[switchToNextMode, switchToPreviousMode],
	)

	useEffect(() => {
		window.addEventListener("keydown", handleKeyDown)
		window.addEventListener("wheel", handleWheel, { passive: true }) // kilocode_change
		return () => {
			window.removeEventListener("keydown", handleKeyDown)
			window.removeEventListener("wheel", handleWheel) // kilocode_change
		}
	}, [handleKeyDown, handleWheel]) // kilocode_change

	useImperativeHandle(ref, () => ({
		acceptInput: () => {
			if (enableButtons && primaryButtonText) {
				handlePrimaryButtonClick(inputValue, selectedImages)
			} else if (!sendingDisabled && !isProfileDisabled && (inputValue.trim() || selectedImages.length > 0)) {
				handleSendMessage(inputValue, selectedImages)
			}
		},
		// kilocode_change start
		focusInput: () => {
			if (textAreaRef.current) {
				textAreaRef.current.focus()
			}
		},
		// kilocode_change end
	}))

	const handleCondenseContext = (taskId: string) => {
		if (isCondensing || sendingDisabled) {
			return
		}
		setIsCondensing(true)
		setSendingDisabled(true)
		vscode.postMessage({ type: "condenseTaskContextRequest", text: taskId })
	}

	const areButtonsVisible = showScrollToBottom || primaryButtonText || secondaryButtonText || isStreaming

	return (
		<div
			data-testid="chat-view"
			className={isHidden ? "hidden" : "fixed top-0 left-0 right-0 bottom-0 flex flex-col overflow-hidden"}>
			{telemetrySetting === "unset" && <TelemetryBanner />}
			{(showAnnouncement || showAnnouncementModal) && (
				<Announcement
					hideAnnouncement={() => {
						if (showAnnouncementModal) {
							setShowAnnouncementModal(false)
						}
						if (showAnnouncement) {
							hideAnnouncement()
						}
					}}
				/>
			)}
			{task ? (
				<>
					{/* kilocode_change start */}
					{/* <TaskHeader
						task={task}
						tokensIn={apiMetrics.totalTokensIn}
						tokensOut={apiMetrics.totalTokensOut}
						cacheWrites={apiMetrics.totalCacheWrites}
						cacheReads={apiMetrics.totalCacheReads}
						totalCost={apiMetrics.totalCost}
						contextTokens={apiMetrics.contextTokens}
						buttonsDisabled={sendingDisabled}
						handleCondenseContext={handleCondenseContext}
						todos={latestTodos}
					/> */}
					<KiloTaskHeader
						task={task}
						tokensIn={apiMetrics.totalTokensIn}
						tokensOut={apiMetrics.totalTokensOut}
						cacheWrites={apiMetrics.totalCacheWrites}
						cacheReads={apiMetrics.totalCacheReads}
						totalCost={apiMetrics.totalCost}
						contextTokens={apiMetrics.contextTokens}
						buttonsDisabled={sendingDisabled}
						handleCondenseContext={handleCondenseContext}
						onClose={handleTaskCloseButtonClick}
						groupedMessages={groupedMessages}
						onMessageClick={handleMessageClick}
						isTaskActive={sendingDisabled}
						todos={latestTodos}
					/>
					{/* kilocode_change start */}

					{hasSystemPromptOverride && (
						<div className="px-3">
							<SystemPromptWarning />
						</div>
					)}

					{showCheckpointWarning && (
						<div className="px-3">
							<CheckpointWarning />
						</div>
					)}
				</>
			) : (
				<div className="flex-1 min-h-0 overflow-y-auto flex flex-col gap-4 relative">
					{/* Moved Task Bar Header Here */}
					{tasks.length !== 0 && (
						<div className="flex text-vscode-descriptionForeground w-full mx-auto px-5 pt-3">
							<div className="flex items-center gap-1 cursor-pointer" onClick={toggleExpanded}>
								{tasks.length < 10 && (
									<span className={`font-medium text-xs `}>{t("history:recentTasks")}</span>
								)}
								<span
									className={`codicon  ${isExpanded ? "codicon-eye" : "codicon-eye-closed"} scale-90`}
								/>
							</div>
						</div>
					)}
					<div>
						<OrganizationSelector className="absolute top-2 right-3" />
					</div>
					{/* kilocode_change start: changed the classes to support notifications */}
					<div className="w-full h-full flex flex-col gap-4 px-3.5 transition-all duration-300">
						{/* kilocode_change end */}
						{/* Version indicator in top-right corner - only on welcome screen */}
						{/* kilocode_change: do not show */}
						{/* <VersionIndicator
							onClick={() => setShowAnnouncementModal(true)}
							className="absolute top-2 right-3 z-10"
						/>

<<<<<<< HEAD
						<RooHero /> */}

						{telemetrySetting === "unset" && <TelemetryBanner />}
						{/* kilocode_change start: KilocodeNotifications + Layout fixes */}
						{telemetrySetting !== "unset" && (
							<div className={tasks.length === 0 ? "mt-10" : undefined}>
								<KilocodeNotifications />
							</div>
						)}
						<div className="flex flex-grow flex-col justify-center gap-4">
							{/* kilocode_change end */}
							<p className="text-vscode-editor-foreground leading-tight font-vscode-font-family text-center text-balance max-w-[380px] mx-auto my-0">
								<Trans
									i18nKey="chat:about"
									components={{
										DocsLink: (
											<a
												href={buildDocLink("", "welcome")}
												target="_blank"
												rel="noopener noreferrer">
												the docs
											</a>
										),
									}}
								/>
							</p>
							{taskHistory.length === 0 && <IdeaSuggestionsBox />} {/* kilocode_change */}
							{/*<div className="mb-2.5">
								{cloudIsAuthenticated || taskHistory.length < 4 ? <RooTips /> : <RooCloudCTA />}
							</div> kilocode_change: do not show */}
							{/* Show the task history preview if expanded and tasks exist */}
							{taskHistory.length > 0 && isExpanded && <HistoryPreview />}
							{/* kilocode_change start: KilocodeNotifications + Layout fixes */}
=======
						<RooHero />

						<div className="mb-2.5">
							{cloudIsAuthenticated || taskHistory.length < 4 ? (
								<RooTips />
							) : (
								<>
									<DismissibleUpsell
										upsellId="taskList"
										icon={<Cloud className="size-4 mt-0.5 shrink-0" />}
										onClick={() => openUpsell()}
										dismissOnClick={false}
										className="bg-vscode-editor-background p-4 !text-base">
										<Trans
											i18nKey="cloud:upsell.taskList"
											components={{
												learnMoreLink: <VSCodeLink href="#" />,
											}}
										/>
									</DismissibleUpsell>
								</>
							)}
>>>>>>> 68352562
						</div>
						{/* kilocode_change end */}
					</div>
				</div>
			)}

<<<<<<< HEAD
			{/*
			// Flex layout explanation:
			// 1. Content div above uses flex: "1 1 0" to:
			//    - Grow to fill available space (flex-grow: 1)
			//    - Shrink when AutoApproveMenu needs space (flex-shrink: 1)
			//    - Start from zero size (flex-basis: 0) to ensure proper distribution
			//    minHeight: 0 allows it to shrink below its content height
			//
			// 2. AutoApproveMenu uses flex: "0 1 auto" to:
			//    - Not grow beyond its content (flex-grow: 0)
			//    - Shrink when viewport is small (flex-shrink: 1)
			//    - Use its content size as basis (flex-basis: auto)
			//    This ensures it takes its natural height when there's space
			//    but becomes scrollable when the viewport is too small
			*/}
			{/* kilocode_change: added settings toggle for this */}
			{!task && showAutoApproveMenu && (
				<div className="mb-1 flex-initial min-h-0">
					<AutoApproveMenu />
				</div>
			)}

=======
>>>>>>> 68352562
			{task && (
				<>
					<div className="grow flex" ref={scrollContainerRef}>
						<Virtuoso
							ref={virtuosoRef}
							key={task.ts}
							className="scrollable grow overflow-y-scroll mb-1"
							// increasing top by 3_000 to prevent jumping around when user collapses a row
							increaseViewportBy={{ top: 400, bottom: 400 }} // kilocode_change: use more modest numbers to see if they reduce gray screen incidence
							data={groupedMessages}
							itemContent={itemContent}
							atBottomStateChange={(isAtBottom: boolean) => {
								setIsAtBottom(isAtBottom)
								if (isAtBottom) {
									disableAutoScrollRef.current = false
								}
								setShowScrollToBottom(disableAutoScrollRef.current && !isAtBottom)
							}}
							atBottomThreshold={10}
							initialTopMostItemIndex={groupedMessages.length - 1}
						/>
					</div>
<<<<<<< HEAD
					<div className={`flex-initial min-h-0 ${!areButtonsVisible ? "mb-1" : ""}`}>
						{/* kilocode_change: added settings toggle for this */}
						{showAutoApproveMenu && <AutoApproveMenu />}
					</div>
=======
>>>>>>> 68352562
					{areButtonsVisible && (
						<div
							className={`flex h-9 items-center mb-1 px-[15px] ${
								showScrollToBottom
									? "opacity-100"
									: enableButtons || (isStreaming && !didClickCancel)
										? "opacity-100"
										: "opacity-50"
							}`}>
							{showScrollToBottom ? (
								<StandardTooltip content={t("chat:scrollToBottom")}>
									<VSCodeButton
										appearance="secondary"
										className="flex-[2]"
										onClick={() => {
											scrollToBottomSmooth()
											disableAutoScrollRef.current = false
										}}>
										<span className="codicon codicon-chevron-down"></span>
									</VSCodeButton>
								</StandardTooltip>
							) : (
								<>
									{primaryButtonText && !isStreaming && (
										<StandardTooltip
											content={
												primaryButtonText === t("chat:retry.title")
													? t("chat:retry.tooltip")
													: primaryButtonText === t("chat:save.title")
														? t("chat:save.tooltip")
														: primaryButtonText === t("chat:approve.title")
															? t("chat:approve.tooltip")
															: primaryButtonText === t("chat:runCommand.title")
																? t("chat:runCommand.tooltip")
																: primaryButtonText === t("chat:startNewTask.title")
																	? t("chat:startNewTask.tooltip")
																	: primaryButtonText === t("chat:resumeTask.title")
																		? t("chat:resumeTask.tooltip")
																		: primaryButtonText ===
																			  t("chat:proceedAnyways.title")
																			? t("chat:proceedAnyways.tooltip")
																			: primaryButtonText ===
																				  t("chat:proceedWhileRunning.title")
																				? t("chat:proceedWhileRunning.tooltip")
																				: undefined
											}>
											<VSCodeButton
												appearance="primary"
												disabled={!enableButtons}
												className={secondaryButtonText ? "flex-1 mr-[6px]" : "flex-[2] mr-0"}
												onClick={() => handlePrimaryButtonClick(inputValue, selectedImages)}>
												{primaryButtonText}
											</VSCodeButton>
										</StandardTooltip>
									)}
									{(secondaryButtonText || isStreaming) && (
										<StandardTooltip
											content={
												isStreaming
													? t("chat:cancel.tooltip")
													: secondaryButtonText === t("chat:startNewTask.title")
														? t("chat:startNewTask.tooltip")
														: secondaryButtonText === t("chat:reject.title")
															? t("chat:reject.tooltip")
															: secondaryButtonText === t("chat:terminate.title")
																? t("chat:terminate.tooltip")
																: undefined
											}>
											<VSCodeButton
												appearance="secondary"
												disabled={!enableButtons && !(isStreaming && !didClickCancel)}
												className={isStreaming ? "flex-[2] ml-0" : "flex-1 ml-[6px]"}
												onClick={() => handleSecondaryButtonClick(inputValue, selectedImages)}>
												{isStreaming ? t("chat:cancel.title") : secondaryButtonText}
											</VSCodeButton>
										</StandardTooltip>
									)}
								</>
							)}
						</div>
					)}
				</>
			)}

			<QueuedMessages
				queue={messageQueue}
				onRemove={(index) => {
					if (messageQueue[index]) {
						vscode.postMessage({ type: "removeQueuedMessage", text: messageQueue[index].id })
					}
				}}
				onUpdate={(index, newText) => {
					if (messageQueue[index]) {
						vscode.postMessage({
							type: "editQueuedMessage",
							payload: { id: messageQueue[index].id, text: newText, images: messageQueue[index].images },
						})
					}
				}}
			/>
			<ChatTextArea
				ref={textAreaRef}
				inputValue={inputValue}
				setInputValue={setInputValue}
				sendingDisabled={sendingDisabled || isProfileDisabled}
				selectApiConfigDisabled={sendingDisabled && clineAsk !== "api_req_failed"}
				placeholderText={placeholderText}
				selectedImages={selectedImages}
				setSelectedImages={setSelectedImages}
				onSend={() => handleSendMessage(inputValue, selectedImages)}
				onSelectImages={selectImages}
				shouldDisableImages={shouldDisableImages}
				onHeightChange={() => {
					if (isAtBottom) {
						scrollToBottomAuto()
					}
				}}
				mode={mode}
				setMode={setMode}
				modeShortcutText={modeShortcutText}
			/>
			{/* kilocode_change: added settings toggle the profile and model selection */}
			<BottomControls showApiConfig />
			{/* kilocode_change: end */}

			{/* kilocode_change: disable {isProfileDisabled && (
				<div className="px-3">
					<ProfileViolationWarning />
				</div>
			)} */}

			<div id="roo-portal" />
			<CloudUpsellDialog open={isUpsellOpen} onOpenChange={closeUpsell} onConnect={handleConnect} />
		</div>
	)
}

const ChatView = forwardRef(ChatViewComponent)

export default ChatView<|MERGE_RESOLUTION|>--- conflicted
+++ resolved
@@ -3,7 +3,7 @@
 import debounce from "debounce"
 import { Virtuoso, type VirtuosoHandle } from "react-virtuoso"
 import removeMd from "remove-markdown"
-import { VSCodeButton, VSCodeLink } from "@vscode/webview-ui-toolkit/react"
+import { VSCodeButton } from "@vscode/webview-ui-toolkit/react"
 import useSound from "use-sound"
 import { LRUCache } from "lru-cache"
 import { Trans, useTranslation } from "react-i18next"
@@ -35,18 +35,12 @@
 import { useAppTranslation } from "@src/i18n/TranslationContext"
 import { useExtensionState } from "@src/context/ExtensionStateContext"
 import { useSelectedModel } from "@src/components/ui/hooks/useSelectedModel"
-<<<<<<< HEAD
 // import RooHero from "@src/components/welcome/RooHero" // kilocode_change: unused
 // import RooTips from "@src/components/welcome/RooTips" // kilocode_change: unused
-// import RooCloudCTA from "@src/components/welcome/RooCloudCTA" // kilocode_change: unused
-=======
-import RooHero from "@src/components/welcome/RooHero"
-import RooTips from "@src/components/welcome/RooTips"
->>>>>>> 68352562
 import { StandardTooltip } from "@src/components/ui"
 import { useAutoApprovalState } from "@src/hooks/useAutoApprovalState"
 import { useAutoApprovalToggles } from "@src/hooks/useAutoApprovalToggles"
-import { CloudUpsellDialog } from "@src/components/cloud/CloudUpsellDialog"
+// import { CloudUpsellDialog } from "@src/components/cloud/CloudUpsellDialog" // kilocode_change: unused
 
 import TelemetryBanner from "../common/TelemetryBanner" // kilocode_change: deactivated for now
 // import VersionIndicator from "../common/VersionIndicator" // kilocode_change: unused
@@ -57,14 +51,10 @@
 import BrowserSessionRow from "./BrowserSessionRow"
 import ChatRow from "./ChatRow"
 import { ChatTextArea } from "./ChatTextArea"
-<<<<<<< HEAD
 // import TaskHeader from "./TaskHeader"// kilocode_change
 import KiloTaskHeader from "../kilocode/KiloTaskHeader" // kilocode_change
 import AutoApproveMenu from "./AutoApproveMenu"
 import BottomControls from "../kilocode/BottomControls" // kilocode_change
-=======
-import TaskHeader from "./TaskHeader"
->>>>>>> 68352562
 import SystemPromptWarning from "./SystemPromptWarning"
 import { showSystemNotification } from "@/kilocode/helpers" // kilocode_change
 // import ProfileViolationWarning from "./ProfileViolationWarning" kilocode_change: unused
@@ -72,13 +62,10 @@
 import { IdeaSuggestionsBox } from "../kilocode/chat/IdeaSuggestionsBox" // kilocode_change
 import { KilocodeNotifications } from "../kilocode/KilocodeNotifications" // kilocode_change
 import { QueuedMessages } from "./QueuedMessages"
-<<<<<<< HEAD
 import { buildDocLink } from "@/utils/docLinks"
-=======
-import DismissibleUpsell from "../common/DismissibleUpsell"
-import { useCloudUpsell } from "@src/hooks/useCloudUpsell"
-import { Cloud } from "lucide-react"
->>>>>>> 68352562
+// import DismissibleUpsell from "../common/DismissibleUpsell" // kilocode_change: unused
+// import { useCloudUpsell } from "@src/hooks/useCloudUpsell" // kilocode_change: unused
+// import { Cloud } from "lucide-react" // kilocode_change: unused
 
 export interface ChatViewProps {
 	isHidden: boolean
@@ -233,14 +220,16 @@
 		clineAskRef.current = clineAsk
 	}, [clineAsk])
 
-	const {
-		isOpen: isUpsellOpen,
-		openUpsell,
-		closeUpsell,
-		handleConnect,
-	} = useCloudUpsell({
-		autoOpenOnAuth: false,
-	})
+	// kilocode_change start: unused
+	// const {
+	// 	isOpen: isUpsellOpen,
+	// 	openUpsell,
+	// 	closeUpsell,
+	// 	handleConnect,
+	// } = useCloudUpsell({
+	// 	autoOpenOnAuth: false,
+	// })
+	// kilocode_change end
 
 	// Keep inputValueRef in sync with inputValue state
 	useEffect(() => {
@@ -1916,7 +1905,6 @@
 		<div
 			data-testid="chat-view"
 			className={isHidden ? "hidden" : "fixed top-0 left-0 right-0 bottom-0 flex flex-col overflow-hidden"}>
-			{telemetrySetting === "unset" && <TelemetryBanner />}
 			{(showAnnouncement || showAnnouncementModal) && (
 				<Announcement
 					hideAnnouncement={() => {
@@ -2002,7 +1990,6 @@
 							className="absolute top-2 right-3 z-10"
 						/>
 
-<<<<<<< HEAD
 						<RooHero /> */}
 
 						{telemetrySetting === "unset" && <TelemetryBanner />}
@@ -2036,37 +2023,12 @@
 							{/* Show the task history preview if expanded and tasks exist */}
 							{taskHistory.length > 0 && isExpanded && <HistoryPreview />}
 							{/* kilocode_change start: KilocodeNotifications + Layout fixes */}
-=======
-						<RooHero />
-
-						<div className="mb-2.5">
-							{cloudIsAuthenticated || taskHistory.length < 4 ? (
-								<RooTips />
-							) : (
-								<>
-									<DismissibleUpsell
-										upsellId="taskList"
-										icon={<Cloud className="size-4 mt-0.5 shrink-0" />}
-										onClick={() => openUpsell()}
-										dismissOnClick={false}
-										className="bg-vscode-editor-background p-4 !text-base">
-										<Trans
-											i18nKey="cloud:upsell.taskList"
-											components={{
-												learnMoreLink: <VSCodeLink href="#" />,
-											}}
-										/>
-									</DismissibleUpsell>
-								</>
-							)}
->>>>>>> 68352562
 						</div>
 						{/* kilocode_change end */}
 					</div>
 				</div>
 			)}
 
-<<<<<<< HEAD
 			{/*
 			// Flex layout explanation:
 			// 1. Content div above uses flex: "1 1 0" to:
@@ -2089,8 +2051,6 @@
 				</div>
 			)}
 
-=======
->>>>>>> 68352562
 			{task && (
 				<>
 					<div className="grow flex" ref={scrollContainerRef}>
@@ -2113,13 +2073,10 @@
 							initialTopMostItemIndex={groupedMessages.length - 1}
 						/>
 					</div>
-<<<<<<< HEAD
 					<div className={`flex-initial min-h-0 ${!areButtonsVisible ? "mb-1" : ""}`}>
 						{/* kilocode_change: added settings toggle for this */}
 						{showAutoApproveMenu && <AutoApproveMenu />}
 					</div>
-=======
->>>>>>> 68352562
 					{areButtonsVisible && (
 						<div
 							className={`flex h-9 items-center mb-1 px-[15px] ${
@@ -2252,7 +2209,8 @@
 			)} */}
 
 			<div id="roo-portal" />
-			<CloudUpsellDialog open={isUpsellOpen} onOpenChange={closeUpsell} onConnect={handleConnect} />
+			{/* kilocode_change: disable  */}
+			{/* <CloudUpsellDialog open={isUpsellOpen} onOpenChange={closeUpsell} onConnect={handleConnect} /> */}
 		</div>
 	)
 }
