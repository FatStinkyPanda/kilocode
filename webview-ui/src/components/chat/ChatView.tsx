--- conflicted
+++ resolved
@@ -29,11 +29,7 @@
 import { AudioType } from "../../../../src/shared/WebviewMessage"
 import { validateCommand } from "../../utils/command-validation"
 import { getAllModes } from "../../../../src/shared/modes"
-<<<<<<< HEAD
-=======
-import TelemetryBanner from "../common/TelemetryBanner"
 import { useAppTranslation } from "@/i18n/TranslationContext"
->>>>>>> 99f64cad
 
 interface ChatViewProps {
 	isHidden: boolean
@@ -1107,11 +1103,7 @@
 					}}>
 					{showAnnouncement && <Announcement version={version} hideAnnouncement={hideAnnouncement} />}
 					<div style={{ padding: "0 20px", flexShrink: 0 }}>
-<<<<<<< HEAD
-						<h2>What can Kilo Code do for you?</h2>
-=======
 						<h2>{t("chat:greeting")}</h2>
->>>>>>> 99f64cad
 						<p>
 							Thanks to the latest breakthroughs in agentic coding capabilities, I can handle complex
 							software development tasks step-by-step. With tools that let me create & edit files, explore
