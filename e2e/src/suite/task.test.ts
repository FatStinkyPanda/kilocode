--- conflicted
+++ resolved
@@ -2,59 +2,9 @@
 
 suite("Kilo Code Task", () => {
 	test("Should handle prompt and response correctly", async function () {
-<<<<<<< HEAD
-		const timeout = 30000
-		const interval = 1000
-
-		if (!globalThis.extension) {
-			assert.fail("Extension not found")
-		}
-
-		// Ensure the webview is launched.
-		let startTime = Date.now()
-
-		while (Date.now() - startTime < timeout) {
-			if (globalThis.provider.viewLaunched) {
-				break
-			}
-
-			await new Promise((resolve) => setTimeout(resolve, interval))
-		}
-
-		await globalThis.provider.updateGlobalState("mode", "Code")
-		await globalThis.provider.updateGlobalState("alwaysAllowModeSwitch", true)
-		await globalThis.provider.updateGlobalState("autoApprovalEnabled", true)
-
-		await globalThis.api.startNewTask("Hello world, what is your name? Respond with 'My name is ...'")
-
-		// Wait for task to appear in history with tokens.
-		startTime = Date.now()
-
-		while (Date.now() - startTime < timeout) {
-			const messages = globalThis.provider.messages
-
-			if (messages.some(({ type, text }) => type === "say" && text?.includes("My name is Kilo Code"))) {
-				break
-			}
-
-			await new Promise((resolve) => setTimeout(resolve, interval))
-		}
-
-		if (globalThis.provider.messages.length === 0) {
-			assert.fail("No messages received")
-		}
-
-		assert.ok(
-			globalThis.provider.messages.some(
-				({ type, text }) => type === "say" && text?.includes("My name is Kilo Code"),
-			),
-			"Did not receive expected response containing 'My name is Kilo Code'",
-		)
-=======
 		const api = globalThis.api
 		await api.setConfiguration({ mode: "Ask", alwaysAllowModeSwitch: true, autoApprovalEnabled: true })
 		const taskId = await api.startNewTask("Hello world, what is your name? Respond with 'My name is ...'")
-		await waitForMessage({ api, taskId, include: "My name is Roo" })
->>>>>>> 99f64cad
+		await waitForMessage({ api, taskId, include: "My name is Kilo Code" })
 	})
 })